--- conflicted
+++ resolved
@@ -1,16 +1,7 @@
 import { prune } from "df/api/commands/prune";
 import { state } from "df/api/commands/state";
 import * as dbadapters from "df/api/dbadapters";
-<<<<<<< HEAD
-import { actionsByTarget } from "df/api/utils/graphs";
 import { StringifiedMap, StringifiedSet } from "df/common/strings/stringifier";
-=======
-import {
-  JSONObjectStringifier,
-  StringifiedMap,
-  StringifiedSet
-} from "df/common/strings/stringifier";
->>>>>>> 11c6a293
 import { adapters } from "df/core";
 import { targetStringifier } from "df/core/targets";
 import * as utils from "df/core/utils";
@@ -143,74 +134,4 @@
       actionDescriptor: action.actionDescriptor
     });
   }
-<<<<<<< HEAD
-}
-
-function versionValidForTransitiveInputs(compiledGraph: dataform.ICompiledGraph) {
-  return (
-    compiledGraph.dataformCoreVersion && semver.gte(compiledGraph.dataformCoreVersion, "1.6.11")
-  );
-}
-
-export function computeAllTransitiveInputs(compiledGraph: dataform.ICompiledGraph) {
-  const transitiveInputsByTarget = new StringifiedMap<
-    dataform.ITarget,
-    StringifiedSet<dataform.ITarget>
-  >(targetStringifier);
-
-  if (!versionValidForTransitiveInputs(compiledGraph)) {
-    return transitiveInputsByTarget;
-  }
-
-  const actionsByTargetMap = actionsByTarget(compiledGraph);
-  for (const action of [
-    ...compiledGraph.tables,
-    ...compiledGraph.operations,
-    ...compiledGraph.assertions
-  ]) {
-    if (!transitiveInputsByTarget.has(action.target)) {
-      transitiveInputsByTarget.set(
-        action.target,
-        computeTransitiveInputsForAction(action, actionsByTargetMap, transitiveInputsByTarget)
-      );
-    }
-  }
-
-  return transitiveInputsByTarget;
-}
-
-function computeTransitiveInputsForAction(
-  action: dataform.ITable | dataform.IOperation | dataform.IAssertion,
-  actionByTarget: StringifiedMap<
-    dataform.ITarget,
-    dataform.IAssertion | dataform.ITable | dataform.IOperation | dataform.IDeclaration
-  >,
-  transitiveInputsByTarget: StringifiedMap<dataform.ITarget, StringifiedSet<dataform.ITarget>>
-) {
-  const transitiveInputTargets = new StringifiedSet(targetStringifier);
-  if (!transitiveInputsByTarget.has(action.target)) {
-    for (const transitiveInputTarget of action.dependencyTargets || []) {
-      transitiveInputTargets.add(transitiveInputTarget);
-      const transitiveInputAction = actionByTarget.get(transitiveInputTarget);
-      // Recursively add transitive inputs for all dependencies that are not tables or declarations.
-      // (i.e. recurse through all dependency views, operations, etc.)
-      if (
-        !(
-          (transitiveInputAction instanceof dataform.Table &&
-            ["table", "incremental"].includes(transitiveInputAction.type)) ||
-          transitiveInputAction instanceof dataform.Declaration
-        )
-      ) {
-        computeTransitiveInputsForAction(
-          transitiveInputAction,
-          actionByTarget,
-          transitiveInputsByTarget
-        ).forEach(target => transitiveInputTargets.add(target));
-      }
-    }
-    transitiveInputsByTarget.set(action.target, transitiveInputTargets);
-  }
-  return transitiveInputsByTarget.get(action.target);
-=======
->>>>>>> 11c6a293
 }