import * as semver from "semver";

import { prune } from "df/api/commands/prune";
import { state } from "df/api/commands/state";
import * as dbadapters from "df/api/dbadapters";
import { actionsByTarget } from "df/api/utils/graphs";
import {
  JSONObjectStringifier,
  StringifiedMap,
  StringifiedSet
} from "df/common/strings/stringifier";
import { adapters } from "df/core";
import { IActionProto } from "df/core/session";
import { Tasks } from "df/core/tasks";
import * as utils from "df/core/utils";
import { dataform } from "df/protos/ts";

export async function build(
  compiledGraph: dataform.ICompiledGraph,
  runConfig: dataform.IRunConfig,
  dbadapter: dbadapters.IDbAdapter
) {
  const stateResult = await state(compiledGraph, dbadapter);
  return new Builder(compiledGraph, actionsByTarget(compiledGraph), runConfig, stateResult).build();
}

export class Builder {
  private readonly adapter: adapters.IAdapter;

  constructor(
    private readonly compiledGraph: dataform.ICompiledGraph,
    private readonly allActions: StringifiedMap<dataform.ITarget, IActionProto>,
    private readonly runConfig: dataform.IRunConfig,
    private readonly warehouseState: dataform.IWarehouseState
  ) {
    this.adapter = adapters.create(
      compiledGraph.projectConfig,
      compiledGraph.dataformCoreVersion || "1.0.0"
    );
  }

  public build(): dataform.ExecutionGraph {
    if (utils.graphHasErrors(this.compiledGraph)) {
      throw new Error(`Project has unresolved compilation or validation errors.`);
    }

    const tableMetadataByTarget = new StringifiedMap<dataform.ITarget, dataform.ITableMetadata>(
      JSONObjectStringifier.create()
    );
    this.warehouseState.tables.forEach(tableState => {
      tableMetadataByTarget.set(tableState.target, tableState);
    });

    const runConfig: dataform.IRunConfig = {
      ...this.runConfig,
      useRunCache:
        !this.runConfig.hasOwnProperty("useRunCache") ||
        typeof this.runConfig.useRunCache === "undefined"
          ? this.prunedGraph.projectConfig.useRunCache
          : this.runConfig.useRunCache,
      useSingleQueryPerAction:
        !this.prunedGraph.projectConfig?.hasOwnProperty("useSingleQueryPerAction") ||
        typeof this.prunedGraph.projectConfig?.useSingleQueryPerAction === "undefined"
          ? this.prunedGraph.projectConfig.useSingleQueryPerAction
          : this.prunedGraph.projectConfig.useSingleQueryPerAction
    };

    const transitiveInputsByTarget = new StringifiedMap<
      dataform.ITarget,
      StringifiedSet<dataform.ITarget>
    >(JSONObjectStringifier.create());
    const prunedGraph = prune(this.compiledGraph, this.runConfig);
    const actions: dataform.IExecutionAction[] = [].concat(
<<<<<<< HEAD
      prunedGraph.tables.map(t =>
        this.buildTable(t, tableMetadataByTarget.get(t.target), transitiveInputsByTarget)
=======
      this.prunedGraph.tables.map(t =>
        this.buildTable(t, tableMetadataByTarget.get(t.target), transitiveInputsByTarget, runConfig)
>>>>>>> 0ec42035
      ),
      prunedGraph.operations.map(o => this.buildOperation(o, transitiveInputsByTarget)),
      prunedGraph.assertions.map(a => this.buildAssertion(a, transitiveInputsByTarget))
    );
    return dataform.ExecutionGraph.create({
<<<<<<< HEAD
      projectConfig: this.compiledGraph.projectConfig,
      runConfig: {
        ...this.runConfig,
        useRunCache:
          !this.runConfig.hasOwnProperty("useRunCache") ||
          typeof this.runConfig.useRunCache === "undefined"
            ? this.compiledGraph.projectConfig.useRunCache
            : this.runConfig.useRunCache
      },
=======
      projectConfig: this.prunedGraph.projectConfig,
      runConfig,
>>>>>>> 0ec42035
      warehouseState: this.warehouseState,
      actions
    });
  }

  private buildTable(
    table: dataform.ITable,
    tableMetadata: dataform.ITableMetadata,
    transitiveInputsByTarget: StringifiedMap<dataform.ITarget, StringifiedSet<dataform.ITarget>>,
    runConfig: dataform.IRunConfig
  ) {
    if (table.protected && this.runConfig.fullRefresh) {
      throw new Error("Protected datasets cannot be fully refreshed.");
    }

    const tasks = table.disabled
      ? ([] as dataform.IExecutionTask[])
      : this.adapter.publishTasks(table, runConfig, tableMetadata).build();

    return {
      ...this.toPartialExecutionAction(table, transitiveInputsByTarget),
      type: "table",
      tableType: table.type,
      tasks
    };
  }

  private buildOperation(
    operation: dataform.IOperation,
    transitiveInputsByTarget: StringifiedMap<dataform.ITarget, StringifiedSet<dataform.ITarget>>
  ) {
    return {
      ...this.toPartialExecutionAction(operation, transitiveInputsByTarget),
      type: "operation",
      tasks: operation.queries.map(statement => ({ type: "statement", statement }))
    };
  }

  private buildAssertion(
    assertion: dataform.IAssertion,
    transitiveInputsByTarget: StringifiedMap<dataform.ITarget, StringifiedSet<dataform.ITarget>>
  ) {
    return {
      ...this.toPartialExecutionAction(assertion, transitiveInputsByTarget),
      type: "assertion",
      tasks: this.adapter.assertTasks(assertion, this.compiledGraph.projectConfig).build()
    };
  }

  private toPartialExecutionAction(
    action: dataform.ITable | dataform.IOperation | dataform.IAssertion,
    transitiveInputsByTarget: StringifiedMap<dataform.ITarget, StringifiedSet<dataform.ITarget>>
  ) {
    return dataform.ExecutionAction.create({
      name: action.name,
      target: action.target,
      fileName: action.fileName,
      dependencies: action.dependencies,
      transitiveInputs: Array.from(this.getAllTransitiveInputs(action, transitiveInputsByTarget)),
      hermeticity: action.hermeticity,
      actionDescriptor: action.actionDescriptor
    });
  }

  private getAllTransitiveInputs(
    action: dataform.ITable | dataform.IOperation | dataform.IAssertion,
    transitiveInputsByTarget: StringifiedMap<dataform.ITarget, StringifiedSet<dataform.ITarget>>
  ): StringifiedSet<dataform.ITarget> {
    const transitiveInputTargets = new StringifiedSet(JSONObjectStringifier.create());
    if (
      !this.compiledGraph.dataformCoreVersion ||
      semver.lt(this.compiledGraph.dataformCoreVersion, "1.6.11")
    ) {
      return transitiveInputTargets;
    }
    if (!transitiveInputsByTarget.has(action.target)) {
      for (const transitiveInputTarget of action.dependencyTargets || []) {
        transitiveInputTargets.add(transitiveInputTarget);
        const transitiveInputAction = this.allActions.get(transitiveInputTarget);
        // Recursively add transitive inputs for all dependencies that are not tables or declarations.
        // (i.e. recurse through all dependency views, operations, etc.)
        if (
          !(
            (transitiveInputAction instanceof dataform.Table &&
              ["table", "incremental"].includes(transitiveInputAction.type)) ||
            transitiveInputAction instanceof dataform.Declaration
          )
        ) {
          this.getAllTransitiveInputs(
            transitiveInputAction,
            transitiveInputsByTarget
          ).forEach(target => transitiveInputTargets.add(target));
        }
      }
      transitiveInputsByTarget.set(action.target, transitiveInputTargets);
    }
    return transitiveInputsByTarget.get(action.target);
  }
}<|MERGE_RESOLUTION|>--- conflicted
+++ resolved
@@ -56,47 +56,30 @@
       useRunCache:
         !this.runConfig.hasOwnProperty("useRunCache") ||
         typeof this.runConfig.useRunCache === "undefined"
-          ? this.prunedGraph.projectConfig.useRunCache
+          ? this.compiledGraph.projectConfig.useRunCache
           : this.runConfig.useRunCache,
       useSingleQueryPerAction:
-        !this.prunedGraph.projectConfig?.hasOwnProperty("useSingleQueryPerAction") ||
-        typeof this.prunedGraph.projectConfig?.useSingleQueryPerAction === "undefined"
-          ? this.prunedGraph.projectConfig.useSingleQueryPerAction
-          : this.prunedGraph.projectConfig.useSingleQueryPerAction
+        !this.compiledGraph.projectConfig?.hasOwnProperty("useSingleQueryPerAction") ||
+        typeof this.compiledGraph.projectConfig?.useSingleQueryPerAction === "undefined"
+          ? this.compiledGraph.projectConfig.useSingleQueryPerAction
+          : this.compiledGraph.projectConfig.useSingleQueryPerAction
     };
 
+    const prunedGraph = prune(this.compiledGraph, this.runConfig);
     const transitiveInputsByTarget = new StringifiedMap<
       dataform.ITarget,
       StringifiedSet<dataform.ITarget>
     >(JSONObjectStringifier.create());
-    const prunedGraph = prune(this.compiledGraph, this.runConfig);
     const actions: dataform.IExecutionAction[] = [].concat(
-<<<<<<< HEAD
       prunedGraph.tables.map(t =>
-        this.buildTable(t, tableMetadataByTarget.get(t.target), transitiveInputsByTarget)
-=======
-      this.prunedGraph.tables.map(t =>
         this.buildTable(t, tableMetadataByTarget.get(t.target), transitiveInputsByTarget, runConfig)
->>>>>>> 0ec42035
       ),
       prunedGraph.operations.map(o => this.buildOperation(o, transitiveInputsByTarget)),
       prunedGraph.assertions.map(a => this.buildAssertion(a, transitiveInputsByTarget))
     );
     return dataform.ExecutionGraph.create({
-<<<<<<< HEAD
       projectConfig: this.compiledGraph.projectConfig,
-      runConfig: {
-        ...this.runConfig,
-        useRunCache:
-          !this.runConfig.hasOwnProperty("useRunCache") ||
-          typeof this.runConfig.useRunCache === "undefined"
-            ? this.compiledGraph.projectConfig.useRunCache
-            : this.runConfig.useRunCache
-      },
-=======
-      projectConfig: this.prunedGraph.projectConfig,
       runConfig,
->>>>>>> 0ec42035
       warehouseState: this.warehouseState,
       actions
     });
