import { prune } from "df/api/commands/prune";
import { state } from "df/api/commands/state";
import * as dbadapters from "df/api/dbadapters";
import {
  JSONObjectStringifier,
  StringifiedMap,
  StringifiedSet
} from "df/common/strings/stringifier";
import { adapters } from "df/core";
import * as utils from "df/core/utils";
import { dataform } from "df/protos/ts";

export async function build(
  compiledGraph: dataform.ICompiledGraph,
  runConfig: dataform.IRunConfig,
  dbadapter: dbadapters.IDbAdapter
) {
  runConfig = {
    ...runConfig,
    useRunCache: false
  };

  const prunedGraph = prune(compiledGraph, runConfig);

  const allInvolvedTargets = new StringifiedSet<dataform.ITarget>(
    JSONObjectStringifier.create(),
    prunedGraph.tables.map(table => table.target)
  );
  if (runConfig.useRunCache) {
    for (const includedAction of [
      ...prunedGraph.tables,
      ...prunedGraph.operations,
      ...prunedGraph.assertions
    ]) {
      allInvolvedTargets.add(includedAction.target);
    }
  }

  return new Builder(
    prunedGraph,
    runConfig,
    await state(dbadapter, Array.from(allInvolvedTargets))
  ).build();
}

export class Builder {
  private readonly adapter: adapters.IAdapter;

  constructor(
    private readonly prunedGraph: dataform.ICompiledGraph,
    private readonly runConfig: dataform.IRunConfig,
    private readonly warehouseState: dataform.IWarehouseState
  ) {
    this.adapter = adapters.create(
      prunedGraph.projectConfig,
      prunedGraph.dataformCoreVersion || "1.0.0"
    );
  }

  public build(): dataform.ExecutionGraph {
    if (utils.graphHasErrors(this.prunedGraph)) {
      throw new Error(`Project has unresolved compilation or validation errors.`);
    }

    const tableMetadataByTarget = new StringifiedMap<dataform.ITarget, dataform.ITableMetadata>(
      JSONObjectStringifier.create()
    );
    this.warehouseState.tables.forEach(tableState => {
      tableMetadataByTarget.set(tableState.target, tableState);
    });

    const actions: dataform.IExecutionAction[] = [].concat(
      this.prunedGraph.tables.map(t =>
        this.buildTable(t, tableMetadataByTarget.get(t.target), this.runConfig)
      ),
      this.prunedGraph.operations.map(o => this.buildOperation(o)),
      this.prunedGraph.assertions.map(a => this.buildAssertion(a))
    );
    return dataform.ExecutionGraph.create({
      projectConfig: this.prunedGraph.projectConfig,
      runConfig: this.runConfig,
      warehouseState: this.warehouseState,
      declarationTargets: this.prunedGraph.declarations.map(declaration => declaration.target),
      actions
    });
  }

  private buildTable(
    table: dataform.ITable,
    tableMetadata: dataform.ITableMetadata,
    runConfig: dataform.IRunConfig
  ) {
    if (table.protected && this.runConfig.fullRefresh) {
      throw new Error("Protected datasets cannot be fully refreshed.");
    }

    return {
      ...this.toPartialExecutionAction(table),
      type: "table",
      tableType: table.type,
      tasks: table.disabled
        ? []
        : this.adapter.publishTasks(table, runConfig, tableMetadata).build(),
      hermeticity: table.hermeticity || dataform.ActionHermeticity.HERMETIC
    };
  }

  private buildOperation(operation: dataform.IOperation) {
    return {
      ...this.toPartialExecutionAction(operation),
      type: "operation",
      tasks: operation.disabled
        ? []
        : operation.queries.map(statement => ({ type: "statement", statement })),
      hermeticity: operation.hermeticity || dataform.ActionHermeticity.NON_HERMETIC
    };
  }

  private buildAssertion(assertion: dataform.IAssertion) {
    return {
      ...this.toPartialExecutionAction(assertion),
      type: "assertion",
      tasks: assertion.disabled
        ? []
        : this.adapter.assertTasks(assertion, this.prunedGraph.projectConfig).build(),
      hermeticity: assertion.hermeticity || dataform.ActionHermeticity.HERMETIC
    };
  }

  private toPartialExecutionAction(
    action: dataform.ITable | dataform.IOperation | dataform.IAssertion
  ) {
    return dataform.ExecutionAction.create({
      name: action.name,
      target: action.target,
      fileName: action.fileName,
      dependencies: action.dependencies,
<<<<<<< HEAD
=======
      dependencyTargets: action.dependencyTargets,
      transitiveInputs: versionValidForTransitiveInputs(this.prunedGraph)
        ? Array.from(this.transitiveInputsByTarget.get(action.target))
        : [],
>>>>>>> 2e4b59f7
      actionDescriptor: action.actionDescriptor
    });
  }
}<|MERGE_RESOLUTION|>--- conflicted
+++ resolved
@@ -135,13 +135,7 @@
       target: action.target,
       fileName: action.fileName,
       dependencies: action.dependencies,
-<<<<<<< HEAD
-=======
       dependencyTargets: action.dependencyTargets,
-      transitiveInputs: versionValidForTransitiveInputs(this.prunedGraph)
-        ? Array.from(this.transitiveInputsByTarget.get(action.target))
-        : [],
->>>>>>> 2e4b59f7
       actionDescriptor: action.actionDescriptor
     });
   }
