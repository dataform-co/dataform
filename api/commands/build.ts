--- conflicted
+++ resolved
@@ -87,7 +87,6 @@
       tableMetadataByTarget.set(tableState.target, tableState);
     });
 
-<<<<<<< HEAD
     const runConfig: dataform.IRunConfig = {
       ...this.runConfig,
       useRunCache:
@@ -106,18 +105,16 @@
       dataform.ITarget,
       StringifiedSet<dataform.ITarget>
     >(JSONObjectStringifier.create());
-=======
->>>>>>> 9f5b8280
     const actions: dataform.IExecutionAction[] = [].concat(
       this.prunedGraph.tables.map(t =>
-        this.buildTable(t, tableMetadataByTarget.get(t.target), this.runConfig)
+        this.buildTable(t, tableMetadataByTarget.get(t.target), runConfig)
       ),
       this.prunedGraph.operations.map(o => this.buildOperation(o)),
       this.prunedGraph.assertions.map(a => this.buildAssertion(a))
     );
     return dataform.ExecutionGraph.create({
       projectConfig: this.prunedGraph.projectConfig,
-      runConfig: this.runConfig,
+      runConfig,
       warehouseState: this.warehouseState,
       actions
     });
