--- conflicted
+++ resolved
@@ -83,14 +83,7 @@
     let timer;
     const timeout = new Promise(
       (resolve, reject) =>
-<<<<<<< HEAD
         (timer = setTimeout(() => reject(new Error("Compilation timed out")), 500000))
-=======
-        (timer = setTimeout(
-          () => reject(new Error("Compilation timed out")),
-          compileConfig.timeoutMillis || 5000
-        ))
->>>>>>> 3af4e1d7
     );
     try {
       await Promise.race([timeout, compileInChildProcess]);
