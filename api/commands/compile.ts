--- conflicted
+++ resolved
@@ -97,28 +97,18 @@
     let timer;
     const timeout = new Promise(
       (resolve, reject) =>
-<<<<<<< HEAD
-        (timer = setTimeout(() => reject(new Error("Compilation timed out")), 500000))
-=======
         (timer = setTimeout(
           () => reject(new CompilationTimeoutError("Compilation timed out")),
           compileConfig.timeoutMillis || 5000
         ))
->>>>>>> 3b5195a4
     );
     try {
       await Promise.race([timeout, compileInChildProcess]);
       return await compileInChildProcess;
     } finally {
-<<<<<<< HEAD
       // if (!this.childProcess.killed) {
-      //   this.childProcess.kill();
+      //   this.childProcess.kill("SIGKILL");
       // }
-=======
-      if (!this.childProcess.killed) {
-        this.childProcess.kill("SIGKILL");
-      }
->>>>>>> 3b5195a4
       if (timer) {
         clearTimeout(timer);
       }
