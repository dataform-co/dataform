--- conflicted
+++ resolved
@@ -6,12 +6,6 @@
 import { hashExecutionAction } from "df/api/utils/run_cache";
 import { JSONObjectStringifier, StringifiedMap } from "df/common/strings/stringifier";
 import { dataform } from "df/protos/ts";
-<<<<<<< HEAD
-import EventEmitter from "events";
-import Long from "long";
-=======
-import lodash from "lodash";
->>>>>>> ba02883a
 
 const CANCEL_EVENT = "jobCancel";
 
