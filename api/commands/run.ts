import EventEmitter from "events";
import Long from "long";

import * as dbadapters from "df/api/dbadapters";
import { Flags } from "df/common/flags";
import { retry } from "df/common/promises";
import { deepClone, equals } from "df/common/protos";
import {
  StringifiedMap,
  StringifiedSet
} from "df/common/strings/stringifier";
import { targetsAreEqual, targetStringifier } from "df/core/targets";
import { dataform } from "df/protos/ts";

const CANCEL_EVENT = "jobCancel";

const flags = {
  runnerNotificationPeriodMillis: Flags.number("runner-notification-period-millis", 5000)
};

const isSuccessfulAction = (actionResult: dataform.IActionResult) =>
  actionResult.status === dataform.ActionResult.ExecutionStatus.SUCCESSFUL ||
  actionResult.status === dataform.ActionResult.ExecutionStatus.DISABLED;

export interface IExecutedAction {
  executionAction: dataform.IExecutionAction;
  actionResult: dataform.IActionResult;
}

export function run(
  dbadapter: dbadapters.IDbAdapter,
  graph: dataform.IExecutionGraph,
  partiallyExecutedRunResult: dataform.IRunResult = {}
): Runner {
  return new Runner(dbadapter, graph, partiallyExecutedRunResult).execute();
}

export class Runner {
  private readonly warehouseStateByTarget: StringifiedMap<
    dataform.ITarget,
    dataform.ITableMetadata
  >;

  private readonly allActionTargets: StringifiedSet<dataform.ITarget>;
  private readonly runResult: dataform.IRunResult;
  private readonly changeListeners: Array<(graph: dataform.IRunResult) => void> = [];
  private readonly eEmitter: EventEmitter;

  private executedActionTargets: StringifiedSet<dataform.ITarget>;
  private successfullyExecutedActionTargets: StringifiedSet<dataform.ITarget>;
  private pendingActions: dataform.IExecutionAction[];
  private lastNotificationTimestampMillis = 0;
  private stopped = false;
  private cancelled = false;
  private timeout: NodeJS.Timer;
  private timedOut = false;
  private executionTask: Promise<dataform.IRunResult>;

  constructor(
    private readonly dbadapter: dbadapters.IDbAdapter,
    private readonly graph: dataform.IExecutionGraph,
    partiallyExecutedRunResult: dataform.IRunResult = {}
  ) {
    this.allActionTargets = new StringifiedSet<dataform.ITarget>(
      targetStringifier,
      graph.actions.map(action => action.target)
    );
    this.runResult = {
      actions: [],
      ...partiallyExecutedRunResult
    };
    this.warehouseStateByTarget = new StringifiedMap(
      targetStringifier,
      graph.warehouseState.tables?.map(tableMetadata => [tableMetadata.target, tableMetadata])
    );
<<<<<<< HEAD
    this.nonTableDeclarationTargets = new StringifiedSet<dataform.ITarget>(
      targetStringifier,
      graph.declarationTargets.filter(
        declarationTarget =>
          this.warehouseStateByTarget.get(declarationTarget)?.type !==
          dataform.TableMetadata.Type.TABLE
      )
    );

    this.previouslyExecutedActions = new StringifiedMap(
      targetStringifier,
      previouslyExecutedActions.map(executedAction => [
        executedAction.executionAction.target,
        executedAction
      ])
    );
=======
>>>>>>> 11c6a293

    this.executedActionTargets = new StringifiedSet(
      targetStringifier,
      this.runResult.actions
        .filter(action => action.status !== dataform.ActionResult.ExecutionStatus.RUNNING)
        .map(action => action.target)
    );
    this.successfullyExecutedActionTargets = new StringifiedSet(
      targetStringifier,
      this.runResult.actions.filter(isSuccessfulAction).map(action => action.target)
    );
    this.pendingActions = graph.actions.filter(
      action => !this.executedActionTargets.has(action.target)
    );
    this.eEmitter = new EventEmitter();
    // There could feasibly be thousands of listeners to this, 0 makes the limit infinite.
    this.eEmitter.setMaxListeners(0);
  }

  public onChange(listener: (graph: dataform.IRunResult) => void): Runner {
    this.changeListeners.push(listener);
    return this;
  }

  public execute(): this {
    if (!!this.executionTask) {
      throw new Error("Executor already started.");
    }
    this.executionTask = this.executeGraph();
    if (!!this.graph.runConfig && !!this.graph.runConfig.timeoutMillis) {
      const now = Date.now();
      const runStartMillis = this.runResult.timing?.startTimeMillis?.toNumber?.() || now;
      const elapsedTimeMillis = now - runStartMillis;
      const timeoutMillis = this.graph.runConfig.timeoutMillis - elapsedTimeMillis;
      this.timeout = setTimeout(() => {
        this.timedOut = true;
        this.cancel();
      }, timeoutMillis);
    }
    return this;
  }

  public stop() {
    this.stopped = true;
  }

  public cancel() {
    this.cancelled = true;
    this.eEmitter.emit(CANCEL_EVENT);
  }

  public async result(): Promise<dataform.IRunResult> {
    try {
      return await this.executionTask;
    } finally {
      if (!!this.timeout) {
        clearTimeout(this.timeout);
      }
    }
  }

  private notifyListeners() {
    if (
      Date.now() - flags.runnerNotificationPeriodMillis.get() <
      this.lastNotificationTimestampMillis
    ) {
      return;
    }
    const runResultClone = deepClone(dataform.RunResult, this.runResult);
    this.lastNotificationTimestampMillis = Date.now();
    this.changeListeners.forEach(listener => listener(runResultClone));
  }

  private async executeGraph() {
    const timer = Timer.start(this.runResult.timing);

    this.runResult.status = dataform.RunResult.ExecutionStatus.RUNNING;
    this.runResult.timing = timer.current();
    this.notifyListeners();

    // If we're not resuming an existing run, prepare schemas.
    if (this.runResult.actions.length === 0) {
      await this.prepareAllSchemas();
    }

    // Recursively execute all actions as they become executable.
    await this.executeAllActionsReadyForExecution();

    if (this.stopped) {
      return this.runResult;
    }

    this.runResult.timing = timer.end();

    this.runResult.status = dataform.RunResult.ExecutionStatus.SUCCESSFUL;
    if (this.timedOut) {
      this.runResult.status = dataform.RunResult.ExecutionStatus.TIMED_OUT;
    } else if (this.cancelled) {
      this.runResult.status = dataform.RunResult.ExecutionStatus.CANCELLED;
    } else if (
      this.runResult.actions.some(
        action => action.status === dataform.ActionResult.ExecutionStatus.FAILED
      )
    ) {
      this.runResult.status = dataform.RunResult.ExecutionStatus.FAILED;
    }

    return this.runResult;
  }

  private async prepareAllSchemas() {
    // Work out all the schemas we are going to need to create first.
    const databaseSchemas = new Map<string, Set<string>>();
    this.graph.actions
      .filter(action => !!action.target && !!action.target.schema)
      .forEach(({ target }) => {
        // This field may not be present for older versions of dataform.
        const trueDatabase = target.database || this.graph.projectConfig.defaultDatabase;
        if (!databaseSchemas.has(trueDatabase)) {
          databaseSchemas.set(trueDatabase, new Set<string>());
        }
        databaseSchemas.get(trueDatabase).add(target.schema);
      });

    // Create all nonexistent schemas.
    await Promise.all(
      Array.from(databaseSchemas.entries()).map(async ([database, schemas]) => {
        const existingSchemas = new Set(await this.dbadapter.schemas(database));
        await Promise.all(
          Array.from(schemas)
            .filter(schema => !existingSchemas.has(schema))
            .map(schema => this.dbadapter.createSchema(database, schema))
        );
      })
    );
  }

  private async executeAllActionsReadyForExecution() {
    if (this.stopped) {
      return;
    }

    // If the run has been cancelled, cancel all pending actions.
    if (this.cancelled) {
      const allPendingActions = this.pendingActions;
      this.pendingActions = [];
      allPendingActions.forEach(pendingAction =>
        this.runResult.actions.push({
          target: pendingAction.target,
          status: dataform.ActionResult.ExecutionStatus.SKIPPED,
          tasks: pendingAction.tasks.map(() => ({
            status: dataform.TaskResult.ExecutionStatus.SKIPPED
          }))
        })
      );
      this.notifyListeners();
      return;
    }

    const executableActions = [];
    const skippableActions = [];
    const stillPendingActions = [];
    for (const pendingAction of this.pendingActions) {
      if (
        // An action is executable if all dependencies either: do not exist in the graph, or
        // have executed successfully.
        pendingAction.dependencyTargets.every(
          dependency =>
            !this.allActionTargets.has(dependency) ||
            this.successfullyExecutedActionTargets.has(dependency)
        )
      ) {
        executableActions.push(pendingAction);
      } else if (
        // An action is skippable if it is not executable and all dependencies either: do not
        // exist in the graph, or have completed execution.
        pendingAction.dependencyTargets.every(
          dependency =>
            !this.allActionTargets.has(dependency) || this.executedActionTargets.has(dependency)
        )
      ) {
        skippableActions.push(pendingAction);
      } else {
        // Otherwise, the action is still pending.
        stillPendingActions.push(pendingAction);
      }
    }
    this.pendingActions = stillPendingActions;

    await Promise.all([
      (async () => {
        skippableActions.forEach(skippableAction => {
          this.runResult.actions.push({
            target: skippableAction.target,
            status: dataform.ActionResult.ExecutionStatus.SKIPPED,
            tasks: skippableAction.tasks.map(() => ({
              status: dataform.TaskResult.ExecutionStatus.SKIPPED
            }))
          });
        });
        if (skippableActions.length > 0) {
          this.notifyListeners();
          await this.executeAllActionsReadyForExecution();
        }
      })(),
      Promise.all(
        executableActions.map(async executableAction => {
          const actionResult = await this.executeAction(executableAction);
          this.executedActionTargets.add(executableAction.target);
          if (isSuccessfulAction(actionResult)) {
            this.successfullyExecutedActionTargets.add(executableAction.target);
          }
          await this.executeAllActionsReadyForExecution();
        })
      )
    ]);
  }

  private async executeAction(action: dataform.IExecutionAction): Promise<dataform.IActionResult> {
    let actionResult: dataform.IActionResult = {
      target: action.target,
      tasks: []
    };

    if (action.tasks.length === 0) {
      actionResult.status = dataform.ActionResult.ExecutionStatus.DISABLED;
      this.runResult.actions.push(actionResult);
      this.notifyListeners();
      return actionResult;
    }

<<<<<<< HEAD
    if (this.shouldCacheSkip(action)) {
      actionResult.status = dataform.ActionResult.ExecutionStatus.CACHE_SKIPPED;
      this.runResult.actions.push(actionResult);
      this.notifyListeners();
      return actionResult;
    }

    const resumedActionResult = this.runResult.actions.find(existingActionResult =>
      targetsAreEqual(existingActionResult.target, action.target)
=======
    const resumedActionResult = this.runResult.actions.find(
      existingActionResult => existingActionResult.name === action.name
>>>>>>> 11c6a293
    );
    if (resumedActionResult) {
      actionResult = resumedActionResult;
    } else {
      this.runResult.actions.push(actionResult);
    }
    actionResult.status = dataform.ActionResult.ExecutionStatus.RUNNING;
    const timer = Timer.start(resumedActionResult?.timing);
    actionResult.timing = timer.current();
    this.notifyListeners();

    await this.dbadapter.withClientLock(async client => {
      // Start running tasks from the last executed task (if any), onwards.
      for (const task of action.tasks.slice(actionResult.tasks.length)) {
        if (this.stopped) {
          return actionResult;
        }
        if (
          actionResult.status === dataform.ActionResult.ExecutionStatus.RUNNING &&
          !this.cancelled
        ) {
          const taskStatus = await this.executeTask(client, task, actionResult, {
            bigquery: { labels: action.actionDescriptor?.bigqueryLabels }
          });
          if (taskStatus === dataform.TaskResult.ExecutionStatus.FAILED) {
            actionResult.status = dataform.ActionResult.ExecutionStatus.FAILED;
          } else if (taskStatus === dataform.TaskResult.ExecutionStatus.CANCELLED) {
            actionResult.status = dataform.ActionResult.ExecutionStatus.CANCELLED;
          }
        } else {
          actionResult.tasks.push({
            status: dataform.TaskResult.ExecutionStatus.SKIPPED
          });
        }
      }
    });

    if (this.stopped) {
      return actionResult;
    }

    if (
      action.actionDescriptor &&
      // Only set metadata if we expect the action to complete in SUCCESSFUL state
      // (i.e. it must still be RUNNING, and not FAILED).
      actionResult.status === dataform.ActionResult.ExecutionStatus.RUNNING &&
      !(this.graph.runConfig && this.graph.runConfig.disableSetMetadata) &&
      action.type === "table" &&
      action.tableType !== "inline"
    ) {
      await this.dbadapter.setMetadata(action);
    }

    let newMetadata: dataform.ITableMetadata;
    if (this.graph.projectConfig.useRunCache) {
      try {
        newMetadata = await this.dbadapter.table(action.target);
      } catch (e) {
        // Ignore Errors thrown when trying to get new table metadata; just allow the relevant
        // warehouseStateAfterRunByTarget entry to be cleared out (below).
      }
    }
    if (newMetadata) {
      this.warehouseStateByTarget.set(action.target, newMetadata);
      this.notifyListeners();
    } else {
      this.warehouseStateByTarget.delete(action.target);
    }

    if (actionResult.status === dataform.ActionResult.ExecutionStatus.RUNNING) {
      actionResult.status = dataform.ActionResult.ExecutionStatus.SUCCESSFUL;
    }

    actionResult.timing = timer.end();
    this.notifyListeners();
    return actionResult;
  }

  private async executeTask(
    client: dbadapters.IDbClient,
    task: dataform.IExecutionTask,
    parentAction: dataform.IActionResult,
    options: { bigquery: { labels: { [label: string]: string } } }
  ): Promise<dataform.TaskResult.ExecutionStatus> {
    const timer = Timer.start();
    const taskResult: dataform.ITaskResult = {
      status: dataform.TaskResult.ExecutionStatus.RUNNING,
      timing: timer.current(),
      metadata: {}
    };
    parentAction.tasks.push(taskResult);
    this.notifyListeners();
    try {
      // Retry this function a given number of times, configurable by user
      const { rows, metadata } = await retry(
        () =>
          client.execute(task.statement, {
            onCancel: handleCancel => this.eEmitter.on(CANCEL_EVENT, handleCancel),
            rowLimit: 1,
            bigquery: options.bigquery
          }),
        task.type === "operation" ? 1 : this.graph.projectConfig.idempotentActionRetries + 1 || 1
      );
      taskResult.metadata = metadata;
      if (task.type === "assertion") {
        // We expect that an assertion query returns 1 row, with 1 field that is the row count.
        // We don't really care what that field/column is called.
        const rowCount = rows[0][Object.keys(rows[0])[0]];
        if (rowCount > 0) {
          throw new Error(`Assertion failed: query returned ${rowCount} row(s).`);
        }
      }
      taskResult.status = dataform.TaskResult.ExecutionStatus.SUCCESSFUL;
    } catch (e) {
      taskResult.status = this.cancelled
        ? dataform.TaskResult.ExecutionStatus.CANCELLED
        : dataform.TaskResult.ExecutionStatus.FAILED;
      taskResult.errorMessage = `${this.graph.projectConfig.warehouse} error: ${e.message}`;
    }
    taskResult.timing = timer.end();
    this.notifyListeners();
    return taskResult.status;
  }
<<<<<<< HEAD

  private shouldCacheSkip(executionAction: dataform.IExecutionAction): boolean {
    // Run caching must be turned on.
    if (!this.graph.runConfig?.useRunCache) {
      return false;
    }

    // If the action is non-hermetic, always run it.
    if (executionAction.hermeticity === dataform.ActionHermeticity.NON_HERMETIC) {
      return false;
    }

    // This action must have been executed successfully before, and the previous ExecutionAction
    // must be equal to this one.
    if (!this.previouslyExecutedActions.has(executionAction.target)) {
      return false;
    }
    const previouslyExecutedAction = this.previouslyExecutedActions.get(executionAction.target);
    if (
      previouslyExecutedAction.actionResult.status !==
      dataform.ActionResult.ExecutionStatus.SUCCESSFUL
    ) {
      return false;
    }
    if (
      !equals(dataform.ExecutionAction, previouslyExecutedAction.executionAction, executionAction)
    ) {
      return false;
    }

    // The target table for this action must exist, and the table metadata's last update timestamp must match
    // the timestamp recorded after the most recent execution.
    if (!this.warehouseStateByTarget.has(executionAction.target)) {
      return false;
    }
    if (
      this.warehouseStateByTarget.get(executionAction.target).lastUpdatedMillis.equals(0) ||
      previouslyExecutedAction.actionResult.postExecutionTimestampMillis.equals(0) ||
      this.warehouseStateByTarget
        .get(executionAction.target)
        .lastUpdatedMillis.notEquals(
          previouslyExecutedAction.actionResult.postExecutionTimestampMillis
        )
    ) {
      return false;
    }

    const previousInputTimestamps = new StringifiedMap(
      targetStringifier,
      previouslyExecutedAction.actionResult.inputs
        .filter(input => !!input.metadata)
        .map(input => [input.target, input.metadata.lastModifiedTimestampMillis])
    );
    for (const transitiveInput of executionAction.transitiveInputs) {
      // No transitive input can be a non-table declaration (because we don't know anything about the
      // data upstream of that non-table).
      if (this.nonTableDeclarationTargets.has(transitiveInput)) {
        return false;
      }

      // All transitive inputs' last change timestamps must match the corresponding timestamps stored
      // in persisted state.
      if (!previousInputTimestamps.has(transitiveInput)) {
        return false;
      }
      if (!this.warehouseStateByTarget.has(transitiveInput)) {
        return false;
      }
      const inputWarehouseState = this.warehouseStateByTarget.get(transitiveInput);
      if (
        this.warehouseStateByTarget.get(transitiveInput).lastUpdatedMillis.equals(0) ||
        previousInputTimestamps.get(transitiveInput).equals(0) ||
        inputWarehouseState.lastUpdatedMillis.notEquals(
          previousInputTimestamps.get(transitiveInput)
        ) ||
        // If the input has a streaming buffer, we cannot trust its last-updated timestamp.
        inputWarehouseState.bigquery?.hasStreamingBuffer
      ) {
        return false;
      }
    }

    return true;
  }
=======
>>>>>>> 11c6a293
}

class Timer {
  public static start(existingTiming?: dataform.ITiming) {
    return new Timer(existingTiming?.startTimeMillis.toNumber() || new Date().valueOf());
  }
  private constructor(readonly startTimeMillis: number) {}

  public current(): dataform.ITiming {
    return {
      startTimeMillis: Long.fromNumber(this.startTimeMillis)
    };
  }

  public end(): dataform.ITiming {
    return {
      startTimeMillis: Long.fromNumber(this.startTimeMillis),
      endTimeMillis: Long.fromNumber(new Date().valueOf())
    };
  }
}<|MERGE_RESOLUTION|>--- conflicted
+++ resolved
@@ -5,10 +5,7 @@
 import { Flags } from "df/common/flags";
 import { retry } from "df/common/promises";
 import { deepClone, equals } from "df/common/protos";
-import {
-  StringifiedMap,
-  StringifiedSet
-} from "df/common/strings/stringifier";
+import { StringifiedMap, StringifiedSet } from "df/common/strings/stringifier";
 import { targetsAreEqual, targetStringifier } from "df/core/targets";
 import { dataform } from "df/protos/ts";
 
@@ -73,25 +70,6 @@
       targetStringifier,
       graph.warehouseState.tables?.map(tableMetadata => [tableMetadata.target, tableMetadata])
     );
-<<<<<<< HEAD
-    this.nonTableDeclarationTargets = new StringifiedSet<dataform.ITarget>(
-      targetStringifier,
-      graph.declarationTargets.filter(
-        declarationTarget =>
-          this.warehouseStateByTarget.get(declarationTarget)?.type !==
-          dataform.TableMetadata.Type.TABLE
-      )
-    );
-
-    this.previouslyExecutedActions = new StringifiedMap(
-      targetStringifier,
-      previouslyExecutedActions.map(executedAction => [
-        executedAction.executionAction.target,
-        executedAction
-      ])
-    );
-=======
->>>>>>> 11c6a293
 
     this.executedActionTargets = new StringifiedSet(
       targetStringifier,
@@ -323,20 +301,8 @@
       return actionResult;
     }
 
-<<<<<<< HEAD
-    if (this.shouldCacheSkip(action)) {
-      actionResult.status = dataform.ActionResult.ExecutionStatus.CACHE_SKIPPED;
-      this.runResult.actions.push(actionResult);
-      this.notifyListeners();
-      return actionResult;
-    }
-
     const resumedActionResult = this.runResult.actions.find(existingActionResult =>
       targetsAreEqual(existingActionResult.target, action.target)
-=======
-    const resumedActionResult = this.runResult.actions.find(
-      existingActionResult => existingActionResult.name === action.name
->>>>>>> 11c6a293
     );
     if (resumedActionResult) {
       actionResult = resumedActionResult;
@@ -460,93 +426,6 @@
     this.notifyListeners();
     return taskResult.status;
   }
-<<<<<<< HEAD
-
-  private shouldCacheSkip(executionAction: dataform.IExecutionAction): boolean {
-    // Run caching must be turned on.
-    if (!this.graph.runConfig?.useRunCache) {
-      return false;
-    }
-
-    // If the action is non-hermetic, always run it.
-    if (executionAction.hermeticity === dataform.ActionHermeticity.NON_HERMETIC) {
-      return false;
-    }
-
-    // This action must have been executed successfully before, and the previous ExecutionAction
-    // must be equal to this one.
-    if (!this.previouslyExecutedActions.has(executionAction.target)) {
-      return false;
-    }
-    const previouslyExecutedAction = this.previouslyExecutedActions.get(executionAction.target);
-    if (
-      previouslyExecutedAction.actionResult.status !==
-      dataform.ActionResult.ExecutionStatus.SUCCESSFUL
-    ) {
-      return false;
-    }
-    if (
-      !equals(dataform.ExecutionAction, previouslyExecutedAction.executionAction, executionAction)
-    ) {
-      return false;
-    }
-
-    // The target table for this action must exist, and the table metadata's last update timestamp must match
-    // the timestamp recorded after the most recent execution.
-    if (!this.warehouseStateByTarget.has(executionAction.target)) {
-      return false;
-    }
-    if (
-      this.warehouseStateByTarget.get(executionAction.target).lastUpdatedMillis.equals(0) ||
-      previouslyExecutedAction.actionResult.postExecutionTimestampMillis.equals(0) ||
-      this.warehouseStateByTarget
-        .get(executionAction.target)
-        .lastUpdatedMillis.notEquals(
-          previouslyExecutedAction.actionResult.postExecutionTimestampMillis
-        )
-    ) {
-      return false;
-    }
-
-    const previousInputTimestamps = new StringifiedMap(
-      targetStringifier,
-      previouslyExecutedAction.actionResult.inputs
-        .filter(input => !!input.metadata)
-        .map(input => [input.target, input.metadata.lastModifiedTimestampMillis])
-    );
-    for (const transitiveInput of executionAction.transitiveInputs) {
-      // No transitive input can be a non-table declaration (because we don't know anything about the
-      // data upstream of that non-table).
-      if (this.nonTableDeclarationTargets.has(transitiveInput)) {
-        return false;
-      }
-
-      // All transitive inputs' last change timestamps must match the corresponding timestamps stored
-      // in persisted state.
-      if (!previousInputTimestamps.has(transitiveInput)) {
-        return false;
-      }
-      if (!this.warehouseStateByTarget.has(transitiveInput)) {
-        return false;
-      }
-      const inputWarehouseState = this.warehouseStateByTarget.get(transitiveInput);
-      if (
-        this.warehouseStateByTarget.get(transitiveInput).lastUpdatedMillis.equals(0) ||
-        previousInputTimestamps.get(transitiveInput).equals(0) ||
-        inputWarehouseState.lastUpdatedMillis.notEquals(
-          previousInputTimestamps.get(transitiveInput)
-        ) ||
-        // If the input has a streaming buffer, we cannot trust its last-updated timestamp.
-        inputWarehouseState.bigquery?.hasStreamingBuffer
-      ) {
-        return false;
-      }
-    }
-
-    return true;
-  }
-=======
->>>>>>> 11c6a293
 }
 
 class Timer {
