--- conflicted
+++ resolved
@@ -13,16 +13,13 @@
   IMetadataRow
 } from "df/api/utils/run_cache";
 import { ErrorWithCause } from "df/common/errors/errors";
-<<<<<<< HEAD
-import { BigQueryAdapter } from "df/core/adapters/bigquery";
-import { version } from "df/core/version";
-=======
 import {
   JSONObjectStringifier,
   StringifiedMap,
   StringifiedSet
 } from "df/common/strings/stringifier";
->>>>>>> 9f5b8280
+import { BigQueryAdapter } from "df/core/adapters/bigquery";
+import { version } from "df/core/version";
 import { dataform } from "df/protos/ts";
 
 const CACHED_STATE_TABLE_NAME = "dataform_meta.cache_state";
