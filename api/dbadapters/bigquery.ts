import { Credentials } from "@dataform/api/commands/credentials";
import { IDbAdapter, OnCancel } from "@dataform/api/dbadapters/index";
import { parseBigqueryEvalError } from "@dataform/api/utils/error_parsing";
import { dataform } from "@dataform/protos";
import { BigQuery } from "@google-cloud/bigquery";
import { QueryResultsOptions } from "@google-cloud/bigquery/build/src/job";
import * as Long from "long";
import * as PromisePool from "promise-pool-executor";
<<<<<<< HEAD
import { STATE_PERSIST_TABLE_TARGET } from "@dataform/api/dbadapters/index";
import { hashTableDefinition } from "@dataform/api/utils/hash_object";
=======
import { CACHED_STATE_TABLE_TARGET } from "@dataform/api/dbadapters/index";

const CACHED_STATE_TABLE_NAME = `${CACHED_STATE_TABLE_TARGET.schema}.${CACHED_STATE_TABLE_TARGET.name}`;
>>>>>>> 5827331c

const EXTRA_GOOGLE_SCOPES = ["https://www.googleapis.com/auth/drive"];

const BIGQUERY_DATE_RELATED_FIELDS = [
  "BigQueryDate",
  "BigQueryTime",
  "BigQueryTimestamp",
  "BigQueryDatetime"
];

interface IBigQueryTableMetadata {
  type: string;
  schema: {
    fields: IBigQueryFieldMetadata[];
  };
  tableReference: {
    projectId: string;
    datasetId: string;
    tableId: string;
  };
  lastModifiedTime: string;
}

interface IBigQueryFieldMetadata {
  name: string;
  mode: string;
  type: string;
  fields?: IBigQueryFieldMetadata[];
}

export class BigQueryDbAdapter implements IDbAdapter {
  private bigQueryCredentials: dataform.IBigQuery;
  private pool: PromisePool.PromisePoolExecutor;

  private readonly clients = new Map<string, BigQuery>();

  constructor(credentials: Credentials) {
    this.bigQueryCredentials = credentials as dataform.IBigQuery;
    // Bigquery allows 50 concurrent queries, and a rate limit of 100/user/second by default.
    // These limits should be safely low enough for most projects.
    this.pool = new PromisePool.PromisePoolExecutor({
      concurrencyLimit: 16,
      frequencyWindow: 1000,
      frequencyLimit: 30
    });
  }

  public async execute(
    statement: string,
    options: {
      onCancel?: OnCancel;
      interactive?: boolean;
      maxResults?: number;
    } = { interactive: false, maxResults: 1000 }
  ) {
    return this.pool
      .addSingleTask({
        generator: () =>
          options && options.interactive
            ? this.runQuery(statement, options && options.maxResults)
            : this.createQueryJob(
                statement,
                options && options.maxResults,
                options && options.onCancel
              )
      })
      .promise();
  }

  public async evaluate(statement: string) {
    try {
      await this.getClient().query({
        useLegacySql: false,
        query: statement,
        dryRun: true
      });
      return dataform.QueryEvaluationResponse.create({
        status: dataform.QueryEvaluationResponse.QueryEvaluationStatus.SUCCESS
      });
    } catch (e) {
      return dataform.QueryEvaluationResponse.create({
        status: dataform.QueryEvaluationResponse.QueryEvaluationStatus.FAILURE,
        error: parseBigqueryEvalError(e)
      });
    }
  }

  public tables(): Promise<dataform.ITarget[]> {
    return this.getClient()
      .getDatasets({ autoPaginate: true })
      .then((result: any) => {
        return Promise.all(
          result[0].map((dataset: any) => {
            return this.pool
              .addSingleTask({
                generator: () => dataset.getTables({ autoPaginate: true })
              })
              .promise();
          })
        );
      })
      .then((datasetTables: any) => {
        const allTables: dataform.ITarget[] = [];
        datasetTables.forEach((tablesResult: any) =>
          tablesResult[0].forEach((table: any) =>
            allTables.push({ schema: table.dataset.id, name: table.id })
          )
        );
        return allTables;
      });
  }

  public async table(target: dataform.ITarget): Promise<dataform.ITableMetadata> {
    const metadata = await this.getMetadata(target);

    if (!metadata) {
      return null;
    }

    return dataform.TableMetadata.create({
      type: String(metadata.type).toLowerCase(),
      target,
      fields: metadata.schema.fields.map(field => convertField(field)),
      lastUpdatedMillis: Long.fromString(metadata.lastModifiedTime)
    });
  }

  public async preview(target: dataform.ITarget, limitRows: number = 10): Promise<any[]> {
    const metadata = await this.getMetadata(target);
    if (metadata.type === "TABLE") {
      // For tables, we use the BigQuery tabledata.list API, as per https://cloud.google.com/bigquery/docs/best-practices-costs#preview-data.
      // Also see https://cloud.google.com/nodejs/docs/reference/bigquery/3.0.x/Table#getRows.
      const rowsResult = await this.pool
        .addSingleTask({
          generator: () =>
            this.getClient(target.database)
              .dataset(target.schema)
              .table(target.name)
              .getRows({
                maxResults: limitRows
              })
        })
        .promise();
      return cleanRows(rowsResult[0]);
    }
    const { rows } = await this.runQuery(
      `SELECT * FROM \`${metadata.tableReference.projectId}.${metadata.tableReference.datasetId}.${metadata.tableReference.tableId}\``,
      limitRows
    );
    return rows;
  }

  public async prepareSchema(database: string, schema: string): Promise<void> {
    const location = this.bigQueryCredentials.location || "US";
    const client = this.getClient(database);

    let metadata;
    try {
      const data = await client.dataset(schema).getMetadata();
      metadata = data[0];
    } catch (e) {
      // If metadata call fails, it probably doesn't exist. So try to create it.
      await client.createDataset(schema, { location });
      return;
    }

    if (metadata.location.toUpperCase() !== location.toUpperCase()) {
      throw new Error(
        `Cannot create dataset "${schema}" in location "${location}". It already exists in location "${metadata.location}". Change your default dataset location or delete the existing dataset.`
      );
    }
  }

  public async dropSchema(database: string, schema: string): Promise<void> {
    const client = this.getClient(database);
    try {
      await client.dataset(schema).getMetadata();
    } catch (e) {
      // If metadata call fails, it probably doesn't exist, so don't do anything.
      return;
    }
    await client.dataset(schema).delete({ force: true });
  }

  public async close() {}

  public async persistedStateMetadata(
    database: string
  ): Promise<dataform.IPersistedTableMetadata[]> {
    const { rows } = await this.runQuery(
      `SELECT * FROM ${database}.${CACHED_STATE_TABLE_NAME}`,
      5000 // TODO: Add pagination for 5000+ rows
    );
<<<<<<< HEAD
    try {
      const { rows } = await this.runQuery(
        `SELECT * FROM ${adapter.resolveTarget(STATE_PERSIST_TABLE_TARGET)}`,
        5000 // not expecting to have more dataset than this
      );
      const peristedMetadata = rows.map(row => {
        const encodedProto = Buffer.from(row.metadata_proto, "base64");
        return dataform.PersistedTableMetadata.decode(encodedProto);
      });
      return peristedMetadata || [];
    } catch (err) {
      return [];
    }
=======
    const persistedMetadata = rows.map(row => {
      const encodedProto = Buffer.from(row.proto, "base64");
      return dataform.PersistedTableMetadata.decode(encodedProto);
    });
    return persistedMetadata;
>>>>>>> 5827331c
  }

  public async persistStateMetadata(executionGraph: dataform.IExecutionGraph): Promise<void> {
    const { projectConfig, actions } = executionGraph;
    const adapter = adapters.create(projectConfig, null);
    const metadataTableCreateQuery = `
      CREATE TABLE IF NOT EXISTS ${adapter.resolveTarget(STATE_PERSIST_TABLE_TARGET)} (
        target_name STRING,
        metadata_json STRING,
        metadata_proto STRING
      )
    `;
    try {
      console.log(metadataTableCreateQuery);
      await this.runQuery(metadataTableCreateQuery);
      console.log("done", metadataTableCreateQuery);
      const tableMetadataMap = new Map<dataform.ITarget, IBigQueryTableMetadata>();
      await Promise.all(
        actions.map(async action => {
          tableMetadataMap.set(action.target, await this.getMetadata(action.target));
        })
      );

      await Promise.all(
        actions.map(action => {
          const definitionHash = hashTableDefinition(action);
          const dependencies = action.dependencyTargets;
          const metadata =
            action.type === "operation"
              ? { lastModifiedTime: `${new Date().valueOf()}` }
              : tableMetadataMap.get(action.target);
          const persistTable = dataform.PersistedTableMetadata.create({
            target: action.target,
            cacheKey: {
              lastUpdatedMillis: Long.fromString(metadata.lastModifiedTime),
              definitionHash
            },
            dependencies
          });

          const encodedProtoBuffer = new Buffer(
            dataform.PersistedTableMetadata.encode(persistTable).finish()
          );

          const updateQuery = `MERGE ${adapter.resolveTarget(STATE_PERSIST_TABLE_TARGET)} T
          USING ${adapter.resolveTarget(STATE_PERSIST_TABLE_TARGET)} S
          ON (T.target_name = S.target_name AND T.target_name = ${adapter.resolveTarget(
            action.target
          )})
          WHEN NOT MATCHED THEN
            INSERT (target_name, metadata_json, metadata_proto)
            VALUES('${adapter.resolveTarget(STATE_PERSIST_TABLE_TARGET)}', '${JSON.stringify(
            persistTable.toJSON()
          )}', '${encodedProtoBuffer.toString("base64")}')
          WHEN MATCHED THEN
            UPDATE SET metadata_json = '${JSON.stringify(persistTable.toJSON())}',
                metadata_proto = '${encodedProtoBuffer.toString("base64")}'
          `;
          this.runQuery(updateQuery);
        })
      );
    } catch (err) {
      console.log(err);
    }
  }

  private getClient(projectId?: string) {
    projectId = projectId || this.bigQueryCredentials.projectId;
    if (!this.clients.has(projectId)) {
      this.clients.set(
        projectId,
        new BigQuery({
          projectId,
          credentials: JSON.parse(this.bigQueryCredentials.credentials),
          scopes: EXTRA_GOOGLE_SCOPES
        })
      );
    }
    return this.clients.get(projectId);
  }

  private async runQuery(statement: string, maxResults?: number) {
    const results = await new Promise<any[]>((resolve, reject) => {
      const allRows: any[] = [];
      const stream = this.getClient().createQueryStream(statement);
      stream
        .on("error", reject)
        .on("data", row => {
          if (!maxResults) {
            allRows.push(row);
          } else if (allRows.length < maxResults) {
            allRows.push(row);
          } else {
            stream.end();
          }
        })
        .on("end", () => {
          resolve(allRows);
        });
    });
    return { rows: cleanRows(results), metadata: {} };
  }

  private createQueryJob(statement: string, maxResults?: number, onCancel?: OnCancel) {
    let isCancelled = false;
    if (onCancel) {
      onCancel(() => {
        isCancelled = true;
      });
    }

    return new Promise<any>((resolve, reject) =>
      this.getClient().createQueryJob(
        { useLegacySql: false, jobPrefix: "dataform-", query: statement, maxResults },
        async (err, job) => {
          if (err) {
            return reject(err);
          }
          // Cancelled before it was created, kill it now.
          if (isCancelled) {
            await job.cancel();
            return reject(new Error("Query cancelled."));
          }
          if (onCancel) {
            onCancel(async () => {
              // Cancelled while running.
              await job.cancel();
              return reject(new Error("Query cancelled."));
            });
          }

          let results: any[] = [];
          const manualPaginationCallback = (
            e: Error,
            rows: any[],
            nextQuery: QueryResultsOptions
          ) => {
            if (e) {
              reject(e);
              return;
            }
            results = results.concat(rows.slice(0, maxResults - results.length));
            if (nextQuery && results.length < maxResults) {
              // More results exist and we have space to consume them.
              job.getQueryResults(nextQuery, manualPaginationCallback);
            } else {
              job.getMetadata().then(([bqMeta]) => {
                const queryData = {
                  rows: results,
                  metadata: {
                    bigquery: {
                      jobId: bqMeta.jobReference.jobId,
                      totalBytesBilled: Long.fromString(bqMeta.statistics.query.totalBytesBilled),
                      totalBytesProcessed: Long.fromString(
                        bqMeta.statistics.query.totalBytesProcessed
                      )
                    }
                  }
                };
                resolve(queryData);
              });
            }
          };
          // For non interactive queries, we can set a hard limit by disabling auto pagination.
          // This will cause problems for unit tests that have more than MAX_RESULTS rows to compare.
          job.getQueryResults({ autoPaginate: false, maxResults }, manualPaginationCallback);
        }
      )
    );
  }

  private async getMetadata(target: dataform.ITarget): Promise<IBigQueryTableMetadata> {
    const metadataResult = await this.pool
      .addSingleTask({
        generator: async () => {
          try {
            const table = await this.getClient(target.database)
              .dataset(target.schema)
              .table(target.name)
              .getMetadata();
            return table;
          } catch (e) {
            if (e && e.errors && e.errors[0] && e.errors[0].reason === "notFound") {
              // if the table can't be found, just return null
              return null;
            }
            // otherwise throw the error as normal
            throw e;
          }
        }
      })
      .promise();
    return metadataResult && metadataResult[0];
  }
}

function cleanRows(rows: any[]) {
  if (rows.length === 0) {
    return rows;
  }

  const sampleData = rows[0];
  const fieldsWithBigQueryDates = Object.keys(sampleData).filter(
    key =>
      sampleData[key] &&
      sampleData[key].constructor &&
      BIGQUERY_DATE_RELATED_FIELDS.includes(sampleData[key].constructor.name)
  );
  fieldsWithBigQueryDates.forEach(dateField => {
    rows.forEach(row => (row[dateField] = row[dateField] ? row[dateField].value : row[dateField]));
  });
  return rows;
}

function convertField(field: IBigQueryFieldMetadata): dataform.IField {
  const result: dataform.IField = {
    name: field.name,
    flags: !!field.mode ? [field.mode] : []
  };
  if (field.type === "RECORD") {
    result.struct = { fields: field.fields.map(innerField => convertField(innerField)) };
  } else {
    result.primitive = field.type;
  }
  return result;
}<|MERGE_RESOLUTION|>--- conflicted
+++ resolved
@@ -6,14 +6,10 @@
 import { QueryResultsOptions } from "@google-cloud/bigquery/build/src/job";
 import * as Long from "long";
 import * as PromisePool from "promise-pool-executor";
-<<<<<<< HEAD
-import { STATE_PERSIST_TABLE_TARGET } from "@dataform/api/dbadapters/index";
 import { hashTableDefinition } from "@dataform/api/utils/hash_object";
-=======
 import { CACHED_STATE_TABLE_TARGET } from "@dataform/api/dbadapters/index";
 
 const CACHED_STATE_TABLE_NAME = `${CACHED_STATE_TABLE_TARGET.schema}.${CACHED_STATE_TABLE_TARGET.name}`;
->>>>>>> 5827331c
 
 const EXTRA_GOOGLE_SCOPES = ["https://www.googleapis.com/auth/drive"];
 
@@ -207,27 +203,11 @@
       `SELECT * FROM ${database}.${CACHED_STATE_TABLE_NAME}`,
       5000 // TODO: Add pagination for 5000+ rows
     );
-<<<<<<< HEAD
-    try {
-      const { rows } = await this.runQuery(
-        `SELECT * FROM ${adapter.resolveTarget(STATE_PERSIST_TABLE_TARGET)}`,
-        5000 // not expecting to have more dataset than this
-      );
-      const peristedMetadata = rows.map(row => {
-        const encodedProto = Buffer.from(row.metadata_proto, "base64");
-        return dataform.PersistedTableMetadata.decode(encodedProto);
-      });
-      return peristedMetadata || [];
-    } catch (err) {
-      return [];
-    }
-=======
     const persistedMetadata = rows.map(row => {
       const encodedProto = Buffer.from(row.proto, "base64");
       return dataform.PersistedTableMetadata.decode(encodedProto);
     });
     return persistedMetadata;
->>>>>>> 5827331c
   }
 
   public async persistStateMetadata(executionGraph: dataform.IExecutionGraph): Promise<void> {
