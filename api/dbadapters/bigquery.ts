--- conflicted
+++ resolved
@@ -6,14 +6,9 @@
 import { QueryResultsOptions } from "@google-cloud/bigquery/build/src/job";
 import * as Long from "long";
 import * as PromisePool from "promise-pool-executor";
-<<<<<<< HEAD
 import { hashTableDefinition } from "@dataform/api/utils/hash_object";
 
-const CACHED_STATE_TABLE_NAME = `dataform_meta.cache_state`;
-=======
-
 const CACHED_STATE_TABLE_NAME = "dataform_meta.cache_state";
->>>>>>> ad90595b
 
 const EXTRA_GOOGLE_SCOPES = ["https://www.googleapis.com/auth/drive"];
 
@@ -202,11 +197,7 @@
 
   public async persistedStateMetadata(): Promise<dataform.IPersistedTableMetadata[]> {
     const { rows } = await this.runQuery(
-<<<<<<< HEAD
-      `SELECT * FROM \`${database}.${CACHED_STATE_TABLE_NAME}\``,
-=======
       `SELECT * FROM ${CACHED_STATE_TABLE_NAME}`,
->>>>>>> ad90595b
       5000 // TODO: Add pagination for 5000+ rows
     );
     const persistedMetadata = rows.map((row: IMetadataRow) => {
