import Long from "long";
import { PromisePoolExecutor } from "promise-pool-executor";

import { BigQuery, TableField, TableMetadata } from "@google-cloud/bigquery";
import { Credentials } from "df/api/commands/credentials";
import { IDbAdapter, IExecutionResult, OnCancel } from "df/api/dbadapters/index";
import { parseBigqueryEvalError } from "df/api/utils/error_parsing";
import { LimitedResultSet } from "df/api/utils/results";
import {
  decodePersistedTableMetadata,
  encodePersistedTableMetadata,
  hashExecutionAction,
  IMetadataRow,
  toRowKey
} from "df/api/utils/run_cache";
import { coerceAsError } from "df/common/errors/errors";
import { StringifiedMap } from "df/common/strings/stringifier";
import { collectEvaluationQueries, QueryOrAction } from "df/core/adapters";
import { dataform } from "df/protos/ts";

const CACHED_STATE_TABLE_NAME = "dataform_meta.cache_state";

const EXTRA_GOOGLE_SCOPES = ["https://www.googleapis.com/auth/drive"];

const BIGQUERY_DATE_RELATED_FIELDS = [
  "BigQueryDate",
  "BigQueryTime",
  "BigQueryTimestamp",
  "BigQueryDatetime"
];

const MAX_QUERY_LENGTH = 1024 * 1024;

export class BigQueryDbAdapter implements IDbAdapter {
  public static async create(
    credentials: Credentials,
    _: string,
    options?: { concurrencyLimit?: number }
  ) {
    return new BigQueryDbAdapter(credentials, options);
  }

  private bigQueryCredentials: dataform.IBigQuery;
  private pool: PromisePoolExecutor;

  private readonly clients = new Map<string, BigQuery>();

  private constructor(credentials: Credentials, options?: { concurrencyLimit?: number }) {
    this.bigQueryCredentials = credentials as dataform.IBigQuery;
    // Bigquery allows 50 concurrent queries, and a rate limit of 100/user/second by default.
    // These limits should be safely low enough for most projects.
    this.pool = new PromisePoolExecutor({
      concurrencyLimit: options?.concurrencyLimit || 16,
      frequencyWindow: 1000,
      frequencyLimit: 30
    });
  }

  public async execute(
    statement: string,
    options: {
      onCancel?: OnCancel;
      interactive?: boolean;
      rowLimit?: number;
      byteLimit?: number;
    } = { interactive: false, rowLimit: 1000, byteLimit: 1024 * 1024 }
  ): Promise<IExecutionResult> {
    return this.pool
      .addSingleTask({
        generator: () =>
          options?.interactive
            ? this.runQuery(statement, options?.rowLimit, options?.byteLimit)
            : this.createQueryJob(
                statement,
                options?.rowLimit,
                options?.byteLimit,
                options?.onCancel
              )
      })
      .promise();
  }

  public async evaluate(queryOrAction: QueryOrAction, projectConfig?: dataform.ProjectConfig) {
    const validationQueries = collectEvaluationQueries(
      queryOrAction,
      projectConfig?.useSingleQueryPerAction === undefined ||
        !!projectConfig?.useSingleQueryPerAction
    );

    return await Promise.all(
      validationQueries.map(async ({ query, incremental }) => {
        try {
          await this.pool
            .addSingleTask({
              generator: () =>
                this.getClient().query({
                  useLegacySql: false,
                  query,
                  dryRun: true
                })
            })
            .promise();
          return dataform.QueryEvaluation.create({
            status: dataform.QueryEvaluation.QueryEvaluationStatus.SUCCESS,
            incremental,
            query
          });
        } catch (e) {
          return {
            status: dataform.QueryEvaluation.QueryEvaluationStatus.FAILURE,
            error: parseBigqueryEvalError(e)
          };
        }
      })
    );
  }

  public async tables(): Promise<dataform.ITarget[]> {
    const datasets = await this.getClient().getDatasets({ autoPaginate: true, maxResults: 1000 });
    const tables = await Promise.all(
      datasets[0].map(dataset => dataset.getTables({ autoPaginate: true, maxResults: 1000 }))
    );
    const allTables: dataform.ITarget[] = [];
    tables.forEach((tablesResult: any) =>
      tablesResult[0].forEach((table: any) =>
        allTables.push({ schema: table.dataset.id, name: table.id })
      )
    );
    return allTables;
  }

  public async table(target: dataform.ITarget): Promise<dataform.ITableMetadata> {
    const metadata = await this.getMetadata(target);

    if (!metadata) {
      return null;
    }

    return dataform.TableMetadata.create({
      typeDeprecated: String(metadata.type).toLowerCase(),
      type:
        metadata.type === "TABLE"
          ? dataform.TableMetadata.Type.TABLE
          : metadata.type === "VIEW"
          ? dataform.TableMetadata.Type.VIEW
          : dataform.TableMetadata.Type.UNKNOWN,
      target,
      fields: metadata.schema.fields.map(field => convertField(field)),
      lastUpdatedMillis: Long.fromString(metadata.lastModifiedTime),
      description: metadata.description
    });
  }

  public async preview(target: dataform.ITarget, limitRows: number = 10): Promise<any[]> {
    const metadata = await this.getMetadata(target);
    if (metadata.type === "TABLE") {
      // For tables, we use the BigQuery tabledata.list API, as per https://cloud.google.com/bigquery/docs/best-practices-costs#preview-data.
      // Also see https://cloud.google.com/nodejs/docs/reference/bigquery/3.0.x/Table#getRows.
      const rowsResult = await this.getClient(target.database)
        .dataset(target.schema)
        .table(target.name)
        .getRows({
          maxResults: limitRows
        });
      return cleanRows(rowsResult[0]);
    }
    const {
      rows
    } = await this.execute(
      `SELECT * FROM \`${metadata.tableReference.projectId}.${metadata.tableReference.datasetId}.${metadata.tableReference.tableId}\``,
      { rowLimit: limitRows }
    );
    return rows;
  }

  public async schemas(database: string): Promise<string[]> {
    const data = await this.getClient(database).getDatasets();
    return data[0].map(dataset => dataset.id);
  }

  public async createSchema(database: string, schema: string): Promise<void> {
    const location = this.bigQueryCredentials.location || "US";
    const client = this.getClient(database);

    let metadata;
    try {
      const data = await client.dataset(schema).getMetadata();
      metadata = data[0];
    } catch (e) {
      // If metadata call fails, it probably doesn't exist. So try to create it.
      await client.createDataset(schema, { location });
      return;
    }

    if (metadata.location.toUpperCase() !== location.toUpperCase()) {
      throw new Error(
        `Cannot create dataset "${schema}" in location "${location}". It already exists in location "${metadata.location}". Change your default dataset location or delete the existing dataset.`
      );
    }
  }

  public async dropSchema(database: string, schema: string): Promise<void> {
    const client = this.getClient(database);
    try {
      await client.dataset(schema).getMetadata();
    } catch (e) {
      // If metadata call fails, it probably doesn't exist, so don't do anything.
      return;
    }
    await client.dataset(schema).delete({ force: true });
  }

  public async close() {
    // Unimplemented.
  }

  public async persistedStateMetadata(): Promise<dataform.IPersistedTableMetadata[]> {
    const { rows } = await this.execute(`SELECT * FROM ${CACHED_STATE_TABLE_NAME}`, {
      rowLimit: 5000 // TODO: Add pagination for 5000+ rows
    });
    const persistedMetadata = rows.map((row: IMetadataRow) =>
      decodePersistedTableMetadata(row.metadata_proto)
    );
    return persistedMetadata;
  }

  public async persistStateMetadata(
    transitiveInputMetadataByTarget: StringifiedMap<
      dataform.ITarget,
      dataform.PersistedTableMetadata.ITransitiveInputMetadata
    >,
    allActions: dataform.IExecutionAction[],
    actionsToPersist: dataform.IExecutionAction[],
    options: {
      onCancel: OnCancel;
    }
  ): Promise<void> {
    if (allActions.length === 0) {
      return;
    }
    try {
      // Create the cache table, if needed.
      await this.execute(
        `
CREATE TABLE IF NOT EXISTS \`${CACHED_STATE_TABLE_NAME}\` (
  target STRING,
  metadata_proto STRING
)`,
        options
      );
      // Before saving any new data, delete all entries for 'allActions'.
      await this.execute(
        `
DELETE \`${CACHED_STATE_TABLE_NAME}\` WHERE target IN (${allActions
          .map(({ target }) => `'${toRowKey(target)}'`)
          .join(",")})`,
        options
      );

      // Save entries for 'actionsToPersist'.
      const valuesTuples = actionsToPersist
        // If we were unable to load metadata for the action's output dataset, or for any of the action's
        // input datasets, do not store a cache entry for the action.
        .filter(
          action =>
            transitiveInputMetadataByTarget.has(action.target) &&
            action.transitiveInputs.every(transitiveInput =>
              transitiveInputMetadataByTarget.has(transitiveInput)
            )
        )
        .map(
          action =>
            `('${toRowKey(action.target)}', '${encodePersistedTableMetadata({
              target: action.target,
              lastUpdatedMillis: transitiveInputMetadataByTarget.get(action.target)
                .lastUpdatedMillis,
              definitionHash: hashExecutionAction(action),
              transitiveInputTables: action.transitiveInputs.map(transitiveInput =>
                transitiveInputMetadataByTarget.get(transitiveInput)
              )
            })}')`
        );
      // We have to split up the INSERT queries to get around BigQuery's query length limit.
      while (valuesTuples.length > 0) {
        let insertStatement = `INSERT INTO \`${CACHED_STATE_TABLE_NAME}\` (target, metadata_proto) VALUES ${valuesTuples.pop()}`;
        let nextInsertStatement = `${insertStatement}, ${valuesTuples[valuesTuples.length - 1]}`;
        while (valuesTuples.length > 0 && nextInsertStatement.length < MAX_QUERY_LENGTH) {
          insertStatement = nextInsertStatement;
          valuesTuples.pop();
          nextInsertStatement = `${insertStatement}, ${valuesTuples[valuesTuples.length - 1]}`;
        }
        await this.execute(insertStatement, options);
      }
    } catch (e) {
      if (String(e).includes("Exceeded rate limits")) {
        // Silently swallow rate-exceeded Errors; there's nothing we can do here, and they aren't harmful
        // (at worst, future runs may not cache as well as they could have).
        return;
      }
      throw e;
    }
  }

  public async setMetadata(action: dataform.IExecutionAction): Promise<void> {
    const { target, actionDescriptor } = action;

<<<<<<< HEAD
    const metadata = await this.getMetadata(target);
    const schemaWithDescription = addDescriptionToMetadata(
      actionDescriptor.columns,
      metadata.schema.fields
    );
=======
    return this.pool
      .addSingleTask({
        generator: async () => {
          const metadata = await this.getMetadataOutsidePromisePool(target);
          const schemaWithDescription = addDescriptionToMetadata(
            actionDescriptor.columns,
            metadata.schema.fields
          );

          const table = await this.getClient(target.database)
            .dataset(target.schema)
            .table(target.name)
            .setMetadata({
              description: actionDescriptor.description,
              schema: schemaWithDescription,
              labels: actionDescriptor.bigqueryLabels
            });
          return table;
        }
      })
      .promise();
  }
>>>>>>> 3d972d1e

    await this.getClient(target.database)
      .dataset(target.schema)
      .table(target.name)
      .setMetadata({
        description: actionDescriptor.description,
        schema: schemaWithDescription
      });
  }

<<<<<<< HEAD
  private async getMetadata(target: dataform.ITarget): Promise<TableMetadata> {
=======
  private async getMetadataOutsidePromisePool(target: dataform.ITarget): Promise<TableMetadata> {
>>>>>>> 3d972d1e
    try {
      const table = await this.getClient(target.database)
        .dataset(target.schema)
        .table(target.name)
        .getMetadata();
      return table && table[0];
    } catch (e) {
      if (e && e.errors && e.errors[0] && e.errors[0].reason === "notFound") {
        // if the table can't be found, just return null
        return null;
      }
      // otherwise throw the error as normal
      throw coerceAsError(e);
    }
  }

  private getClient(projectId?: string) {
    projectId = projectId || this.bigQueryCredentials.projectId;
    if (!this.clients.has(projectId)) {
      this.clients.set(
        projectId,
        new BigQuery({
          projectId,
          credentials: JSON.parse(this.bigQueryCredentials.credentials),
          scopes: EXTRA_GOOGLE_SCOPES
        })
      );
    }
    return this.clients.get(projectId);
  }

  private async runQuery(statement: string, rowLimit?: number, byteLimit?: number) {
    const results = await new Promise<any[]>((resolve, reject) => {
      const allRows = new LimitedResultSet({
        rowLimit,
        byteLimit
      });
      const stream = this.getClient().createQueryStream(statement);
      stream
        .on("error", e => reject(coerceAsError(e)))
        .on("data", row => {
          if (!allRows.push(row)) {
            stream.end();
          }
        })
        .on("end", () => {
          resolve(allRows.rows);
        });
    });
    return { rows: cleanRows(results), metadata: {} };
  }

  private async createQueryJob(
    statement: string,
    rowLimit?: number,
    byteLimit?: number,
    onCancel?: OnCancel
  ) {
    let isCancelled = false;
    onCancel?.(() => (isCancelled = true));

    try {
      const job = await this.getClient().createQueryJob({
        useLegacySql: false,
        jobPrefix: "dataform-",
        query: statement
      });
      const resultStream = job[0].getQueryResultsStream();
      return new Promise<IExecutionResult>((resolve, reject) => {
        if (isCancelled) {
          resultStream.end();
          reject(new Error("Query cancelled."));
          return;
        }
        onCancel?.(() => {
          resultStream.end();
          reject(new Error("Query cancelled."));
        });

        const results = new LimitedResultSet({
          rowLimit,
          byteLimit
        });
        resultStream
          .on("error", e => reject(e))
          .on("data", row => {
            if (!results.push(row)) {
              resultStream.end();
            }
          })
          .on("end", async () => {
            try {
              const [jobMetadata] = await job[0].getMetadata();
              if (!!jobMetadata.status?.errorResult) {
                reject(new Error(jobMetadata.status.errorResult.message));
                return;
              }
              resolve({
                rows: results.rows,
                metadata: {
                  bigquery: {
                    jobId: jobMetadata.jobReference.jobId,
                    totalBytesBilled: jobMetadata.statistics.query.totalBytesBilled
                      ? Long.fromString(jobMetadata.statistics.query.totalBytesBilled)
                      : Long.ZERO,
                    totalBytesProcessed: jobMetadata.statistics.query.totalBytesProcessed
                      ? Long.fromString(jobMetadata.statistics.query.totalBytesProcessed)
                      : Long.ZERO
                  }
                }
              });
            } catch (e) {
              reject(e);
            }
          });
      });
    } catch (e) {
      throw coerceAsError(e);
    }
  }
}

function cleanRows(rows: any[]) {
  if (rows.length === 0) {
    return rows;
  }

  const sampleData = rows[0];
  const fieldsWithBigQueryDates = Object.keys(sampleData).filter(
    key =>
      sampleData[key] &&
      sampleData[key].constructor &&
      BIGQUERY_DATE_RELATED_FIELDS.includes(sampleData[key].constructor.name)
  );
  fieldsWithBigQueryDates.forEach(dateField => {
    rows.forEach(row => (row[dateField] = row[dateField] ? row[dateField].value : row[dateField]));
  });
  return rows;
}

function convertField(field: TableField): dataform.IField {
  const result: dataform.IField = {
    name: field.name,
    flagsDeprecated: !!field.mode ? [field.mode] : [],
    flags: field.mode === "REPEATED" ? [dataform.Field.Flag.REPEATED] : [],
    description: field.description
  };
  if (field.type === "RECORD" || field.type === "STRUCT") {
    result.struct = dataform.Fields.create({
      fields: field.fields.map(innerField => convertField(innerField))
    });
  } else {
    result.primitiveDeprecated = field.type;
    result.primitive = convertFieldType(field.type);
  }
  return dataform.Field.create(result);
}

// See: https://cloud.google.com/bigquery/docs/reference/rest/v2/tables#TableFieldSchema
function convertFieldType(type: string) {
  switch (String(type).toUpperCase()) {
    case "FLOAT":
    case "FLOAT64":
      return dataform.Field.Primitive.FLOAT;
    case "INTEGER":
    case "INT64":
      return dataform.Field.Primitive.INTEGER;
    case "NUMERIC":
      return dataform.Field.Primitive.NUMERIC;
    case "BOOL":
    case "BOOLEAN":
      return dataform.Field.Primitive.BOOLEAN;
    case "STRING":
      return dataform.Field.Primitive.STRING;
    case "DATE":
      return dataform.Field.Primitive.DATE;
    case "DATETIME":
      return dataform.Field.Primitive.DATETIME;
    case "TIMESTAMP":
      return dataform.Field.Primitive.TIMESTAMP;
    case "TIME":
      return dataform.Field.Primitive.TIME;
    case "BYTES":
      return dataform.Field.Primitive.BYTES;
    default:
      return dataform.Field.Primitive.UNKNOWN;
  }
}

function addDescriptionToMetadata(
  columnDescriptions: dataform.IColumnDescriptor[],
  metadataArray: TableField[]
): TableField[] {
  const findDescription = (path: string[]) =>
    columnDescriptions.find(column => column.path.join("") === path.join(""));

  const mapDescriptionToMetadata = (metadata: TableField, path: string[]) => {
    const description = findDescription(path);
    if (description) {
      metadata.description = description.description;
      if (description.bigqueryPolicyTags?.length > 0) {
        metadata.policyTags = {
          names: description.bigqueryPolicyTags
        };
      }
    }

    if (metadata.fields) {
      metadata.fields = metadata.fields.map(nestedMetadata =>
        mapDescriptionToMetadata(nestedMetadata, [...path, nestedMetadata.name])
      );
    }

    return metadata;
  };

  const newMetadata = metadataArray.map(metaItem =>
    mapDescriptionToMetadata(metaItem, [metaItem.name])
  );
  return newMetadata;
}<|MERGE_RESOLUTION|>--- conflicted
+++ resolved
@@ -147,7 +147,8 @@
       target,
       fields: metadata.schema.fields.map(field => convertField(field)),
       lastUpdatedMillis: Long.fromString(metadata.lastModifiedTime),
-      description: metadata.description
+      description: metadata.description,
+      labels: metadata.labels
     });
   }
 
@@ -304,51 +305,23 @@
   public async setMetadata(action: dataform.IExecutionAction): Promise<void> {
     const { target, actionDescriptor } = action;
 
-<<<<<<< HEAD
     const metadata = await this.getMetadata(target);
     const schemaWithDescription = addDescriptionToMetadata(
       actionDescriptor.columns,
       metadata.schema.fields
     );
-=======
-    return this.pool
-      .addSingleTask({
-        generator: async () => {
-          const metadata = await this.getMetadataOutsidePromisePool(target);
-          const schemaWithDescription = addDescriptionToMetadata(
-            actionDescriptor.columns,
-            metadata.schema.fields
-          );
-
-          const table = await this.getClient(target.database)
-            .dataset(target.schema)
-            .table(target.name)
-            .setMetadata({
-              description: actionDescriptor.description,
-              schema: schemaWithDescription,
-              labels: actionDescriptor.bigqueryLabels
-            });
-          return table;
-        }
-      })
-      .promise();
-  }
->>>>>>> 3d972d1e
 
     await this.getClient(target.database)
       .dataset(target.schema)
       .table(target.name)
       .setMetadata({
         description: actionDescriptor.description,
-        schema: schemaWithDescription
+        schema: schemaWithDescription,
+        labels: actionDescriptor.bigqueryLabels
       });
   }
 
-<<<<<<< HEAD
   private async getMetadata(target: dataform.ITarget): Promise<TableMetadata> {
-=======
-  private async getMetadataOutsidePromisePool(target: dataform.ITarget): Promise<TableMetadata> {
->>>>>>> 3d972d1e
     try {
       const table = await this.getClient(target.database)
         .dataset(target.schema)
