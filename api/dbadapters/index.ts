--- conflicted
+++ resolved
@@ -7,14 +7,10 @@
 
 export type OnCancel = (handleCancel: () => void) => void;
 
-<<<<<<< HEAD
-export const STATE_PERSIST_TABLE_NAME = "dataform_state_metadata";
-=======
 export const STATE_PERSIST_TABLE_TARGET: dataform.ITarget = {
   schema: "dataform_meta",
   name: "cache_state"
 };
->>>>>>> 9cae27ee
 
 export interface IExecutionResult {
   rows: any[];
