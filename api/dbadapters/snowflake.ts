import { Credentials } from "@dataform/api/commands/credentials";
import { IDbAdapter } from "@dataform/api/dbadapters/index";
import { dataform } from "@dataform/protos";
import * as https from "https";
import * as PromisePool from "promise-pool-executor";

interface ISnowflake {
  createConnection: (options: {
    account: string;
    username: string;
    password: string;
    database: string;
    warehouse: string;
    role: string;
  }) => ISnowflakeConnection;
}

interface ISnowflakeConnection {
  connect: (callback: (err: any, connection: ISnowflakeConnection) => void) => void;
  execute: (options: {
    sqlText: string;
    streamResult?: boolean;
    complete: (err: any, statement: ISnowflakeStatement, rows: any[]) => void;
  }) => void;
  destroy: (err: any) => void;
}

interface ISnowflakeStatement {
  cancel: () => void;
  streamRows: (options: { start?: number; end?: number }) => ISnowflakeResultStream;
}

interface ISnowflakeResultStream {
  on: (event: "error" | "data" | "end", handler: (data: Error | any[]) => void) => this;
}

const snowflake: ISnowflake = require("snowflake-sdk");

export class SnowflakeDbAdapter implements IDbAdapter {
  private connectionPromise: Promise<ISnowflakeConnection>;
  private pool: PromisePool.PromisePoolExecutor;

  constructor(credentials: Credentials) {
    this.connectionPromise = connect(credentials as dataform.ISnowflake);
    // Unclear exactly what snowflakes limit's are here, we can experiment with increasing this.
    this.pool = new PromisePool.PromisePoolExecutor({
      concurrencyLimit: 10,
      frequencyWindow: 1000,
      frequencyLimit: 10
    });
  }

  public async execute(
    statement: string,
    options: {
      maxResults?: number;
    } = { maxResults: 1000 }
  ) {
    const connection = await this.connectionPromise;
    return {
      rows: await this.pool
        .addSingleTask({
          generator: () =>
            new Promise<any[]>((resolve, reject) => {
              connection.execute({
                sqlText: statement,
                streamResult: true,
                complete(err, stmt) {
                  if (err) {
                    reject(err);
                    return;
                  }
                  const rows: any[] = [];
                  const streamOptions =
                    !!options && !!options.maxResults
                      ? { start: 0, end: options.maxResults - 1 }
                      : {};
                  stmt
                    .streamRows(streamOptions)
                    .on("error", e => reject(e))
                    .on("data", row => rows.push(row))
                    .on("end", () => resolve(rows));
                }
              });
            })
        })
        .promise(),
      metadata: {}
    };
  }

  public evaluate(statement: string): Promise<dataform.QueryEvaluationResponse> {
    throw new Error("Unimplemented");
  }

  public async tables(): Promise<dataform.ITarget[]> {
    const { rows } = await this.execute(
      `
select table_name, table_schema, table_catalog
from information_schema.tables
where LOWER(table_schema) != 'information_schema'
  and LOWER(table_schema) != 'pg_catalog'
  and LOWER(table_schema) != 'pg_internal'`,
      { maxResults: 10000 }
    );
    return rows.map(row => ({
      database: row.TABLE_CATALOG,
      schema: row.TABLE_SCHEMA,
      name: row.TABLE_NAME
    }));
  }

  public async schemas(): Promise<string[]> {
    const { rows } = await this.execute(`select SCHEMA_NAME from information_schema.schemata`);
    return rows.map(row => row.SCHEMA_NAME);
  }

  public table(target: dataform.ITarget): Promise<dataform.ITableMetadata> {
    return Promise.all([
      this.execute(
        `
select column_name, data_type, is_nullable
from ${target.database ? `"${target.database}".` : ""}information_schema.columns
where table_schema = '${target.schema}' 
  and table_name = '${target.name}'`
      ),
      this.execute(
        `
select table_type
from ${target.database ? `"${target.database}".` : ""}information_schema.tables
where table_schema = '${target.schema}'
  and table_name = '${target.name}'`
      )
    ]).then(results => {
      if (results[1].rows.length > 0) {
        // The table exists.
        return {
          target,
          type: results[1].rows[0].TABLE_TYPE == "VIEW" ? "view" : "table",
          fields: results[0].rows.map(row => ({
            name: row.COLUMN_NAME,
            primitive: row.DATA_TYPE,
            flags: row.IS_NULLABLE && row.IS_NULLABLE == "YES" ? ["nullable"] : []
          }))
        };
      } else {
        return null;
      }
    });
  }

  public async preview(target: dataform.ITarget, limitRows: number = 10): Promise<any[]> {
    const { rows } = await this.execute(
      `SELECT * FROM "${target.schema}"."${target.name}" LIMIT ${limitRows}`
    );
    return rows;
  }

  public async prepareSchema(database: string, schema: string): Promise<void> {
    const schemas = await this.schemas();
    if (!schemas.includes(schema)) {
      await this.execute(
        `create schema if not exists ${database ? `"${database}".` : ""}"${schema}"`
      );
    }
  }

  public async close() {
    const connection = await this.connectionPromise;
    await new Promise((resolve, reject) => {
      connection.destroy((err: any) => {
        if (err) {
          reject(err);
        } else {
          resolve();
        }
      });
    });
  }

  public async prepareStateMetadataTable(): Promise<void> {}

  public async persistedStateMetadata(): Promise<dataform.IPersistedTableMetadata[]> {
    const persistedMetadata: dataform.IPersistedTableMetadata[] = [];
    return persistedMetadata;
  }

  public async persistStateMetadata(actions: dataform.IExecutionAction[]) {}

<<<<<<< HEAD
  public async setMetadata(action: dataform.IExecutionAction): Promise<void> {}
=======
  public async deleteStateMetadata(actions: dataform.IExecutionAction[]): Promise<void> {}
>>>>>>> a84056da
}

async function connect(snowflakeCredentials: dataform.ISnowflake) {
  // We are forced to try our own HTTPS connection to the final <accountId>.snowflakecomputing.com URL
  // in order to verify its certificate. If we don't do this, and pass an invalid account ID (which thus
  // resolves to an invalid URL) to the snowflake connect() API, snowflake-sdk will not handle the
  // resulting error correctly (and thus crash this process).
  await testHttpsConnection(`https://${snowflakeCredentials.accountId}.snowflakecomputing.com`);
  try {
    return await new Promise<ISnowflakeConnection>((resolve, reject) => {
      snowflake
        .createConnection({
          account: snowflakeCredentials.accountId,
          username: snowflakeCredentials.username,
          password: snowflakeCredentials.password,
          database: snowflakeCredentials.databaseName,
          warehouse: snowflakeCredentials.warehouse,
          role: snowflakeCredentials.role
        })
        .connect((err, conn) => {
          if (err) {
            reject(err);
          } else {
            resolve(conn);
          }
        });
    });
  } catch (e) {
    throw new Error(`Could not connect to Snowflake: ${e.message}`);
  }
}

async function testHttpsConnection(url: string) {
  try {
    await new Promise<void>((resolve, reject) => {
      const req = https.request(url);
      req.on("error", e => {
        reject(e);
      });
      req.end(() => {
        resolve();
      });
    });
  } catch (e) {
    throw new Error(`Could not open HTTPS connection to ${url}: ${e.message}`);
  }
}<|MERGE_RESOLUTION|>--- conflicted
+++ resolved
@@ -186,12 +186,8 @@
   }
 
   public async persistStateMetadata(actions: dataform.IExecutionAction[]) {}
-
-<<<<<<< HEAD
   public async setMetadata(action: dataform.IExecutionAction): Promise<void> {}
-=======
   public async deleteStateMetadata(actions: dataform.IExecutionAction[]): Promise<void> {}
->>>>>>> a84056da
 }
 
 async function connect(snowflakeCredentials: dataform.ISnowflake) {
