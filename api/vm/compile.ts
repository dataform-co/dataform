import { createGenIndexConfig } from "df/api/vm/gen_index_config";
import * as legacyCompiler from "df/api/vm/legacy_compiler";
import { legacyGenIndex } from "df/api/vm/legacy_gen_index";
import { dataform } from "df/protos";
import * as fs from "fs";
import * as path from "path";
import { CompilerFunction, NodeVM } from "vm2";

export function compile(compileConfig: dataform.ICompileConfig) {
  const vmIndexFileName = path.resolve(path.join(compileConfig.projectDir, "index.js"));

  const indexGeneratorVm = new NodeVM({
    wrapper: "none",
    require: {
      context: "sandbox",
      root: compileConfig.projectDir,
      external: true,
      builtin: ["path"]
    }
  });

  // TODO: Once all users of @dataform/core are updated to include compiler functions, remove
  // this exception handling code (and assume existence of genIndex / compiler functions in @dataform/core).
  const findGenIndex = (): ((base64EncodedConfig: string) => string) => {
    try {
      return (
        indexGeneratorVm.run(
          'return require("@dataform/core").indexFileGenerator',
          vmIndexFileName
        ) || legacyGenIndex
      );
    } catch (e) {
      return legacyGenIndex;
    }
  };
  const genIndex = findGenIndex();
  const findCompiler = (): CompilerFunction => {
    try {
      return (
        indexGeneratorVm.run('return require("@dataform/core").compiler', vmIndexFileName) ||
        legacyCompiler.compile
      );
    } catch (e) {
      return legacyCompiler.compile;
    }
  };
  const compiler = findCompiler();
  if (!compiler) {
    throw new Error("Could not find compiler function.");
  }

  const userCodeVm = new NodeVM({
    wrapper: "none",
    require: {
      context: "sandbox",
      root: compileConfig.projectDir,
      external: true,
      builtin: ["path"]
    },
    sourceExtensions: ["js", "sql", "sqlx"],
    compiler
  });

  const res: string = userCodeVm.run(
    genIndex(createGenIndexConfig(compileConfig)),
    vmIndexFileName
  );
  return res;
}

<<<<<<< HEAD
export function listen() {
=======
export function listenForCompileRequest() {
>>>>>>> bc5ae683
  process.on("message", (compileConfig: dataform.ICompileConfig) => {
    try {
      const compiledResult = compile(compileConfig);
      // tslint:disable-next-line: tsr-detect-non-literal-fs-filename
      const writeable = fs.createWriteStream(null, { fd: 4 });
      writeable.write(compiledResult, "utf8");
    } catch (e) {
      process.send(e);
    }
    process.exit();
  });
}

if (require.main === module) {
<<<<<<< HEAD
  listen();
=======
  listenForCompileRequest();
>>>>>>> bc5ae683
}<|MERGE_RESOLUTION|>--- conflicted
+++ resolved
@@ -68,11 +68,7 @@
   return res;
 }
 
-<<<<<<< HEAD
-export function listen() {
-=======
 export function listenForCompileRequest() {
->>>>>>> bc5ae683
   process.on("message", (compileConfig: dataform.ICompileConfig) => {
     try {
       const compiledResult = compile(compileConfig);
@@ -87,9 +83,5 @@
 }
 
 if (require.main === module) {
-<<<<<<< HEAD
-  listen();
-=======
   listenForCompileRequest();
->>>>>>> bc5ae683
 }