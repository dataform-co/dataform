--- conflicted
+++ resolved
@@ -8,7 +8,7 @@
 import { CREDENTIALS_FILENAME } from "df/api/commands/credentials";
 import * as dbadapters from "df/api/dbadapters";
 import { prettyJsonStringify } from "df/api/utils";
-import {trackError, trackOption} from "df/cli/analytics";
+import { trackError, trackOption } from "df/cli/analytics";
 import {
   print,
   printCompiledGraph,
@@ -588,11 +588,8 @@
           jsonOutputOption,
           varsOption,
           timeoutOption,
-<<<<<<< HEAD
-          jobPrefixOption
-=======
+          jobPrefixOption,
           trackOption
->>>>>>> a4f69167
         ],
         processFn: async argv => {
           if (!argv[jsonOutputOption.name]) {
