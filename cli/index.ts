--- conflicted
+++ resolved
@@ -180,7 +180,6 @@
   }
 };
 
-<<<<<<< HEAD
 const disableAssertionsOption: INamedOption<yargs.Options> = {
   name: "disable-assertions",
   option: {
@@ -188,7 +187,8 @@
     type: "boolean",
     default: false
   }
-=======
+};
+
 const icebergOption: INamedOption<yargs.Options> = {
   name: "iceberg",
   option: {
@@ -196,7 +196,6 @@
     type: "boolean",
     default: false,
   },
->>>>>>> f1e79572
 };
 
 const testConnectionOptionName = "test-connection";
