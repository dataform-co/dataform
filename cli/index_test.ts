// tslint:disable tsr-detect-non-literal-fs-filename
import { assert, expect } from "chai";
import * as fs from "fs-extra";
import { dump as dumpYaml, load as loadYaml } from "js-yaml";
import * as path from "path";

import { execFile } from "child_process";
import {
  ICEBERG_BUCKET_NAME_HINT,
  ICEBERG_BUCKET_NAME_PROMPT_QUESTION,
  ICEBERG_CONFIG_COLLECTED_TEXT,
  ICEBERG_CONFIG_PROMPT_HINT,
  ICEBERG_CONFIG_PROMPT_TEXT,
  ICEBERG_CONNECTION_HINT,
  ICEBERG_CONNECTION_QUESTION,
  ICEBERG_TABLE_FOLDER_ROOT_HINT,
  ICEBERG_TABLE_FOLDER_ROOT_PROMPT_QUESTION,
  ICEBERG_TABLE_FOLDER_ROOT_SUBPATH_HINT,
  ICEBERG_TABLE_FOLDER_SUBPATH_PROMPT_QUESTION
} from "df/cli/util";
import { version } from "df/core/version";
import { dataform } from "df/protos/ts";
import { corePackageTarPath, getProcessResult, nodePath, npmPath, suite, test } from "df/testing";
import { TmpDirFixture } from "df/testing/fixtures";

const DEFAULT_DATABASE = "dataform-open-source";
const DEFAULT_LOCATION = "US";
const CREDENTIALS_PATH = path.resolve(process.env.RUNFILES, "df/test_credentials/bigquery.json");

suite("@dataform/cli", ({ afterEach }) => {
  const tmpDirFixture = new TmpDirFixture(afterEach);
  const cliEntryPointPath = "cli/node_modules/@dataform/cli/bundle.js";

  suite("help command", () => {
    test("shows global help with the help command", async () => {
      const result = await getProcessResult(execFile(nodePath, [cliEntryPointPath, "help"]));
      expect(result.exitCode).equals(0);
      const output = result.stdout;
      expect(output).to.include("dataform [command]");
      expect(output).to.include("dataform init [project-dir] [default-database] [default-location]");
      expect(output).to.include("dataform install [project-dir]");
      expect(output).to.include("dataform init-creds [project-dir]");
      expect(output).to.include("dataform compile [project-dir]");
      expect(output).to.include("dataform test [project-dir]");
      expect(output).to.include("dataform run [project-dir]");
      expect(output).to.include("dataform format [project-dir]");
    });

    test("shows help for 'init' command", async () => {
      const result = await getProcessResult(execFile(nodePath, [cliEntryPointPath, "help", "init"]));
      expect(result.exitCode).equals(0);
      const output = result.stdout;
      expect(output).to.include("Create a new dataform project.");
      expect(output).to.include("--iceberg");
      expect(output).to.include("Initialize the project with workflow-level Iceberg tables configuration.");
    });
    test("shows help for 'install' command", async () => {
      const result = await getProcessResult(execFile(nodePath, [cliEntryPointPath, "help", "install"]));
      expect(result.exitCode).equals(0);
      const output = result.stdout;
      expect(output).to.include("Install a project's NPM dependencies.");
      expect(output).to.include("[project-dir]");
    });

    test("shows help for 'init-creds' command", async () => {
      const result = await getProcessResult(execFile(nodePath, [cliEntryPointPath, "help", "init-creds"]));
      expect(result.exitCode).equals(0);
      const output = result.stdout;
      expect(output).to.include("Create a .df-credentials.json file for Dataform to use when accessing BigQuery.");
      expect(output).to.include("[project-dir]");
      expect(output).to.include("--test-connection");
      expect(output).to.include("If true, a test query will be run using your final credentials.");
    });

    test("shows help for 'compile' command", async () => {
      const result = await getProcessResult(execFile(nodePath, [cliEntryPointPath, "help", "compile"]));
      expect(result.exitCode).equals(0);
      const output = result.stdout;
      expect(output).to.include("Compile the dataform project.");
      expect(output).to.include("--watch");
      expect(output).to.include("--json");
      expect(output).to.include("--quiet");
    });

    test("shows help for 'test' command", async () => {
      const result = await getProcessResult(execFile(nodePath, [cliEntryPointPath, "help", "test"]));
      expect(result.exitCode).equals(0);
      const output = result.stdout;
      expect(output).to.include("Run the dataform project's unit tests.");
      expect(output).to.include("[project-dir]");
      expect(output).to.include("--credentials");
      expect(output).to.include("--timeout");
      expect(output).to.include("--default-database");
      expect(output).to.include("--schema-suffix");
    });

    test("shows help for 'run' command", async () => {
      const result = await getProcessResult(execFile(nodePath, [cliEntryPointPath, "help", "run"]));
      expect(result.exitCode).equals(0);
      const output = result.stdout;
      expect(output).to.include("Run the dataform project.");
      expect(output).to.include("--dry-run");
      expect(output).to.include("--run-tests");
      expect(output).to.include("--action-retry-limit");
      expect(output).to.include("--actions");
      expect(output).to.include("--full-refresh");
      expect(output).to.include("--include-deps");
      expect(output).to.include("--include-dependents");
      expect(output).to.include("--tags");
    });

     test("shows help for 'format' command", async () => {
      const result = await getProcessResult(execFile(nodePath, [cliEntryPointPath, "help", "format"]));
      expect(result.exitCode).equals(0);
      const output = result.stdout;
      expect(output).to.include("Format the dataform project's files.");
      expect(output).to.include("--check");
      expect(output).to.include("Check if files are formatted correctly without modifying them.");
      expect(output).to.include("--actions");

    });
  });

  suite("compile command", () => {
    test(
      "compile throws an error when dataformCoreVersion not in workflow_settings.yaml and no " +
        "package.json exists",
      async () => {
        const projectDir = tmpDirFixture.createNewTmpDir();
        fs.writeFileSync(
          path.join(projectDir, "workflow_settings.yaml"),
          dumpYaml(dataform.WorkflowSettings.create({ defaultProject: "dataform" }))
        );

        expect(
          (await getProcessResult(execFile(nodePath, [cliEntryPointPath, "compile", projectDir])))
            .stderr
        ).contains(
          "dataformCoreVersion must be specified either in workflow_settings.yaml or via a " +
            "package.json"
        );
      }
    );

    test("compile error when package.json and no package is installed", async () => {
      const projectDir = tmpDirFixture.createNewTmpDir();
      fs.writeFileSync(
        path.join(projectDir, "package.json"),
        `{
  "dependencies":{
    "@dataform/core": "${version}"
  }
}`
      );
      fs.writeFileSync(
        path.join(projectDir, "dataform.json"),
        `{
  "defaultDatabase": "tada-analytics",
  "defaultSchema": "df_integration_test",
  "assertionSchema": "df_integration_test_assertions",
  "defaultLocation": "${DEFAULT_LOCATION}"
}
`
      );

      expect(
        (await getProcessResult(execFile(nodePath, [cliEntryPointPath, "compile", projectDir])))
          .stderr
      ).contains(
        "Could not find a recent installed version of @dataform/core in the project. Check that " +
          "either `dataformCoreVersion` is specified in `workflow_settings.yaml`, or " +
          "`@dataform/core` is specified in `package.json`. If using `package.json`, then run " +
          "`dataform install`."
      );
    });

    ["package.json", "package-lock.json", "node_modules"].forEach(npmFile => {
      test(`compile throws an error when dataformCoreVersion in workflow_settings.yaml and ${npmFile} is present`, async () => {
        // When dataformCoreVersion is managed by workflow_settings.yaml, installation is stateless and
        // lazy; it happens when compile is called, or otherwise as needed.
        const projectDir = tmpDirFixture.createNewTmpDir();
        fs.writeFileSync(
          path.join(projectDir, "workflow_settings.yaml"),
          dumpYaml(
            dataform.WorkflowSettings.create({
              defaultProject: "dataform",
              dataformCoreVersion: "3.0.0"
            })
          )
        );
        const resolvedNpmPath = path.join(projectDir, npmFile);
        if (npmFile === "node_modules") {
          fs.mkdirSync(resolvedNpmPath);
        } else {
          fs.writeFileSync(resolvedNpmPath, "");
        }

        expect(
          (await getProcessResult(execFile(nodePath, [cliEntryPointPath, "compile", projectDir])))
            .stderr
        ).contains(`${npmFile}' unexpected; remove it and try again`);
      });
    });
  });

  suite("init command", () => {
    test("workflow_settings.yaml generated from init", async () => {
      const projectDir = tmpDirFixture.createNewTmpDir();

      await getProcessResult(
        execFile(nodePath, [
          cliEntryPointPath,
          "init",
          projectDir,
          "--default-database=dataform-database",
          "--default-location=us-central1"
        ])
      );

      expect(fs.readFileSync(path.join(projectDir, "workflow_settings.yaml"), "utf8")).to
        .equal(`dataformCoreVersion: ${version}
defaultProject: dataform-database
defaultLocation: us-central1
defaultDataset: dataform
defaultAssertionDataset: dataform_assertions
`);
    });

    suite("with --iceberg", () => {
      test("init with --iceberg sets defaultIcebergConfig with all fields", async () => {
        const projectDir = tmpDirFixture.createNewTmpDir();
        const testInputs = {
          [ICEBERG_BUCKET_NAME_PROMPT_QUESTION]: "my-iceberg-bucket",
          [ICEBERG_TABLE_FOLDER_ROOT_PROMPT_QUESTION]: "my-iceberg-root",
          [ICEBERG_TABLE_FOLDER_SUBPATH_PROMPT_QUESTION]: "my-iceberg-subpath",
          [ICEBERG_CONNECTION_QUESTION]: "my.default.connection",
        };

        const result = await getProcessResult(
          execFile(nodePath, [
            cliEntryPointPath,
            "init",
            projectDir,
            "dataform-iceberg-test",
            "us-central1",
            "--iceberg"
          ], {
            // Inject test inputs via environment variable
            env: { ...process.env, DATAFORM_CLI_TEST_INPUTS: JSON.stringify(testInputs) }
          })
        );

        expect(result.exitCode).equals(0);
        expect(result.stdout).contains(ICEBERG_CONFIG_PROMPT_TEXT);
        expect(result.stdout).contains(ICEBERG_CONFIG_COLLECTED_TEXT);

        const workflowSettingsPath = path.join(projectDir, "workflow_settings.yaml");
        assert.isTrue(fs.existsSync(workflowSettingsPath));

        const workflowSettings = dataform.WorkflowSettings.create(
          loadYaml(fs.readFileSync(workflowSettingsPath, "utf8"))
        );

        expect(workflowSettings.defaultIcebergConfig).to.deep.equal({
          bucketName: "my-iceberg-bucket",
          tableFolderRoot: "my-iceberg-root",
          tableFolderSubpath: "my-iceberg-subpath",
          connection: "my.default.connection",
        });
      });

      test("init with --iceberg handles empty inputs for bucketName", async () => {
        const projectDir = tmpDirFixture.createNewTmpDir();
        const testInputs = {
          [ICEBERG_BUCKET_NAME_PROMPT_QUESTION]: "", // Empty input
          [ICEBERG_TABLE_FOLDER_ROOT_PROMPT_QUESTION]: "my-iceberg-root-with-empty-bucketName",
          [ICEBERG_TABLE_FOLDER_SUBPATH_PROMPT_QUESTION]: "my-iceberg-subpath-with-empty-bucketName",
          [ICEBERG_CONNECTION_QUESTION]: "my.default.connection",
        };

        const result = await getProcessResult(
          execFile(nodePath, [
            cliEntryPointPath,
            "init",
            projectDir,
            "dataform-iceberg-partial",
            "us-east1",
            "--iceberg"
          ], {
            // Inject test inputs via environment variable
            env: { ...process.env, DATAFORM_CLI_TEST_INPUTS: JSON.stringify(testInputs) }
          })
        );

        expect(result.exitCode).equals(0);
        expect(result.stdout).contains(ICEBERG_CONFIG_PROMPT_TEXT);
        expect(result.stdout).contains(ICEBERG_CONFIG_PROMPT_HINT);
        expect(result.stdout).contains(ICEBERG_CONFIG_COLLECTED_TEXT);
        expect(result.stdout).contains(ICEBERG_BUCKET_NAME_HINT);
        expect(result.stdout).contains(ICEBERG_TABLE_FOLDER_ROOT_HINT);
        expect(result.stdout).contains(ICEBERG_TABLE_FOLDER_ROOT_SUBPATH_HINT);
        expect(result.stdout).contains(ICEBERG_CONNECTION_HINT);

        const workflowSettingsPath = path.join(projectDir, "workflow_settings.yaml");
        assert.isTrue(fs.existsSync(workflowSettingsPath));

        const workflowSettings = dataform.WorkflowSettings.create(
          loadYaml(fs.readFileSync(workflowSettingsPath, "utf8"))
        );

        expect(workflowSettings.defaultIcebergConfig).to.deep.equal({
          tableFolderRoot: "my-iceberg-root-with-empty-bucketName",
          tableFolderSubpath: "my-iceberg-subpath-with-empty-bucketName",
          connection: "my.default.connection",
        });
      });

      test("init with --iceberg handles empty inputs for tableFolderRoot", async () => {
        const projectDir = tmpDirFixture.createNewTmpDir();
        const testInputs = {
          [ICEBERG_BUCKET_NAME_PROMPT_QUESTION]: "my-iceberg-bucket-with-empty-tablefolderroot",
          [ICEBERG_TABLE_FOLDER_ROOT_PROMPT_QUESTION]: "", // Empty input
          [ICEBERG_TABLE_FOLDER_SUBPATH_PROMPT_QUESTION]: "my-iceberg-subpath-with-empty-tableFolderRoot",
          [ICEBERG_CONNECTION_QUESTION]: "my.default.connection",
        };

        const result = await getProcessResult(
          execFile(nodePath, [
            cliEntryPointPath,
            "init",
            projectDir,
            "dataform-iceberg-partial",
            "us-east1",
            "--iceberg"
          ], {
            // Inject test inputs via environment variable
            env: { ...process.env, DATAFORM_CLI_TEST_INPUTS: JSON.stringify(testInputs) }
          })
        );

        expect(result.exitCode).equals(0);
        expect(result.stdout).contains(ICEBERG_CONFIG_PROMPT_TEXT);
        expect(result.stdout).contains(ICEBERG_CONFIG_PROMPT_HINT);
        expect(result.stdout).contains(ICEBERG_CONFIG_COLLECTED_TEXT);
        expect(result.stdout).contains(ICEBERG_BUCKET_NAME_HINT);
        expect(result.stdout).contains(ICEBERG_TABLE_FOLDER_ROOT_HINT);
        expect(result.stdout).contains(ICEBERG_TABLE_FOLDER_ROOT_SUBPATH_HINT);
        expect(result.stdout).contains(ICEBERG_CONNECTION_HINT);

        const workflowSettingsPath = path.join(projectDir, "workflow_settings.yaml");
        assert.isTrue(fs.existsSync(workflowSettingsPath));

        const workflowSettings = dataform.WorkflowSettings.create(
          loadYaml(fs.readFileSync(workflowSettingsPath, "utf8"))
        );

        expect(workflowSettings.defaultIcebergConfig).to.deep.equal({
          bucketName: "my-iceberg-bucket-with-empty-tablefolderroot",
          tableFolderSubpath: "my-iceberg-subpath-with-empty-tableFolderRoot",
          connection: "my.default.connection",
        });
      });

      test("init with --iceberg handles empty inputs for tableFolderSubpath", async () => {
        const projectDir = tmpDirFixture.createNewTmpDir();
        const testInputs = {
          [ICEBERG_BUCKET_NAME_PROMPT_QUESTION]: "my-iceberg-bucket-with-empty-tablefoldersubpath",
          [ICEBERG_TABLE_FOLDER_ROOT_PROMPT_QUESTION]: "my-iceberg-root-with-empty-tableFolderSubpath",
          [ICEBERG_TABLE_FOLDER_SUBPATH_PROMPT_QUESTION]: "", // Empty input
          [ICEBERG_CONNECTION_QUESTION]: "my.default.connection",
        };

        const result = await getProcessResult(
          execFile(nodePath, [
            cliEntryPointPath,
            "init",
            projectDir,
            "dataform-iceberg-partial",
            "us-east1",
            "--iceberg"
          ], {
            // Inject test inputs via environment variable
            env: { ...process.env, DATAFORM_CLI_TEST_INPUTS: JSON.stringify(testInputs) }
          })
        );

        expect(result.exitCode).equals(0);
        expect(result.stdout).contains(ICEBERG_CONFIG_PROMPT_TEXT);
        expect(result.stdout).contains(ICEBERG_CONFIG_PROMPT_HINT);
        expect(result.stdout).contains(ICEBERG_CONFIG_COLLECTED_TEXT);
        expect(result.stdout).contains(ICEBERG_BUCKET_NAME_HINT);
        expect(result.stdout).contains(ICEBERG_TABLE_FOLDER_ROOT_HINT);
        expect(result.stdout).contains(ICEBERG_TABLE_FOLDER_ROOT_SUBPATH_HINT);
        expect(result.stdout).contains(ICEBERG_CONNECTION_HINT);

        const workflowSettingsPath = path.join(projectDir, "workflow_settings.yaml");
        assert.isTrue(fs.existsSync(workflowSettingsPath));

        const workflowSettings = dataform.WorkflowSettings.create(
          loadYaml(fs.readFileSync(workflowSettingsPath, "utf8"))
        );

        expect(workflowSettings.defaultIcebergConfig).to.deep.equal({
          bucketName: "my-iceberg-bucket-with-empty-tablefoldersubpath",
          tableFolderRoot: "my-iceberg-root-with-empty-tableFolderSubpath",
          connection: "my.default.connection",
        });
      });

      test("init with --iceberg handles empty inputs for connection", async () => {
        const projectDir = tmpDirFixture.createNewTmpDir();
        const testInputs = {
          [ICEBERG_BUCKET_NAME_PROMPT_QUESTION]: "my-iceberg-bucket-with-empty-connection",
          [ICEBERG_TABLE_FOLDER_ROOT_PROMPT_QUESTION]: "my-iceberg-root-with-empty-connection",
          [ICEBERG_TABLE_FOLDER_SUBPATH_PROMPT_QUESTION]: "my-iceberg-subpath-with-empty-connection",
          [ICEBERG_CONNECTION_QUESTION]: "", // Empty input
        };

        const result = await getProcessResult(
          execFile(nodePath, [
            cliEntryPointPath,
            "init",
            projectDir,
            "dataform-iceberg-partial",
            "us-east1",
            "--iceberg"
          ], {
            // Inject test inputs via environment variable
            env: { ...process.env, DATAFORM_CLI_TEST_INPUTS: JSON.stringify(testInputs) }
          })
        );

        expect(result.exitCode).equals(0);
        expect(result.stdout).contains(ICEBERG_CONFIG_PROMPT_TEXT);
        expect(result.stdout).contains(ICEBERG_CONFIG_PROMPT_HINT);
        expect(result.stdout).contains(ICEBERG_CONFIG_COLLECTED_TEXT);
        expect(result.stdout).contains(ICEBERG_BUCKET_NAME_HINT);
        expect(result.stdout).contains(ICEBERG_TABLE_FOLDER_ROOT_HINT);
        expect(result.stdout).contains(ICEBERG_TABLE_FOLDER_ROOT_SUBPATH_HINT);
        expect(result.stdout).contains(ICEBERG_CONNECTION_HINT);

        const workflowSettingsPath = path.join(projectDir, "workflow_settings.yaml");
        assert.isTrue(fs.existsSync(workflowSettingsPath));

        const workflowSettings = dataform.WorkflowSettings.create(
          loadYaml(fs.readFileSync(workflowSettingsPath, "utf8"))
        );

        expect(workflowSettings.defaultIcebergConfig).to.deep.equal({
          bucketName: "my-iceberg-bucket-with-empty-connection",
          tableFolderRoot: "my-iceberg-root-with-empty-connection",
          tableFolderSubpath: "my-iceberg-subpath-with-empty-connection",
        });
      });
    });
  });

  suite("install command", () => {
    test("install throws an error when dataformCoreVersion in workflow_settings.yaml", async () => {
      // When dataformCoreVersion is managed by workflow_settings.yaml, installation is stateless and
      // lazy; it happens when compile is called, or otherwise as needed.

      const projectDir = tmpDirFixture.createNewTmpDir();

      await getProcessResult(
        execFile(nodePath, [
          cliEntryPointPath,
          "init",
          projectDir,
          "--default-database=dataform-database",
          "--default-location=us-central1"
        ])
      );

      expect(
        (await getProcessResult(execFile(nodePath, [cliEntryPointPath, "install", projectDir])))
          .stderr
      ).contains(
        "No installation is needed when using workflow_settings.yaml, as packages are installed at " +
          "runtime."
      );
    });
  });

  suite("init-creds command", () => {
    test("init-creds fails for directory without dataform config", async () => {
      const emptyDir = tmpDirFixture.createNewTmpDir();
      const result = await getProcessResult(
        execFile(nodePath, [cliEntryPointPath, "init-creds", emptyDir])
      );
      expect(result.exitCode).to.not.equal(0);
      expect(result.stderr).to.include(
        `${emptyDir} does not appear to be a dataform directory (missing workflow_settings.yaml file).`
      );
    });
  });

  suite("format command", () => {
    test("test for format command", async () => {
      const projectDir = tmpDirFixture.createNewTmpDir();
      const npmCacheDir = tmpDirFixture.createNewTmpDir();
      const workflowSettingsPath = path.join(projectDir, "workflow_settings.yaml");
      const packageJsonPath = path.join(projectDir, "package.json");

<<<<<<< HEAD
    // Initialize a project using the CLI, don't install packages.
    await getProcessResult(
      execFile(nodePath, [cliEntryPointPath, "init", projectDir, DEFAULT_DATABASE, DEFAULT_LOCATION])
    );
=======
      // Initialize a project using the CLI, don't install packages.
      await getProcessResult(
        execFile(nodePath, [cliEntryPointPath, "init", projectDir, "dataform-open-source", "US"])
      );
>>>>>>> 0c375c21

      // Install packages manually to get around bazel read-only sandbox issues.
      const workflowSettings = dataform.WorkflowSettings.create(
        loadYaml(fs.readFileSync(workflowSettingsPath, "utf8"))
      );
      delete workflowSettings.dataformCoreVersion;
      fs.writeFileSync(workflowSettingsPath, dumpYaml(workflowSettings));
      fs.writeFileSync(
        packageJsonPath,
        `{
  "dependencies":{
    "@dataform/core": "${version}"
  }
}`
      );
      await getProcessResult(
        execFile(npmPath, [
          "install",
          "--prefix",
          projectDir,
          "--cache",
          npmCacheDir,
          corePackageTarPath
        ])
      );

      // Create a correctly formatted file
      const formattedFilePath = path.join(projectDir, "definitions", "formatted.sqlx");
      fs.ensureFileSync(formattedFilePath);
      fs.writeFileSync(
        formattedFilePath,
        `
config {
  type: "table"
}

SELECT
  1 AS test
`
      );

      // Create a file that needs formatting (extra spaces, inconsistent indentation)
      const unformattedFilePath = path.join(projectDir, "definitions", "unformatted.sqlx");
      fs.ensureFileSync(unformattedFilePath);
      fs.writeFileSync(
        unformattedFilePath,
        `
config {   type:  "table"   }
SELECT  1  as   test
`
      );

      // Test with --check flag on a project with files needing formatting
      const beforeFormatCheckResult = await getProcessResult(
        execFile(nodePath, [cliEntryPointPath, "format", projectDir, "--check"])
      );

<<<<<<< HEAD
    expect(JSON.parse(compileResult.stdout)).deep.equals({
      tables: [
        {
          type: "table",
          enumType: "TABLE",
          target: {
            database: DEFAULT_DATABASE,
            schema: "dataform_test_schema_suffix",
            name: "example"
          },
          canonicalTarget: {
            schema: "dataform",
            name: "example",
            database: DEFAULT_DATABASE
          },
          query: "\n\nselect 1 as testValue2\n",
          disabled: false,
          fileName: "definitions/example.sqlx",
          hermeticity: "NON_HERMETIC",
          tags: ["someTag"]
        }
      ],
      projectConfig: {
        warehouse: "bigquery",
        defaultSchema: "dataform",
        assertionSchema: "dataform_assertions",
        defaultDatabase: DEFAULT_DATABASE,
        defaultLocation: DEFAULT_LOCATION,
        vars: {
          testVar1: "testValue1",
          testVar2: "testValue2"
        },
        schemaSuffix: "test_schema_suffix"
      },
      graphErrors: {},
      dataformCoreVersion: version,
      targets: [
        {
          database: DEFAULT_DATABASE,
          schema: "dataform",
          name: "example"
        }
      ]
    });

    // Dry run the project.
    const runResult = await getProcessResult(
      execFile(nodePath, [
        cliEntryPointPath,
        "run",
        projectDir,
        "--credentials",
        CREDENTIALS_PATH,
        "--dry-run",
        "--json",
        "--vars=testVar1=testValue1,testVar2=testValue2",
        "--default-location=europe",
        "--tags=someTag,someOtherTag",
        "--actions=example,someOtherAction"
      ])
    );
=======
      // Should exit with code 1 when files need formatting
      expect(beforeFormatCheckResult.exitCode).equals(1);
      expect(beforeFormatCheckResult.stderr).contains("Files that need formatting");
      expect(beforeFormatCheckResult.stderr).contains("unformatted.sqlx");

      // Format the files (without check flag)
      const formatCheckResult = await getProcessResult(
        execFile(nodePath, [cliEntryPointPath, "format", projectDir])
      );
      expect(formatCheckResult.exitCode).equals(0);
>>>>>>> 0c375c21

      // Test with --check flag after formatting
      const afterFormatCheckResult = await getProcessResult(
        execFile(nodePath, [cliEntryPointPath, "format", projectDir, "--check"])
      );

<<<<<<< HEAD
    expect(JSON.parse(runResult.stdout)).deep.equals({
      actions: [
        {
          fileName: "definitions/example.sqlx",
          hermeticity: "NON_HERMETIC",
          tableType: "table",
          target: {
            database: DEFAULT_DATABASE,
            name: "example",
            schema: "dataform"
          },
          tasks: [
            {
              statement:
                `create or replace table \`${DEFAULT_DATABASE}.dataform.example\` as \n\nselect 1 as testValue2`,
              type: "statement"
            }
          ],
          type: "table"
        }
      ],
      projectConfig: {
        assertionSchema: "dataform_assertions",
        defaultDatabase: DEFAULT_DATABASE,
        defaultLocation: "europe",
        defaultSchema: "dataform",
        warehouse: "bigquery",
        vars: {
          testVar1: "testValue1",
          testVar2: "testValue2"
        }
      },
      runConfig: {
        fullRefresh: false,
        tags: ["someTag", "someOtherTag"],
        actions: ["example", "someOtherAction"]
      },
      warehouseState: {}
=======
      // Should exit with code 0 when all files are properly formatted
      expect(afterFormatCheckResult.exitCode).equals(0);
      expect(afterFormatCheckResult.stdout).contains("All files are formatted correctly");
>>>>>>> 0c375c21
    });
  });

  suite("e2e tests", () => {
    test("golden path with package.json", async () => {
      const projectDir = tmpDirFixture.createNewTmpDir();
      const npmCacheDir = tmpDirFixture.createNewTmpDir();
      const workflowSettingsPath = path.join(projectDir, "workflow_settings.yaml");
      const packageJsonPath = path.join(projectDir, "package.json");

<<<<<<< HEAD
    // Initialize a project using the CLI, don't install packages.
    await getProcessResult(
      execFile(nodePath, [cliEntryPointPath, "init", projectDir, DEFAULT_DATABASE, DEFAULT_LOCATION])
    );
=======
      // Initialize a project using the CLI, don't install packages.
      await getProcessResult(
        execFile(nodePath, [cliEntryPointPath, "init", projectDir, "dataform-open-source", "US"])
      );
>>>>>>> 0c375c21

      // Install packages manually to get around bazel read-only sandbox issues.
      const workflowSettings = dataform.WorkflowSettings.create(
        loadYaml(fs.readFileSync(workflowSettingsPath, "utf8"))
      );
      delete workflowSettings.dataformCoreVersion;
      fs.writeFileSync(workflowSettingsPath, dumpYaml(workflowSettings));
      fs.writeFileSync(
        packageJsonPath,
        `{
  "dependencies":{
    "@dataform/core": "${version}"
  }
}`
      );
      await getProcessResult(
        execFile(npmPath, [
          "install",
          "--prefix",
          projectDir,
          "--cache",
          npmCacheDir,
          corePackageTarPath
        ])
      );

      // Write a simple file to the project.
      const filePath = path.join(projectDir, "definitions", "example.sqlx");
      fs.ensureFileSync(filePath);
      fs.writeFileSync(
        filePath,
        `
config { type: "table", tags: ["someTag"] }
select 1 as \${dataform.projectConfig.vars.testVar2}
`
      );

      // Compile the project using the CLI.
      const compileResult = await getProcessResult(
        execFile(nodePath, [
          cliEntryPointPath,
          "compile",
          projectDir,
          "--json",
          "--vars=testVar1=testValue1,testVar2=testValue2",
          "--schema-suffix=test_schema_suffix"
        ])
      );

      expect(compileResult.exitCode).equals(0);

      expect(JSON.parse(compileResult.stdout)).deep.equals({
        tables: [
          {
            type: "table",
            enumType: "TABLE",
            target: {
              database: "dataform-open-source",
              schema: "dataform_test_schema_suffix",
              name: "example"
            },
            canonicalTarget: {
              schema: "dataform",
              name: "example",
              database: "dataform-open-source"
            },
            query: "\n\nselect 1 as testValue2\n",
            disabled: false,
            fileName: "definitions/example.sqlx",
            hermeticity: "NON_HERMETIC",
            tags: ["someTag"]
          }
        ],
        projectConfig: {
          warehouse: "bigquery",
          defaultSchema: "dataform",
          assertionSchema: "dataform_assertions",
          defaultDatabase: "dataform-open-source",
          defaultLocation: "US",
          vars: {
            testVar1: "testValue1",
            testVar2: "testValue2"
          },
          schemaSuffix: "test_schema_suffix"
        },
        graphErrors: {},
        dataformCoreVersion: version,
        targets: [
          {
            database: "dataform-open-source",
            schema: "dataform",
            name: "example"
          }
        ]
      });

      // Dry run the project.
      const runResult = await getProcessResult(
        execFile(nodePath, [
          cliEntryPointPath,
          "run",
          projectDir,
          "--credentials",
          path.resolve(process.env.RUNFILES, "df/test_credentials/bigquery.json"),
          "--dry-run",
          "--json",
          "--vars=testVar1=testValue1,testVar2=testValue2",
          "--default-location=europe",
          "--tags=someTag,someOtherTag",
          "--actions=example,someOtherAction"
        ])
      );

      expect(runResult.exitCode).equals(0);

      expect(JSON.parse(runResult.stdout)).deep.equals({
        actions: [
          {
            fileName: "definitions/example.sqlx",
            hermeticity: "NON_HERMETIC",
            tableType: "table",
            target: {
              database: "dataform-open-source",
              name: "example",
              schema: "dataform"
            },
            tasks: [
              {
                statement:
                  "create or replace table `dataform-open-source.dataform.example` as \n\nselect 1 as testValue2",
                type: "statement"
              }
            ],
            type: "table"
          }
        ],
        projectConfig: {
          assertionSchema: "dataform_assertions",
          defaultDatabase: "dataform-open-source",
          defaultLocation: "europe",
          defaultSchema: "dataform",
          warehouse: "bigquery",
          vars: {
            testVar1: "testValue1",
            testVar2: "testValue2"
          }
        },
        runConfig: {
          fullRefresh: false,
          tags: ["someTag", "someOtherTag"],
          actions: ["example", "someOtherAction"]
        },
        warehouseState: {}
      });
    });
  });

  suite("disable-assertions flag excludes assertions", ({ beforeEach }) => {
    const projectDir = tmpDirFixture.createNewTmpDir();

    async function setupTestProject(): Promise<void> {
      const npmCacheDir = tmpDirFixture.createNewTmpDir();
      const packageJsonPath = path.join(projectDir, "package.json");

      await getProcessResult(
        execFile(nodePath, [cliEntryPointPath, "init", projectDir, DEFAULT_DATABASE, DEFAULT_LOCATION])
      );
      fs.writeFileSync(
        packageJsonPath,
        `{
  "dependencies":{
    "@dataform/core": "${version}"
  }
}`
      );
      await getProcessResult(
        execFile(npmPath, [
          "install",
          "--prefix",
          projectDir,
          "--cache",
          npmCacheDir,
          corePackageTarPath
        ])
      );

      const assertionFilePath = path.join(projectDir, "definitions", "test_assertion.sqlx");
      fs.ensureFileSync(assertionFilePath);
      fs.writeFileSync(
        assertionFilePath,
        `
config { type: "assertion" }
SELECT 1 WHERE FALSE
`
      );

      const tableFilePath = path.join(projectDir, "definitions", "example_table.sqlx");
      fs.ensureFileSync(tableFilePath);
      fs.writeFileSync(
        tableFilePath,
        `
config { 
  type: "table",
  assertions: {
    uniqueKey: ["id"]
  }
}
SELECT 1 as id
`
      );
    }

    async function setUpWorkflowSettings(disableAssertions: boolean): Promise<void> {
      const workflowSettingsPath = path.join(projectDir, "workflow_settings.yaml");
      const workflowSettings = dataform.WorkflowSettings.create(
        loadYaml(fs.readFileSync(workflowSettingsPath, "utf8"))
      );
      delete workflowSettings.dataformCoreVersion;
      workflowSettings.disableAssertions = disableAssertions;
      fs.writeFileSync(workflowSettingsPath, dumpYaml(workflowSettings));
    }

    beforeEach("setup test project", async () => await setupTestProject());

    suite("from compilation", () => {
      const expectedCompileResult = {
        assertions: [
          {
            canonicalTarget: {
              database: DEFAULT_DATABASE,
              name: "dataform_example_table_assertions_uniqueKey_0",
              schema: "dataform_assertions"
            },
            dependencyTargets: [
              {
                database: DEFAULT_DATABASE,
                name: "example_table",
                schema: "dataform"
              }
            ],
            disabled: true,
            fileName: "definitions/example_table.sqlx",
            parentAction: {
              database: DEFAULT_DATABASE,
              name: "example_table",
              schema: "dataform"
            },
            query:
              `\nSELECT\n  *\nFROM (\n  SELECT\n    id,\n    COUNT(1) AS index_row_count\n  FROM \`${DEFAULT_DATABASE}.dataform.example_table\`\n  GROUP BY id\n  ) AS data\nWHERE index_row_count > 1\n`,
            target: {
              database: DEFAULT_DATABASE,
              name: "dataform_example_table_assertions_uniqueKey_0",
              schema: "dataform_assertions"
            }
          },
          {
            canonicalTarget: {
              database: DEFAULT_DATABASE,
              name: "test_assertion",
              schema: "dataform_assertions"
            },
            disabled: true,
            fileName: "definitions/test_assertion.sqlx",
            query: "\n\nSELECT 1 WHERE FALSE\n",
            target: {
              database: DEFAULT_DATABASE,
              name: "test_assertion",
              schema: "dataform_assertions"
            }
          }
        ],
        dataformCoreVersion: "3.0.33",
        graphErrors: {},
        projectConfig: {
          assertionSchema: "dataform_assertions",
          defaultDatabase: DEFAULT_DATABASE,
          defaultLocation: DEFAULT_LOCATION,
          defaultSchema: "dataform",
          disableAssertions: true,
          warehouse: "bigquery"
        },
        tables: [
          {
            canonicalTarget: {
              database: DEFAULT_DATABASE,
              name: "example_table",
              schema: "dataform"
            },
            disabled: false,
            enumType: "TABLE",
            fileName: "definitions/example_table.sqlx",
            hermeticity: "NON_HERMETIC",
            query: "\n\nSELECT 1 as id\n",
            target: {
              database: DEFAULT_DATABASE,
              name: "example_table",
              schema: "dataform"
            },
            type: "table"
          }
        ],
        targets: [
          {
            database: DEFAULT_DATABASE,
            name: "dataform_example_table_assertions_uniqueKey_0",
            schema: "dataform_assertions"
          },
          {
            database: DEFAULT_DATABASE,
            name: "example_table",
            schema: "dataform"
          },
          {
            database: DEFAULT_DATABASE,
            name: "test_assertion",
            schema: "dataform_assertions"
          }
        ]
      };

      test("with --disable-assertions flag", async () => {
        await setUpWorkflowSettings(false);

        const compileResult = await getProcessResult(
          execFile(nodePath, [
            cliEntryPointPath,
            "compile",
            projectDir,
            "--json",
            "--disable-assertions"
          ])
        );

        expect(compileResult.exitCode).equals(0);
        expect(JSON.parse(compileResult.stdout)).deep.equals(expectedCompileResult);
      });

      test("with disableAssertions set in workflow_settings.yaml", async () => {
        await setUpWorkflowSettings(true);

        const compileResult = await getProcessResult(
          execFile(nodePath, [cliEntryPointPath, "compile", projectDir, "--json"])
        );

        expect(compileResult.exitCode).equals(0);
        expect(JSON.parse(compileResult.stdout)).deep.equals(expectedCompileResult);
      });
    });

    suite("from run", () => {
      const expectedRunResult = {
        actions: [
          {
            fileName: "definitions/example_table.sqlx",
            hermeticity: "NON_HERMETIC",
            tableType: "table",
            target: {
              database: DEFAULT_DATABASE,
              name: "example_table",
              schema: "dataform"
            },
            tasks: [
              {
                statement:
                  `create or replace table \`${DEFAULT_DATABASE}.dataform.example_table\` as \n\nSELECT 1 as id`,
                type: "statement"
              }
            ],
            type: "table"
          },
          {
            fileName: "definitions/test_assertion.sqlx",
            hermeticity: "HERMETIC",
            target: {
              database: DEFAULT_DATABASE,
              name: "test_assertion",
              schema: "dataform_assertions"
            },
            type: "assertion"
          }
        ],
        projectConfig: {
          assertionSchema: "dataform_assertions",
          defaultDatabase: DEFAULT_DATABASE,
          defaultLocation: DEFAULT_LOCATION,
          defaultSchema: "dataform",
          disableAssertions: true,
          warehouse: "bigquery"
        },
        runConfig: {
          actions: ["test_assertion", "example_table"],
          fullRefresh: false
        },
        warehouseState: {}
      };

      test("with --disable-assertions flag", async () => {
        await setUpWorkflowSettings(false);

        const runResult = await getProcessResult(
          execFile(nodePath, [
            cliEntryPointPath,
            "run",
            projectDir,
            "--credentials",
            CREDENTIALS_PATH,
            "--dry-run",
            "--json",
            "--disable-assertions",
            "--actions=test_assertion,example_table"
          ])
        );

        expect(runResult.exitCode).equals(0);
        expect(JSON.parse(runResult.stdout)).deep.equals(expectedRunResult);
      });

      test("with disableAssertions set in workflow_settings.yaml", async () => {
        await setUpWorkflowSettings(true);

        const runResult = await getProcessResult(
          execFile(nodePath, [
            cliEntryPointPath,
            "run",
            projectDir,
            "--credentials",
            CREDENTIALS_PATH,
            "--dry-run",
            "--json",
            "--actions=test_assertion,example_table"
          ])
        );

        expect(runResult.exitCode).equals(0);
        expect(JSON.parse(runResult.stdout)).deep.equals(expectedRunResult);
      });
    });
  });
});<|MERGE_RESOLUTION|>--- conflicted
+++ resolved
@@ -502,17 +502,10 @@
       const workflowSettingsPath = path.join(projectDir, "workflow_settings.yaml");
       const packageJsonPath = path.join(projectDir, "package.json");
 
-<<<<<<< HEAD
-    // Initialize a project using the CLI, don't install packages.
-    await getProcessResult(
-      execFile(nodePath, [cliEntryPointPath, "init", projectDir, DEFAULT_DATABASE, DEFAULT_LOCATION])
-    );
-=======
       // Initialize a project using the CLI, don't install packages.
       await getProcessResult(
-        execFile(nodePath, [cliEntryPointPath, "init", projectDir, "dataform-open-source", "US"])
-      );
->>>>>>> 0c375c21
+        execFile(nodePath, [cliEntryPointPath, "init", projectDir, DEFAULT_DATABASE, DEFAULT_LOCATION])
+      );
 
       // Install packages manually to get around bazel read-only sandbox issues.
       const workflowSettings = dataform.WorkflowSettings.create(
@@ -539,38 +532,31 @@
         ])
       );
 
-      // Create a correctly formatted file
-      const formattedFilePath = path.join(projectDir, "definitions", "formatted.sqlx");
-      fs.ensureFileSync(formattedFilePath);
-      fs.writeFileSync(
-        formattedFilePath,
-        `
-config {
-  type: "table"
-}
-
-SELECT
-  1 AS test
+    // Write a simple file to the project.
+    const filePath = path.join(projectDir, "definitions", "example.sqlx");
+    fs.ensureFileSync(filePath);
+    fs.writeFileSync(
+      filePath,
+      `
+config { type: "table", tags: ["someTag"] }
+select 1 as \${dataform.projectConfig.vars.testVar2}
 `
-      );
-
-      // Create a file that needs formatting (extra spaces, inconsistent indentation)
-      const unformattedFilePath = path.join(projectDir, "definitions", "unformatted.sqlx");
-      fs.ensureFileSync(unformattedFilePath);
-      fs.writeFileSync(
-        unformattedFilePath,
-        `
-config {   type:  "table"   }
-SELECT  1  as   test
-`
-      );
-
-      // Test with --check flag on a project with files needing formatting
-      const beforeFormatCheckResult = await getProcessResult(
-        execFile(nodePath, [cliEntryPointPath, "format", projectDir, "--check"])
-      );
-
-<<<<<<< HEAD
+    );
+
+    // Compile the project using the CLI.
+    const compileResult = await getProcessResult(
+      execFile(nodePath, [
+        cliEntryPointPath,
+        "compile",
+        projectDir,
+        "--json",
+        "--vars=testVar1=testValue1,testVar2=testValue2",
+        "--schema-suffix=test_schema_suffix"
+      ])
+    );
+
+    expect(compileResult.exitCode).equals(0);
+
     expect(JSON.parse(compileResult.stdout)).deep.equals({
       tables: [
         {
@@ -632,25 +618,9 @@
         "--actions=example,someOtherAction"
       ])
     );
-=======
-      // Should exit with code 1 when files need formatting
-      expect(beforeFormatCheckResult.exitCode).equals(1);
-      expect(beforeFormatCheckResult.stderr).contains("Files that need formatting");
-      expect(beforeFormatCheckResult.stderr).contains("unformatted.sqlx");
-
-      // Format the files (without check flag)
-      const formatCheckResult = await getProcessResult(
-        execFile(nodePath, [cliEntryPointPath, "format", projectDir])
-      );
-      expect(formatCheckResult.exitCode).equals(0);
->>>>>>> 0c375c21
-
-      // Test with --check flag after formatting
-      const afterFormatCheckResult = await getProcessResult(
-        execFile(nodePath, [cliEntryPointPath, "format", projectDir, "--check"])
-      );
-
-<<<<<<< HEAD
+
+    expect(runResult.exitCode).equals(0);
+
     expect(JSON.parse(runResult.stdout)).deep.equals({
       actions: [
         {
@@ -689,11 +659,95 @@
         actions: ["example", "someOtherAction"]
       },
       warehouseState: {}
-=======
+    });
+  });
+
+  test("test for format command", async () => {
+    const projectDir = tmpDirFixture.createNewTmpDir();
+    const npmCacheDir = tmpDirFixture.createNewTmpDir();
+    const workflowSettingsPath = path.join(projectDir, "workflow_settings.yaml");
+    const packageJsonPath = path.join(projectDir, "package.json");
+
+    // Initialize a project using the CLI, don't install packages.
+    await getProcessResult(
+      execFile(nodePath, [cliEntryPointPath, "init", projectDir, DEFAULT_DATABASE, DEFAULT_LOCATION])
+    );
+
+    // Install packages manually to get around bazel read-only sandbox issues.
+    const workflowSettings = dataform.WorkflowSettings.create(
+      loadYaml(fs.readFileSync(workflowSettingsPath, "utf8"))
+    );
+    delete workflowSettings.dataformCoreVersion;
+    fs.writeFileSync(workflowSettingsPath, dumpYaml(workflowSettings));
+    fs.writeFileSync(
+      packageJsonPath,
+      `{
+  "dependencies":{
+    "@dataform/core": "${version}"
+  }
+}`
+    );
+    await getProcessResult(
+      execFile(npmPath, [
+        "install",
+        "--prefix",
+        projectDir,
+        "--cache",
+        npmCacheDir,
+        corePackageTarPath
+      ])
+    );
+
+    // Create a correctly formatted file
+    const formattedFilePath = path.join(projectDir, "definitions", "formatted.sqlx");
+    fs.ensureFileSync(formattedFilePath);
+    fs.writeFileSync(
+      formattedFilePath,
+      `
+config {
+  type: "table"
+}
+
+SELECT
+  1 AS test
+`
+      );
+
+      // Create a file that needs formatting (extra spaces, inconsistent indentation)
+      const unformattedFilePath = path.join(projectDir, "definitions", "unformatted.sqlx");
+      fs.ensureFileSync(unformattedFilePath);
+      fs.writeFileSync(
+        unformattedFilePath,
+        `
+config {   type:  "table"   }
+SELECT  1  as   test
+`
+      );
+
+      // Test with --check flag on a project with files needing formatting
+      const beforeFormatCheckResult = await getProcessResult(
+        execFile(nodePath, [cliEntryPointPath, "format", projectDir, "--check"])
+      );
+
+      // Should exit with code 1 when files need formatting
+      expect(beforeFormatCheckResult.exitCode).equals(1);
+      expect(beforeFormatCheckResult.stderr).contains("Files that need formatting");
+      expect(beforeFormatCheckResult.stderr).contains("unformatted.sqlx");
+
+      // Format the files (without check flag)
+      const formatCheckResult = await getProcessResult(
+        execFile(nodePath, [cliEntryPointPath, "format", projectDir])
+      );
+      expect(formatCheckResult.exitCode).equals(0);
+
+      // Test with --check flag after formatting
+      const afterFormatCheckResult = await getProcessResult(
+        execFile(nodePath, [cliEntryPointPath, "format", projectDir, "--check"])
+      );
+
       // Should exit with code 0 when all files are properly formatted
       expect(afterFormatCheckResult.exitCode).equals(0);
       expect(afterFormatCheckResult.stdout).contains("All files are formatted correctly");
->>>>>>> 0c375c21
     });
   });
 
@@ -704,17 +758,10 @@
       const workflowSettingsPath = path.join(projectDir, "workflow_settings.yaml");
       const packageJsonPath = path.join(projectDir, "package.json");
 
-<<<<<<< HEAD
-    // Initialize a project using the CLI, don't install packages.
-    await getProcessResult(
-      execFile(nodePath, [cliEntryPointPath, "init", projectDir, DEFAULT_DATABASE, DEFAULT_LOCATION])
-    );
-=======
       // Initialize a project using the CLI, don't install packages.
       await getProcessResult(
-        execFile(nodePath, [cliEntryPointPath, "init", projectDir, "dataform-open-source", "US"])
-      );
->>>>>>> 0c375c21
+        execFile(nodePath, [cliEntryPointPath, "init", projectDir, DEFAULT_DATABASE, DEFAULT_LOCATION])
+      );
 
       // Install packages manually to get around bazel read-only sandbox issues.
       const workflowSettings = dataform.WorkflowSettings.create(
@@ -772,14 +819,14 @@
             type: "table",
             enumType: "TABLE",
             target: {
-              database: "dataform-open-source",
+              database: DEFAULT_DATABASE,
               schema: "dataform_test_schema_suffix",
               name: "example"
             },
             canonicalTarget: {
               schema: "dataform",
               name: "example",
-              database: "dataform-open-source"
+              database: DEFAULT_DATABASE
             },
             query: "\n\nselect 1 as testValue2\n",
             disabled: false,
@@ -792,8 +839,8 @@
           warehouse: "bigquery",
           defaultSchema: "dataform",
           assertionSchema: "dataform_assertions",
-          defaultDatabase: "dataform-open-source",
-          defaultLocation: "US",
+          defaultDatabase: DEFAULT_DATABASE,
+          defaultLocation: DEFAULT_LOCATION,
           vars: {
             testVar1: "testValue1",
             testVar2: "testValue2"
@@ -804,7 +851,7 @@
         dataformCoreVersion: version,
         targets: [
           {
-            database: "dataform-open-source",
+            database: DEFAULT_DATABASE,
             schema: "dataform",
             name: "example"
           }
@@ -818,7 +865,7 @@
           "run",
           projectDir,
           "--credentials",
-          path.resolve(process.env.RUNFILES, "df/test_credentials/bigquery.json"),
+          CREDENTIALS_PATH,
           "--dry-run",
           "--json",
           "--vars=testVar1=testValue1,testVar2=testValue2",
@@ -837,14 +884,14 @@
             hermeticity: "NON_HERMETIC",
             tableType: "table",
             target: {
-              database: "dataform-open-source",
+              database: DEFAULT_DATABASE,
               name: "example",
               schema: "dataform"
             },
             tasks: [
               {
                 statement:
-                  "create or replace table `dataform-open-source.dataform.example` as \n\nselect 1 as testValue2",
+                  `create or replace table \`${DEFAULT_DATABASE}.dataform.example\` as \n\nselect 1 as testValue2`,
                 type: "statement"
               }
             ],
@@ -853,7 +900,7 @@
         ],
         projectConfig: {
           assertionSchema: "dataform_assertions",
-          defaultDatabase: "dataform-open-source",
+          defaultDatabase: DEFAULT_DATABASE,
           defaultLocation: "europe",
           defaultSchema: "dataform",
           warehouse: "bigquery",
@@ -986,7 +1033,7 @@
             }
           }
         ],
-        dataformCoreVersion: "3.0.33",
+        dataformCoreVersion: version,
         graphErrors: {},
         projectConfig: {
           assertionSchema: "dataform_assertions",
