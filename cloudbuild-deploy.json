{
  "steps": [
    {
<<<<<<< HEAD
      "name": "l.gcr.io/google/bazel:5.2.0",
=======
      "name": "gcr.io/dataform-public/dataform-builder@sha256:413b7e076ae77f1bed9b254434919e40d4d4112c00e1a12ea076da112a7012e9",
>>>>>>> ac4c3787
      "entrypoint": "bash",
      "args": ["./scripts/cloudbuild/bazel_deploy"]
    }
  ],
  "timeout": "3600s",
  "options": {
    "machineType": "N1_HIGHCPU_8"
  }
}<|MERGE_RESOLUTION|>--- conflicted
+++ resolved
@@ -1,11 +1,7 @@
 {
   "steps": [
     {
-<<<<<<< HEAD
-      "name": "l.gcr.io/google/bazel:5.2.0",
-=======
       "name": "gcr.io/dataform-public/dataform-builder@sha256:413b7e076ae77f1bed9b254434919e40d4d4112c00e1a12ea076da112a7012e9",
->>>>>>> ac4c3787
       "entrypoint": "bash",
       "args": ["./scripts/cloudbuild/bazel_deploy"]
     }
