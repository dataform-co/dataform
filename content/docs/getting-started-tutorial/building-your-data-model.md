---
title: Building your data model
subtitle: Learn how to connect to a warehouse and create and publish your first dataset.
priority: 1
---

Now you have your BigQuery project and warehouse credentials, you’re going to set up your Dataform project using Dataform Web. In this step you'll create a project, connect your warehouse and build out your first dataset.

<div style="position: relative; padding-bottom: 55.93750000000001%; height: 0;"><iframe src="https://www.loom.com/embed/56df10cba03045ddbf27e3a577907876" frameborder="0" webkitallowfullscreen mozallowfullscreen allowfullscreen style="position: absolute; top: 0; left: 0; width: 100%; height: 100%;"></iframe></div>

## Create a Dataform project

To create a new project in Dataform:

1. Create a Dataform account [here](https://app.dataform.co/).
2. Follow the sign up flow:

   - We will ask you for a bit of information about yourself and what you’re hoping to achieve with Dataform.
   - As part of the sign up flow we will create a new project for you. Give it the name `Dataform Tutorial`.
   - If you already have an account, you can create a new project by going to the homepage and clicking `New Project`.

<img src="https://assets.dataform.co/getting%20started%20tutorial/creating%20a%20dataset/Group%209%20(1).png" max-width="753"  alt="Creating a new project" />

## Connecting a warehouse

As part of the project creation flow you'll be asked to connect to a warehouse. You’re going to use the credentials you generated in the earlier part of this tutorial to connect:

1. On the Configure Warehouse modal click `Connect`.
2. Select `Google BigQuery` from the drop down menu.
3. Enter your Project ID.

<<<<<<< HEAD
   - This can be found by going to the [Bigquery console](https://console.cloud.google.com/) and looking at the Project info box.
=======
- This can be found by going to the [BigQuery console](https://console.cloud.google.com/) and looking at the Project info box.
>>>>>>> 70475bcf

4. Browse for the service account key JSON file you created in the `Setting Up` part of this tutorial and upload it.
5. Check your connection is working:

   - Press `Test Connection` to check that the connection is working.
   - Once this is successful, you can press `Save Connection`.

<img src="https://assets.dataform.co/getting%20started%20tutorial/creating%20a%20dataset/Screenshot%202020-08-13%20at%2015.46%201%20(1).png" max-width="753"  alt="Connecting a warehouse" />

## Creating a dataset

Now that you've created your project and connected a warehouse, you're ready to start defining your data model.

1. Make sure you are in a development branch:

   - By default you should already be in a development branch called `yourname_dev`.
   - However, if you would like to create a new branch, click `Develop` and select `New Branch`.
   - Give your branch a name.

2. Create a new dataset:

   - Click on the `New Dataset` button in the left hand side bar.
   - Choose whether you want your dataset to be a table, view or incremental table. In this case we want to create a table.
   - Name the table `order_stats` and click `Create Table`.

<div className="bp3-callout bp3-icon-info-sign bp3-intent-primary" markdown="1">
<h4 class="bp3-heading">In Dataform transformations are defined using SQLX</h4>
 SQLX is an extension of SQL. A typical SQLX file contains a SELECT statement defining a new table or a view and a config block at the top. The config block is used to specify additional options for the table or view. To see a full list of options for the config block, open the Documentation tab.
</a></div>

3. Define the dataset:

<<<<<<< HEAD
   - To create your table you're going to be using the below query which joins orders information from Shopify, payment details from Stripe and also applies some filters to the data:
=======
- To create your table use the below query which joins orders information from Shopify, payment details from Stripe and also applies some filters to the data:
>>>>>>> 70475bcf

```sql
SELECT
  orders.date AS order_date,
  orders.id AS id,
  orders.customer_id AS customer_id,
  orders.status AS order_status,
  charges.status AS payment_status,
  charges.payment_method AS payment_method,
  SUM(orders.item_count) AS item_count,
  SUM(charges.amount) AS amount

FROM
  dataform-demos.dataform_tutorial.shopify_orders AS orders
  LEFT JOIN dataform-demos.dataform_tutorial.stripe_payments AS charges
    ON orders.payment_id = charges.id

WHERE
  orders.id <= 999
  AND orders.item_count > 0
  AND orders.status <> 'internal'
  AND charges.payment_method IN ('debit_card', 'subscription', 'coupon')

GROUP BY 1, 2, 3, 4, 5, 6
```

- Paste the query into `order_stats.sqlx` below the config block.
- Dataform will automatically validate your query and check for any errors
- Once you see that the query is valid you can click `Preview Results` to check that the data looks correct

3. Create the table in your warehouse:

<<<<<<< HEAD
   - Click `Publish Table` to create the table in your warehouse
   - This will take the SQLX that we’ve written, compile it into pure SQL, and then execute that SQL in your warehouse with the correct boilerplate code to create a table
=======
- Click `Publish Table` to create the table in your warehouse
- This will take the SQLX that we’ve written, compile it into the SQL syntax of your warehouse (in this case, BigQuery), and then execute that SQL in your warehouse with the correct boilerplate code to create a table
>>>>>>> 70475bcf

4. Check Run Logs:

   - You can see the progress of the run in the header menu.
   - Once you see that it has been successful, you can view `Run Logs` by clicking on the hamburger menu in the top left hand corner.
   - In `Run Logs` you can see all the past runs in the project. You can see their status, as well as how and when they were triggered.
   - For each run you can see the exact SQL run against the warehouse to create your datasets by clicking the `Details` button.

<img src="https://assets.dataform.co/getting%20started%20tutorial/creating%20a%20dataset/Screenshot%202020-08-13%20at%2015.51%201%20(1).png" max-width="753"  alt="Run Logs" />

You now have a new table called `order_stats` which has been created in your warehouse and you're ready to add to your data model!

For more detailed info on publishing datasets in Dataform, see our [docs].(https://docs.dataform.co/guides/datasets/publish)<|MERGE_RESOLUTION|>--- conflicted
+++ resolved
@@ -29,11 +29,7 @@
 2. Select `Google BigQuery` from the drop down menu.
 3. Enter your Project ID.
 
-<<<<<<< HEAD
-   - This can be found by going to the [Bigquery console](https://console.cloud.google.com/) and looking at the Project info box.
-=======
-- This can be found by going to the [BigQuery console](https://console.cloud.google.com/) and looking at the Project info box.
->>>>>>> 70475bcf
+   - This can be found by going to the [BigQuery console](https://console.cloud.google.com/) and looking at the Project info box.
 
 4. Browse for the service account key JSON file you created in the `Setting Up` part of this tutorial and upload it.
 5. Check your connection is working:
@@ -66,11 +62,7 @@
 
 3. Define the dataset:
 
-<<<<<<< HEAD
-   - To create your table you're going to be using the below query which joins orders information from Shopify, payment details from Stripe and also applies some filters to the data:
-=======
-- To create your table use the below query which joins orders information from Shopify, payment details from Stripe and also applies some filters to the data:
->>>>>>> 70475bcf
+   - To create your table use the below query which joins orders information from Shopify, payment details from Stripe and also applies some filters to the data:
 
 ```sql
 SELECT
@@ -103,13 +95,8 @@
 
 3. Create the table in your warehouse:
 
-<<<<<<< HEAD
    - Click `Publish Table` to create the table in your warehouse
-   - This will take the SQLX that we’ve written, compile it into pure SQL, and then execute that SQL in your warehouse with the correct boilerplate code to create a table
-=======
-- Click `Publish Table` to create the table in your warehouse
-- This will take the SQLX that we’ve written, compile it into the SQL syntax of your warehouse (in this case, BigQuery), and then execute that SQL in your warehouse with the correct boilerplate code to create a table
->>>>>>> 70475bcf
+   - This will take the SQLX that we’ve written, compile it into the SQL syntax of your warehouse (in this case, BigQuery), and then execute that SQL in your warehouse with the correct boilerplate code to create a table
 
 4. Check Run Logs:
 
