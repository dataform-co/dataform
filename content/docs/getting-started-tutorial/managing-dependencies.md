---
title: Managing dependencies
subtitle: Learn how to use the ref function in Dataform and how to view your project in the Dependency tree.
priority: 2
---

## Managing Dependencies

Dataform provides methods that enable you to easily reference another dataset in your project using the `ref` function.

This provides two advantages:

- You don’t have to provide the full SQL dataset name.
- Any dataset that is referenced by a query will be automatically added to that query's dependencies. Dependency queries are always executed before dependent queries to ensure correctness.

In this step you'll learn how to manage dependencies in Dataform.

<div style="position: relative; padding-bottom: 55.93750000000001%; height: 0;"><iframe src="https://www.loom.com/embed/201481ab82914d55b7c7787e6c903f26" frameborder="0" webkitallowfullscreen mozallowfullscreen allowfullscreen style="position: absolute; top: 0; left: 0; width: 100%; height: 100%;"></iframe></div>

1. You'll now create a second table called `customers`, following the same process as before

<<<<<<< HEAD
   - Click `New Dataset` and select the table t.emplate.
   - Give your table the name `customers`
   - Click `Create`.

2. Define your dataset:

   - To create your table, you're going to be using the below query:
=======
- Click `New Dataset` and select the table template.
- Give your table the name `customers`
- Click `Create`.

2. Define your dataset:

- To create your table, use the following query:
>>>>>>> 70475bcf

```sql
SELECT
  customers.id AS id,
  customers.first_name AS first_name,
  customers.last_name AS last_name,
  customers.email AS email,
  customers.country AS country,
  COUNT(orders.id) AS order_count,
  SUM(orders.amount) AS total_spent

FROM
  dataform-demos.dataform_tutorial.crm_customers AS customers
  LEFT JOIN ${ref('order_stats')} orders
    ON customers.id = orders.customer_id

WHERE
  customers.id IS NOT NULL
  AND customers.first_name <> 'Internal account'
  AND country IN ('UK', 'US', 'FR', 'ES', 'NG', 'JP')

GROUP BY 1, 2, 3, 4, 5
```

- Paste the query into `customers.sqlx`, below the config block.
- This query uses the `ref` function. The `ref` function enables you to reference any other table defined in a Dataform project.
- You can see the dependencies of a dataset in the right hand side bar.
- If you open the compiled query, you can see that the `ref` function has been replaced with the fully qualified table name.

3. Once you can see that your query is valid you can publish the table to your warehouse by clicking on `Publish Table`.

4. View the Dependency tree:

   - Navigate to the menu in the top left hand corner of your project and click on the `Dependency Tree` tab.

<img src="https://assets.dataform.co/getting%20started%20tutorial/manage%20dependencies/Screenshot%202020-08-13%20at%2015.52%201%20(1).png" max-width="753"  alt="The dependency tree" />

<div className="bp3-callout bp3-icon-info-sign bp3-intent-primary" markdown="1">
<h4 class="bp3-heading">The dependency tree</h4>
Here you can see a visualisation of your entire Dataform project. Every time Dataform creates a run and executes SQL in your warehouse, it will update the actions in the corect dependency order. 
</a></div>

You now have two tables created in your warehouse, one called `order_stats` and one called `customers`. `customers` depends on `order_stats` and will start running when `order_stats` is completed.

For more detailed info on managing dependencies in Dataform, see our [docs](https://docs.dataform.co/dataform-web/tutorials/102).<|MERGE_RESOLUTION|>--- conflicted
+++ resolved
@@ -19,23 +19,13 @@
 
 1. You'll now create a second table called `customers`, following the same process as before
 
-<<<<<<< HEAD
-   - Click `New Dataset` and select the table t.emplate.
+   - Click `New Dataset` and select the table template.
    - Give your table the name `customers`
    - Click `Create`.
 
 2. Define your dataset:
 
-   - To create your table, you're going to be using the below query:
-=======
-- Click `New Dataset` and select the table template.
-- Give your table the name `customers`
-- Click `Create`.
-
-2. Define your dataset:
-
 - To create your table, use the following query:
->>>>>>> 70475bcf
 
 ```sql
 SELECT
