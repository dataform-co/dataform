--- conflicted
+++ resolved
@@ -24,19 +24,11 @@
 
 3. Set up a new notification channel
 
-<<<<<<< HEAD
    - Navigate back to the environments.json file.
    - Click on the `Create New Notification channel` button.
    - Give your notification channel the name `email`.
    - Enter your email address into the box below and press enter.
-   - It’s also possible to set up notifications to Slack, or a webhook.
-=======
-- Navigate back to the environments.json file.
-- Click on the `Create New Notification channel` button.
-- Give your notification channel the name `email`.
-- Enter your email address into the box below and press enter.
-- It’s also possible to set up notifications to Slack or a custom webhook.
->>>>>>> 70475bcf
+   - It’s also possible to set up notifications to Slack or a custom webhook.
 
 <img src="https://assets.dataform.co/getting%20started%20tutorial/schedululing/Screenshot%202020-08-13%20at%2015.54%201%20(1).png" max-width="753"  alt="Setting up a schedule" />
 
