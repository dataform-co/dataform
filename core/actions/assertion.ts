import { verifyObjectMatchesProto } from "df/common/protos";
import { ActionBuilder } from "df/core/actions";
import { ICommonContext, Resolvable } from "df/core/common";
import * as Path from "df/core/path";
import { Session } from "df/core/session";
import {
  actionConfigToCompiledGraphTarget,
  nativeRequire,
  resolvableAsTarget,
  resolveActionsConfigFilename,
  setNameAndTarget,
  toResolvable,
  validateQueryString
} from "df/core/utils";
import { dataform } from "df/protos/ts";

/**
 * @hidden
 */
export type AContextable<T> = T | ((ctx: AssertionContext) => T);

/**
 * @hidden
 */
export class Assertion extends ActionBuilder<dataform.Assertion> {
  // TODO(ekrekr): make this field private, to enforce proto update logic to happen in this class.
  public proto: dataform.IAssertion = dataform.Assertion.create();

  // Hold a reference to the Session instance.
  public session: Session;

  // We delay contextification until the final compile step, so hold these here for now.
  private contextableQuery: AContextable<string>;

  constructor(session?: Session, unverifiedConfig?: any, configPath?: string) {
    super(session);
    this.session = session;

    if (!unverifiedConfig) {
      return;
    }

    const config = this.verifyConfig(unverifiedConfig);

    if (!config.name) {
      config.name = Path.basename(config.filename);
    }
    const target = actionConfigToCompiledGraphTarget(config);
<<<<<<< HEAD
    this.proto.target = this.applySessionToTarget(target, config.filename, true);
    this.proto.canonicalTarget = this.applySessionCanonicallyToTarget(target, true);
=======
    this.proto.target = this.applySessionToTarget(
      target,
      session.projectConfig,
      config.filename,
      true,
      true
    );
    this.proto.canonicalTarget = this.applySessionToTarget(
      target,
      session.canonicalProjectConfig,
      undefined,
      false,
      true
    );
>>>>>>> d846212d

    if (configPath) {
      config.filename = resolveActionsConfigFilename(config.filename, configPath);
      this.query(nativeRequire(config.filename).query);
    }

    // TODO(ekrekr): load config proto column descriptors.

    if (config.dependencyTargets) {
      this.dependencies(
        config.dependencyTargets.map(dependencyTarget =>
          actionConfigToCompiledGraphTarget(dataform.ActionConfig.Target.create(dependencyTarget))
        )
      );
    }
    if (config.hermetic) {
      this.hermetic(config.hermetic);
    }
    if (config.disabled) {
      this.disabled();
    }
    if (config.tags) {
      this.tags(config.tags);
    }
    if (config.description) {
      this.description(config.description);
    }
    if (config.project) {
      this.database(config.project);
    }
    if (config.dataset) {
      this.schema(config.dataset);
    }
    if (config.filename) {
      this.proto.fileName = config.filename;
    }
    return this;
  }

  private verifyConfig(unverifiedConfig: any): dataform.ActionConfig.AssertionConfig {
    // This maintains backwards compatability with older versions.
    // TODO(ekrekr): break backwards compatability of these in v4.
    if (unverifiedConfig.dependencies) {
      unverifiedConfig.dependencyTargets = unverifiedConfig.dependencies;
      delete unverifiedConfig.dependencies;
    }
    if (unverifiedConfig.database) {
      unverifiedConfig.project = unverifiedConfig.database;
      delete unverifiedConfig.database;
    }
    if (unverifiedConfig.schema) {
      unverifiedConfig.dataset = unverifiedConfig.schema;
      delete unverifiedConfig.schema;
    }
    if (unverifiedConfig.fileName) {
      unverifiedConfig.filename = unverifiedConfig.fileName;
      delete unverifiedConfig.fileName;
    }

    // TODO(ekrekr): move this to a shared location after all action builders have proto config
    // verifiers.
    if (unverifiedConfig.type) {
      delete unverifiedConfig.type;
    }

    return verifyObjectMatchesProto(dataform.ActionConfig.AssertionConfig, unverifiedConfig);
  }

  public query(query: AContextable<string>) {
    this.contextableQuery = query;
    return this;
  }

  public dependencies(value: Resolvable | Resolvable[]) {
    const newDependencies = Array.isArray(value) ? value : [value];
    newDependencies.forEach(resolvable => {
      const resolvableTarget = resolvableAsTarget(resolvable);
      this.session.actionAssertionMap.set(resolvableTarget, this);
      this.proto.dependencyTargets.push(resolvableTarget);
    });
    return this;
  }

  public hermetic(hermetic: boolean) {
    this.proto.hermeticity = hermetic
      ? dataform.ActionHermeticity.HERMETIC
      : dataform.ActionHermeticity.NON_HERMETIC;
  }

  public disabled(disabled = true) {
    this.proto.disabled = disabled;
    return this;
  }

  public tags(value: string | string[]) {
    const newTags = typeof value === "string" ? [value] : value;
    newTags.forEach(t => {
      if (this.proto.tags.indexOf(t) < 0) {
        this.proto.tags.push(t);
      }
    });
    return this;
  }

  public description(description: string) {
    this.proto.actionDescriptor = { description };
    return this;
  }

  public database(database: string) {
    setNameAndTarget(
      this.session,
      this.proto,
      this.proto.target.name,
      this.proto.target.schema,
      database
    );
    return this;
  }

  public schema(schema: string) {
    setNameAndTarget(
      this.session,
      this.proto,
      this.proto.target.name,
      schema,
      this.proto.target.database
    );
    return this;
  }

  /**
   * @hidden
   */
  public getFileName() {
    return this.proto.fileName;
  }

  /**
   * @hidden
   */
  public getTarget() {
    return dataform.Target.create(this.proto.target);
  }

  public compile() {
    const context = new AssertionContext(this);

    this.proto.query = context.apply(this.contextableQuery);
    validateQueryString(this.session, this.proto.query, this.proto.fileName);

    return verifyObjectMatchesProto(dataform.Assertion, this.proto);
  }
}

/**
 * @hidden
 */
export class AssertionContext implements ICommonContext {
  private assertion?: Assertion;

  constructor(assertion: Assertion) {
    this.assertion = assertion;
  }

  public self(): string {
    return this.resolve(this.assertion.proto.target);
  }

  public name(): string {
    return this.assertion.session.finalizeName(this.assertion.proto.target.name);
  }

  public ref(ref: Resolvable | string[], ...rest: string[]) {
    ref = toResolvable(ref, rest);
    if (!resolvableAsTarget(ref)) {
      this.assertion.session.compileError(new Error(`Action name is not specified`));
      return "";
    }
    this.assertion.dependencies(ref);
    return this.resolve(ref);
  }

  public resolve(ref: Resolvable | string[], ...rest: string[]) {
    return this.assertion.session.resolve(ref, ...rest);
  }

  public schema(): string {
    return this.assertion.session.finalizeSchema(this.assertion.proto.target.schema);
  }

  public database(): string {
    if (!this.assertion.proto.target.database) {
      this.assertion.session.compileError(
        new Error(`Warehouse does not support multiple databases`)
      );
      return "";
    }

    return this.assertion.session.finalizeDatabase(this.assertion.proto.target.database);
  }

  public dependencies(name: Resolvable | Resolvable[]) {
    this.assertion.dependencies(name);
    return "";
  }

  public tags(name: string | string[]) {
    this.assertion.tags(name);
    return "";
  }

  public when(cond: boolean, trueCase: string, falseCase: string = "") {
    return cond ? trueCase : falseCase;
  }

  public apply<T>(value: AContextable<T>): T {
    if (typeof value === "function") {
      return (value as any)(this);
    } else {
      return value;
    }
  }
}<|MERGE_RESOLUTION|>--- conflicted
+++ resolved
@@ -46,10 +46,6 @@
       config.name = Path.basename(config.filename);
     }
     const target = actionConfigToCompiledGraphTarget(config);
-<<<<<<< HEAD
-    this.proto.target = this.applySessionToTarget(target, config.filename, true);
-    this.proto.canonicalTarget = this.applySessionCanonicallyToTarget(target, true);
-=======
     this.proto.target = this.applySessionToTarget(
       target,
       session.projectConfig,
@@ -64,7 +60,6 @@
       false,
       true
     );
->>>>>>> d846212d
 
     if (configPath) {
       config.filename = resolveActionsConfigFilename(config.filename, configPath);
@@ -102,35 +97,6 @@
       this.proto.fileName = config.filename;
     }
     return this;
-  }
-
-  private verifyConfig(unverifiedConfig: any): dataform.ActionConfig.AssertionConfig {
-    // This maintains backwards compatability with older versions.
-    // TODO(ekrekr): break backwards compatability of these in v4.
-    if (unverifiedConfig.dependencies) {
-      unverifiedConfig.dependencyTargets = unverifiedConfig.dependencies;
-      delete unverifiedConfig.dependencies;
-    }
-    if (unverifiedConfig.database) {
-      unverifiedConfig.project = unverifiedConfig.database;
-      delete unverifiedConfig.database;
-    }
-    if (unverifiedConfig.schema) {
-      unverifiedConfig.dataset = unverifiedConfig.schema;
-      delete unverifiedConfig.schema;
-    }
-    if (unverifiedConfig.fileName) {
-      unverifiedConfig.filename = unverifiedConfig.fileName;
-      delete unverifiedConfig.fileName;
-    }
-
-    // TODO(ekrekr): move this to a shared location after all action builders have proto config
-    // verifiers.
-    if (unverifiedConfig.type) {
-      delete unverifiedConfig.type;
-    }
-
-    return verifyObjectMatchesProto(dataform.ActionConfig.AssertionConfig, unverifiedConfig);
   }
 
   public query(query: AContextable<string>) {
@@ -218,6 +184,35 @@
 
     return verifyObjectMatchesProto(dataform.Assertion, this.proto);
   }
+
+  private verifyConfig(unverifiedConfig: any): dataform.ActionConfig.AssertionConfig {
+    // This maintains backwards compatability with older versions.
+    // TODO(ekrekr): break backwards compatability of these in v4.
+    if (unverifiedConfig.dependencies) {
+      unverifiedConfig.dependencyTargets = unverifiedConfig.dependencies;
+      delete unverifiedConfig.dependencies;
+    }
+    if (unverifiedConfig.database) {
+      unverifiedConfig.project = unverifiedConfig.database;
+      delete unverifiedConfig.database;
+    }
+    if (unverifiedConfig.schema) {
+      unverifiedConfig.dataset = unverifiedConfig.schema;
+      delete unverifiedConfig.schema;
+    }
+    if (unverifiedConfig.fileName) {
+      unverifiedConfig.filename = unverifiedConfig.fileName;
+      delete unverifiedConfig.fileName;
+    }
+
+    // TODO(ekrekr): move this to a shared location after all action builders have proto config
+    // verifiers.
+    if (unverifiedConfig.type) {
+      delete unverifiedConfig.type;
+    }
+
+    return verifyObjectMatchesProto(dataform.ActionConfig.AssertionConfig, unverifiedConfig);
+  }
 }
 
 /**
