import { Assertion } from "df/core/actions/assertion";
import { Declaration } from "df/core/actions/declaration";
import { Notebook } from "df/core/actions/notebook";
import { Operation } from "df/core/actions/operation";
import { Table } from "df/core/actions/table";
import { Session } from "df/core/session";
import { dataform } from "df/protos/ts";

export type Action = Table | Operation | Assertion | Declaration | Notebook;

// TODO(ekrekr): In v4, make all method on inheritors of this private, forcing users to use
// constructors in order to populate actions.
export abstract class ActionBuilder<T> {
  public session: Session;
  public includeAssertionsForDependency: Map<string, boolean> = new Map();

  constructor(session?: Session) {
    this.session = session;
  }

<<<<<<< HEAD
  // Applying the session canonically means using the schema and database present before overrides.
  public applySessionCanonicallyToTarget(
    targetFromConfig: dataform.Target,
    useDefaultAssertionSchema = false
  ): dataform.Target {
    const defaultSchema = useDefaultAssertionSchema
      ? this.session.canonicalConfig.assertionSchema
      : this.session.canonicalConfig.defaultSchema;
    return dataform.Target.create({
      name: targetFromConfig.name,
      schema: targetFromConfig.schema || defaultSchema || undefined,
      database:
        targetFromConfig.database || this.session.canonicalConfig.defaultDatabase || undefined
    });
  }

  public applySessionToTarget(
    targetFromConfig: dataform.Target,
    fileName?: string,
    useDefaultAssertionSchema = false
  ): dataform.Target {
    const defaultSchema = useDefaultAssertionSchema
      ? this.session.config.assertionSchema
      : this.session.config.defaultSchema;
    const target = dataform.Target.create({
      name: targetFromConfig.name,
      schema: targetFromConfig.schema || defaultSchema || undefined,
      database: targetFromConfig.database || this.session.config.defaultDatabase || undefined
=======
  public applySessionToTarget(
    targetFromConfig: dataform.Target,
    projectConfig: dataform.ProjectConfig,
    fileName?: string,
    validateTarget = false,
    useDefaultAssertionDataset = false
  ): dataform.Target {
    const defaultSchema = useDefaultAssertionDataset
      ? projectConfig.assertionSchema
      : projectConfig.defaultSchema;
    const target = dataform.Target.create({
      name: targetFromConfig.name,
      schema: targetFromConfig.schema || defaultSchema || undefined,
      database: targetFromConfig.database || projectConfig.defaultDatabase || undefined
>>>>>>> d846212d
    });
    if (validateTarget) {
      this.validateTarget(targetFromConfig, fileName);
    }
    return target;
  }

  /**
   * @deprecated
   * Configs are soon to be replaced with pure protobuf representations.
   */
  public abstract config(config: any): ActionBuilder<T>;

  /** Retrieves the filename from the config. */
  public abstract getFileName(): string;

  /** Retrieves the resolved target from the proto. */
  public abstract getTarget(): dataform.Target;

  /** Creates the final protobuf representation. */
  public abstract compile(): T;

  private validateTarget(target: dataform.Target, fileName: string) {
    if (target.name.includes(".")) {
      this.session.compileError(
        new Error("Action target names cannot include '.'"),
        fileName,
        target
      );
    }
    if (target.schema.includes(".")) {
      this.session.compileError(
        new Error("Action target datasets cannot include '.'"),
        fileName,
        target
      );
    }
    if (target.database.includes(".")) {
      this.session.compileError(
        new Error("Action target projects cannot include '.'"),
        fileName,
        target
      );
    }
  }
<<<<<<< HEAD

  /** Retrieves the filename from the config. */
  public abstract getFileName(): string;

  /** Retrieves the resolved target from the proto. */
  public abstract getTarget(): dataform.Target;

  /** Creates the final protobuf representation. */
  public abstract compile(): T;
=======
>>>>>>> d846212d
}<|MERGE_RESOLUTION|>--- conflicted
+++ resolved
@@ -18,36 +18,6 @@
     this.session = session;
   }
 
-<<<<<<< HEAD
-  // Applying the session canonically means using the schema and database present before overrides.
-  public applySessionCanonicallyToTarget(
-    targetFromConfig: dataform.Target,
-    useDefaultAssertionSchema = false
-  ): dataform.Target {
-    const defaultSchema = useDefaultAssertionSchema
-      ? this.session.canonicalConfig.assertionSchema
-      : this.session.canonicalConfig.defaultSchema;
-    return dataform.Target.create({
-      name: targetFromConfig.name,
-      schema: targetFromConfig.schema || defaultSchema || undefined,
-      database:
-        targetFromConfig.database || this.session.canonicalConfig.defaultDatabase || undefined
-    });
-  }
-
-  public applySessionToTarget(
-    targetFromConfig: dataform.Target,
-    fileName?: string,
-    useDefaultAssertionSchema = false
-  ): dataform.Target {
-    const defaultSchema = useDefaultAssertionSchema
-      ? this.session.config.assertionSchema
-      : this.session.config.defaultSchema;
-    const target = dataform.Target.create({
-      name: targetFromConfig.name,
-      schema: targetFromConfig.schema || defaultSchema || undefined,
-      database: targetFromConfig.database || this.session.config.defaultDatabase || undefined
-=======
   public applySessionToTarget(
     targetFromConfig: dataform.Target,
     projectConfig: dataform.ProjectConfig,
@@ -62,19 +32,12 @@
       name: targetFromConfig.name,
       schema: targetFromConfig.schema || defaultSchema || undefined,
       database: targetFromConfig.database || projectConfig.defaultDatabase || undefined
->>>>>>> d846212d
     });
     if (validateTarget) {
       this.validateTarget(targetFromConfig, fileName);
     }
     return target;
   }
-
-  /**
-   * @deprecated
-   * Configs are soon to be replaced with pure protobuf representations.
-   */
-  public abstract config(config: any): ActionBuilder<T>;
 
   /** Retrieves the filename from the config. */
   public abstract getFileName(): string;
@@ -108,16 +71,4 @@
       );
     }
   }
-<<<<<<< HEAD
-
-  /** Retrieves the filename from the config. */
-  public abstract getFileName(): string;
-
-  /** Retrieves the resolved target from the proto. */
-  public abstract getTarget(): dataform.Target;
-
-  /** Creates the final protobuf representation. */
-  public abstract compile(): T;
-=======
->>>>>>> d846212d
 }