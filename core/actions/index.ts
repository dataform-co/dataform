import { Assertion } from "df/core/actions/assertion";
import { DataPreparation } from "df/core/actions/data_preparation";
import { Declaration } from "df/core/actions/declaration";
<<<<<<< HEAD
import { IncrementalTable, ILegacyIncrementalTableConfig } from "df/core/actions/incremental_table";
import { Notebook } from "df/core/actions/notebook";
import { Operation } from "df/core/actions/operation";
import { Table } from "df/core/actions/table";
import { View, ILegacyViewConfig } from "df/core/actions/view";
=======
import { ILegacyIncrementalTableConfig, IncrementalTable } from "df/core/actions/incremental_table";
import { Notebook } from "df/core/actions/notebook";
import { Operation } from "df/core/actions/operation";
import { Table } from "df/core/actions/table";
import { ILegacyViewConfig, View } from "df/core/actions/view";
>>>>>>> 52ee03c6
import { Session } from "df/core/session";
import { dataform } from "df/protos/ts";

export type Action =
  | Table
  | View
  | IncrementalTable
  | Operation
  | Assertion
  | Declaration
  | Notebook
  | DataPreparation;

// TODO(ekrekr): In v4, make all method on inheritors of this private, forcing users to use
// constructors in order to populate actions.
export abstract class ActionBuilder<T> {
  public session: Session;
  public includeAssertionsForDependency: Map<string, boolean> = new Map();

  constructor(session?: Session) {
    this.session = session;
  }

  public applySessionToTarget(
    targetFromConfig: dataform.Target,
    projectConfig: dataform.ProjectConfig,
    fileName?: string,
    validateTarget = false,
    useDefaultAssertionDataset = false
  ): dataform.Target {
    const defaultSchema = useDefaultAssertionDataset
      ? projectConfig.assertionSchema
      : projectConfig.defaultSchema;
    const target = dataform.Target.create({
      name: targetFromConfig.name,
      schema: targetFromConfig.schema || defaultSchema || undefined,
      database: targetFromConfig.database || projectConfig.defaultDatabase || undefined
    });
    if (validateTarget) {
      this.validateTarget(targetFromConfig, fileName);
    }
    return target;
  }

  public finalizeTarget(targetFromConfig: dataform.Target): dataform.Target {
    return dataform.Target.create({
      name: this.session.finalizeName(targetFromConfig.name),
      schema: targetFromConfig.schema
        ? this.session.finalizeSchema(targetFromConfig.schema)
        : undefined,
      database: targetFromConfig.database
        ? this.session.finalizeDatabase(targetFromConfig.database)
        : undefined
    });
  }

  /** Retrieves the filename from the config. */
  public abstract getFileName(): string;

  /** Retrieves the resolved target from the proto. */
  public abstract getTarget(): dataform.Target;

  /** Creates the final protobuf representation. */
  public abstract compile(): T;

  private validateTarget(target: dataform.Target, fileName: string) {
    if (target.name.includes(".")) {
      this.session.compileError(
        new Error("Action target names cannot include '.'"),
        fileName,
        target
      );
    }
    if (target.schema.includes(".")) {
      this.session.compileError(
        new Error("Action target datasets cannot include '.'"),
        fileName,
        target
      );
    }
    if (target.database.includes(".")) {
      this.session.compileError(
        new Error("Action target projects cannot include '.'"),
        fileName,
        target
      );
    }
  }
}

export class LegacyConfigConverter {
  public static insertLegacyInlineAssertionsToConfigProto<
    T extends ILegacyIncrementalTableConfig | ILegacyViewConfig
  >(legacyConfig: T): T {
    if (legacyConfig?.assertions) {
      if (!!legacyConfig.assertions.uniqueKey) {
        if (typeof legacyConfig.assertions.uniqueKey === "string") {
          legacyConfig.assertions.uniqueKey = [legacyConfig.assertions.uniqueKey];
        }
      }
      // This determines if the uniqueKeys is of the legacy type.
      if (legacyConfig.assertions.uniqueKeys?.[0]?.length > 0) {
        legacyConfig.assertions.uniqueKeys = (legacyConfig.assertions
          .uniqueKeys as string[][]).map(uniqueKey =>
          dataform.ActionConfig.TableAssertionsConfig.UniqueKey.create({ uniqueKey })
        );
      }
      if (typeof legacyConfig.assertions.nonNull === "string") {
        legacyConfig.assertions.nonNull = [legacyConfig.assertions.nonNull];
      }
    }
    return legacyConfig;
  }
}<|MERGE_RESOLUTION|>--- conflicted
+++ resolved
@@ -1,19 +1,11 @@
 import { Assertion } from "df/core/actions/assertion";
 import { DataPreparation } from "df/core/actions/data_preparation";
 import { Declaration } from "df/core/actions/declaration";
-<<<<<<< HEAD
-import { IncrementalTable, ILegacyIncrementalTableConfig } from "df/core/actions/incremental_table";
-import { Notebook } from "df/core/actions/notebook";
-import { Operation } from "df/core/actions/operation";
-import { Table } from "df/core/actions/table";
-import { View, ILegacyViewConfig } from "df/core/actions/view";
-=======
 import { ILegacyIncrementalTableConfig, IncrementalTable } from "df/core/actions/incremental_table";
 import { Notebook } from "df/core/actions/notebook";
 import { Operation } from "df/core/actions/operation";
 import { Table } from "df/core/actions/table";
 import { ILegacyViewConfig, View } from "df/core/actions/view";
->>>>>>> 52ee03c6
 import { Session } from "df/core/session";
 import { dataform } from "df/protos/ts";
 
