import { verifyObjectMatchesProto } from "df/common/protos";
import { ActionBuilder } from "df/core/actions";
import { Session } from "df/core/session";
import { dataform } from "df/protos/ts";

/**
 * @hidden
 */
export class Notebook extends ActionBuilder<dataform.Notebook> {
  public session: Session;

  // TODO: make this field private, to enforce proto update logic to happen in this class.
  public proto: dataform.INotebook = dataform.Notebook.create();

  constructor(session: Session, config: dataform.ActionConfig) {
    super(session);

    this.session = session;
    this.proto.config = config;

<<<<<<< HEAD
    this.proto.target = this.applyConfigToTarget(this.proto.config.target);
    this.proto.config.target = this.applyCanonicalConfigToTarget(this.proto.config.target);
=======
    this.proto.target = this.applySessionToTarget(this.proto.config.target);
    this.proto.config.target = this.applySessionCanonicallyToTarget(this.proto.config.target);
>>>>>>> cab21959
  }

  public notebookContents(notebookContents: string): Notebook {
    this.proto.notebookContents = notebookContents;
    return this;
  }

  /**
   * @hidden
   */
  public config(config: any) {
    return this;
  }

  /**
   * @hidden
   */
  public getFileName() {
    return this.proto.config.fileName;
  }

  /**
   * @hidden
   */
  public getTarget() {
    return dataform.Target.create(this.proto.target);
  }

  public compile() {
    return verifyObjectMatchesProto(dataform.Notebook, this.proto);
  }
}<|MERGE_RESOLUTION|>--- conflicted
+++ resolved
@@ -18,13 +18,8 @@
     this.session = session;
     this.proto.config = config;
 
-<<<<<<< HEAD
-    this.proto.target = this.applyConfigToTarget(this.proto.config.target);
-    this.proto.config.target = this.applyCanonicalConfigToTarget(this.proto.config.target);
-=======
     this.proto.target = this.applySessionToTarget(this.proto.config.target);
     this.proto.config.target = this.applySessionCanonicallyToTarget(this.proto.config.target);
->>>>>>> cab21959
   }
 
   public notebookContents(notebookContents: string): Notebook {
