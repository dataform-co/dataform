--- conflicted
+++ resolved
@@ -6,10 +6,6 @@
   "dependencies": {
     "@dataform/protos": "$DF_VERSION",
     "@dataform/sqlx": "$DF_VERSION",
-<<<<<<< HEAD
-    "moo": "^0.5.0",
-=======
->>>>>>> 7a351f5d
     "protobufjs": "^6.8.8"
   }
 }