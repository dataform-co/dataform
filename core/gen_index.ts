--- conflicted
+++ resolved
@@ -36,8 +36,6 @@
     dataform.ProjectConfig.create(config.compileConfig.projectConfigOverride).toJSON()
   );
 
-<<<<<<< HEAD
-=======
   const returnValue = !!config.compileConfig.query
     ? `(function() {
       try {
@@ -54,24 +52,14 @@
   // NOTE:
   // - The returned script must be valid JavaScript (not TypeScript)
   // - The returned script may not require() any package that is not "@dataform/core"
->>>>>>> 3eb38887
   return `
     require("@dataform/core");
     ${includeRequires}
-<<<<<<< HEAD
-    // Merge in the project config overrides from the compile options.
-    const projectConfig = { ...require("./dataform.json"), ...${projectOverridesJsonString} };
-    // For backwards compatibility, in case core version is ahead of api.
-    projectConfig.schemaSuffix = "${
-      config.compileConfig.schemaSuffixOverride
-    }" || projectConfig.schemaSuffix;
-=======
     let projectConfig = require("./dataform.json");
     // For backwards compatibility, in case core version is ahead of api.
     projectConfig.schemaSuffix = "${config.compileConfig.schemaSuffixOverride}" || projectConfig.schemaSuffix;
     // Merge in general project config overrides.
     projectConfig = { ...projectConfig, ...${projectOverridesJsonString} };
->>>>>>> 3eb38887
     global.session.init("${config.compileConfig.projectDir}", projectConfig);
     ${definitionRequires}
     // We return a base64 encoded proto via NodeVM, as returning a Uint8Array directly causes issues.
