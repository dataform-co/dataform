import { compile as compiler } from "df/core/compilers";
import { main } from "df/core/main";
import { Session } from "df/core/session";
<<<<<<< HEAD
import { getWorkflowSettings } from "df/core/workflow_settings";

// These exports constitute the public API of @dataform/core.
// Changes to these will break @dataform/api, so take care!
export const indexFileGenerator = genIndex;
export const compiler = compilers.compile;
export { main } from "df/core/main";
=======
import { version } from "df/core/version";
import { dataform } from "df/protos/ts";
>>>>>>> 83f9457c

// Create static session object.
// This hack just enforces the singleton session object to
// be the same, regardless of the @dataform/core package that is running.
function globalSession() {
  if (!(global as any)._DF_SESSION) {
    (global as any)._DF_SESSION = new Session();
  }
  return (global as any)._DF_SESSION as Session;
}
<<<<<<< HEAD
export const session = globalSession();

export { getWorkflowSettings };
=======
const session = globalSession();

const supportedFeatures = [dataform.SupportedFeatures.ARRAY_BUFFER_IPC];

// These exports constitute the public API of @dataform/core.
// Changes to these will break @dataform/api, so take care!
export { compiler, main, session, supportedFeatures, version };
>>>>>>> 83f9457c
<|MERGE_RESOLUTION|>--- conflicted
+++ resolved
@@ -1,18 +1,9 @@
 import { compile as compiler } from "df/core/compilers";
 import { main } from "df/core/main";
 import { Session } from "df/core/session";
-<<<<<<< HEAD
-import { getWorkflowSettings } from "df/core/workflow_settings";
-
-// These exports constitute the public API of @dataform/core.
-// Changes to these will break @dataform/api, so take care!
-export const indexFileGenerator = genIndex;
-export const compiler = compilers.compile;
-export { main } from "df/core/main";
-=======
 import { version } from "df/core/version";
 import { dataform } from "df/protos/ts";
->>>>>>> 83f9457c
+import { getWorkflowSettings } from "df/core/workflow_settings";
 
 // Create static session object.
 // This hack just enforces the singleton session object to
@@ -23,16 +14,10 @@
   }
   return (global as any)._DF_SESSION as Session;
 }
-<<<<<<< HEAD
-export const session = globalSession();
-
-export { getWorkflowSettings };
-=======
 const session = globalSession();
 
 const supportedFeatures = [dataform.SupportedFeatures.ARRAY_BUFFER_IPC];
 
 // These exports constitute the public API of @dataform/core.
 // Changes to these will break @dataform/api, so take care!
-export { compiler, main, session, supportedFeatures, version };
->>>>>>> 83f9457c
+export { compiler, main, session, supportedFeatures, version };