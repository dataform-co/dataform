<<<<<<< HEAD
import * as compilers from "df/core/compilers";
import { genIndex } from "df/core/gen_index";
import { Session } from "df/core/session";

// These exports constitute the public API of @dataform/core.
// Changes to these will break @dataform/api, so take care!
export const indexFileGenerator = genIndex;
export const compiler = compilers.compile;
export { main } from "df/core/main";
=======
import * as adapters from "df/core/adapters";
import { compile as compiler, compileStandaloneSqlxQuery } from "df/core/compilers";
import { genIndex as indexFileGenerator } from "df/core/gen_index";
import { main } from "df/core/main";
import { Session } from "df/core/session";
import { version } from "df/core/version";
import { dataform } from "df/protos/ts";
>>>>>>> acb549dc

// Create static session object.
// This hack just enforces the singleton session object to
// be the same, regardless of the @dataform/core package that is running.
function globalSession() {
  if (!(global as any)._DF_SESSION) {
    (global as any)._DF_SESSION = new Session();
  }
  return (global as any)._DF_SESSION as Session;
}
<<<<<<< HEAD
export const session = globalSession();
=======
const session = globalSession();

const supportedFeatures = [dataform.SupportedFeatures.ARRAY_BUFFER_IPC];

// These exports constitute the public API of @dataform/core.
// Changes to these will break @dataform/api, so take care!
export {
  adapters,
  compiler,
  compileStandaloneSqlxQuery,
  indexFileGenerator,
  main,
  session,
  supportedFeatures,
  version
};
>>>>>>> acb549dc
<|MERGE_RESOLUTION|>--- conflicted
+++ resolved
@@ -1,22 +1,9 @@
-<<<<<<< HEAD
-import * as compilers from "df/core/compilers";
-import { genIndex } from "df/core/gen_index";
-import { Session } from "df/core/session";
-
-// These exports constitute the public API of @dataform/core.
-// Changes to these will break @dataform/api, so take care!
-export const indexFileGenerator = genIndex;
-export const compiler = compilers.compile;
-export { main } from "df/core/main";
-=======
-import * as adapters from "df/core/adapters";
-import { compile as compiler, compileStandaloneSqlxQuery } from "df/core/compilers";
+import { compile as compiler } from "df/core/compilers";
 import { genIndex as indexFileGenerator } from "df/core/gen_index";
 import { main } from "df/core/main";
 import { Session } from "df/core/session";
 import { version } from "df/core/version";
 import { dataform } from "df/protos/ts";
->>>>>>> acb549dc
 
 // Create static session object.
 // This hack just enforces the singleton session object to
@@ -27,23 +14,10 @@
   }
   return (global as any)._DF_SESSION as Session;
 }
-<<<<<<< HEAD
-export const session = globalSession();
-=======
 const session = globalSession();
 
 const supportedFeatures = [dataform.SupportedFeatures.ARRAY_BUFFER_IPC];
 
 // These exports constitute the public API of @dataform/core.
 // Changes to these will break @dataform/api, so take care!
-export {
-  adapters,
-  compiler,
-  compileStandaloneSqlxQuery,
-  indexFileGenerator,
-  main,
-  session,
-  supportedFeatures,
-  version
-};
->>>>>>> acb549dc
+export { compiler, indexFileGenerator, main, session, supportedFeatures, version };