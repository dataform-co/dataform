--- conflicted
+++ resolved
@@ -1,19 +1,8 @@
-<<<<<<< HEAD
-import * as compilers from "df/core/compilers";
-import { Session } from "df/core/session";
-
-// These exports constitute the public API of @dataform/core.
-// Changes to these will break @dataform/api, so take care!
-export const compiler = compilers.compile;
-export { main } from "df/core/main";
-=======
 import { compile as compiler } from "df/core/compilers";
-import { genIndex as indexFileGenerator } from "df/core/gen_index";
 import { main } from "df/core/main";
 import { Session } from "df/core/session";
 import { version } from "df/core/version";
 import { dataform } from "df/protos/ts";
->>>>>>> 50825275
 
 // Create static session object.
 // This hack just enforces the singleton session object to
@@ -30,4 +19,4 @@
 
 // These exports constitute the public API of @dataform/core.
 // Changes to these will break @dataform/api, so take care!
-export { compiler, indexFileGenerator, main, session, supportedFeatures, version };+export { compiler, main, session, supportedFeatures, version };