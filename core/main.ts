--- conflicted
+++ resolved
@@ -115,44 +115,6 @@
       actionConfigs.actions.forEach(nonProtoActionConfig => {
         const actionConfig = dataform.ActionConfig.create(nonProtoActionConfig);
 
-<<<<<<< HEAD
-        if (actionConfig.declaration) {
-          if (actionConfig.fileName) {
-            throw Error(
-              "Declaration configs cannot have 'fileName' fields as they cannot take source files"
-            );
-          }
-          if (!actionConfig.target?.name) {
-            throw Error(
-              "Declaration configs must include a 'target' with a populated 'name' field"
-            );
-          }
-
-          const declaration = new Declaration(session, actionConfig);
-          session.actions.push(declaration);
-          return;
-        }
-
-        const { fileExtension, fileNameAsTargetName } = utils.extractActionDetailsFromFileName(
-          actionConfig.fileName
-        );
-        if (!actionConfig.target) {
-          actionConfig.target = {};
-        }
-        if (!actionConfig.target.name) {
-          actionConfig.target.name = fileNameAsTargetName;
-        }
-
-        // Users define file paths relative to action config path, but internally and in the
-        // compiled graph they are absolute paths.
-        actionConfig.fileName = Path.join(Path.dirName(actionConfigsPath), actionConfig.fileName);
-
-        if (fileExtension === "ipynb") {
-          const notebookContents = nativeRequire(actionConfig.fileName).asJson;
-          const strippedNotebookContents = stripNotebookOutputs(
-            notebookContents,
-            actionConfig.fileName
-=======
         if (actionConfig.table) {
           session.actions.push(
             new Table(
@@ -161,7 +123,6 @@
               "table",
               actionConfigsPath
             )
->>>>>>> 5e7f615b
           );
         } else if (actionConfig.view) {
           session.actions.push(
