--- conflicted
+++ resolved
@@ -156,21 +156,15 @@
         if (fileExtension === "sql") {
           console.log("🚀 ~ file: main.ts:157 ~ loadActionConfigs ~ fileExtension:", fileExtension);
           const queryAsContextable = nativeRequire(actionConfig.fileName).queryAsContextable;
-          if (
-            actionConfig.view ||
-            actionConfig.incrementalTable ||
-            actionConfig.declaration
-          ) {
+          if (actionConfig.view || actionConfig.incrementalTable || actionConfig.declaration) {
             throw Error("Unsupported action type");
           }
 
-<<<<<<< HEAD
           if (actionConfig.assertion) {
             return session.assertion(actionConfig, queryAsContextable);
-=======
+          }
           if (actionConfig.table) {
             return session.table(actionConfig, queryAsContextable);
->>>>>>> 9ff72a88
           }
 
           // If no config is specified, the operation action type is defaulted to.
