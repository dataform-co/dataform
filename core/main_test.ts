--- conflicted
+++ resolved
@@ -65,3339 +65,171 @@
 suite("@dataform/core", ({ afterEach }) => {
   const tmpDirFixture = new TmpDirFixture(afterEach);
 
-  //   suite("session", () => {
-  //     suite("resolve succeeds", () => {
-  //       [
-  //         TestConfigs.bigquery,
-  //         TestConfigs.bigqueryWithDatasetSuffix,
-  //         TestConfigs.bigqueryWithNamePrefix
-  //       ].forEach(testConfig => {
-  //         test(`resolve with name prefix "${testConfig.namePrefix}" and dataset suffix "${testConfig.datasetSuffix}"`, () => {
-  //           const projectDir = tmpDirFixture.createNewTmpDir();
-  //           fs.writeFileSync(
-  //             path.join(projectDir, "workflow_settings.yaml"),
-  //             dumpYaml(dataform.WorkflowSettings.create(testConfig))
-  //           );
-  //           fs.mkdirSync(path.join(projectDir, "definitions"));
-  //           fs.writeFileSync(path.join(projectDir, "definitions/e.sqlx"), `config {type: "view"}`);
-  //           fs.writeFileSync(path.join(projectDir, "definitions/file.sqlx"), "${resolve('e')}");
-
-  //           const result = runMainInVm(coreExecutionRequestFromPath(projectDir));
-
-  //           const suffix = testConfig.datasetSuffix ? `_${testConfig.datasetSuffix}` : "";
-  //           const prefix = testConfig.namePrefix ? `${testConfig.namePrefix}_` : "";
-  //           expect(result.compile.compiledGraph.graphErrors.compilationErrors).deep.equals([]);
-  //           expect(result.compile.compiledGraph.operations[0].queries[0]).deep.equals(
-  //             `\`defaultDataset${suffix}.${prefix}e\``
-  //           );
-  //         });
-  //       });
-  //     });
-
-  //     test("resolve fails", () => {
-  //       const projectDir = tmpDirFixture.createNewTmpDir();
-  //       fs.writeFileSync(
-  //         path.join(projectDir, "workflow_settings.yaml"),
-  //         VALID_WORKFLOW_SETTINGS_YAML
-  //       );
-  //       fs.mkdirSync(path.join(projectDir, "definitions"));
-  //       fs.writeFileSync(path.join(projectDir, "definitions/file.sqlx"), "${resolve('e')}");
-
-  //       const result = runMainInVm(coreExecutionRequestFromPath(projectDir));
-
-  //       expect(asPlainObject(result.compile.compiledGraph.operations[0].queries[0])).deep.equals(``);
-  //       expect(
-  //         asPlainObject(result.compile.compiledGraph.graphErrors.compilationErrors[0].message)
-  //       ).deep.equals(`Could not resolve "e"`);
-  //     });
-
-  //     suite("context methods", () => {
-  //       [
-  //         TestConfigs.bigqueryWithDefaultProjectAndDataset,
-  //         { ...TestConfigs.bigqueryWithDatasetSuffix, defaultProject: "defaultProject" },
-  //         { ...TestConfigs.bigqueryWithNamePrefix, defaultProject: "defaultProject" }
-  //       ].forEach(testConfig => {
-  //         test(
-  //           `assertions target context functions with project suffix '${testConfig.projectSuffix}', ` +
-  //             `dataset suffix '${testConfig.datasetSuffix}', and name prefix '${testConfig.namePrefix}'`,
-  //           () => {
-  //             const projectDir = tmpDirFixture.createNewTmpDir();
-  //             fs.writeFileSync(
-  //               path.join(projectDir, "workflow_settings.yaml"),
-  //               dumpYaml(dataform.WorkflowSettings.create(testConfig))
-  //             );
-  //             fs.mkdirSync(path.join(projectDir, "definitions"));
-  //             fs.writeFileSync(
-  //               path.join(projectDir, "definitions/file.js"),
-  //               'assert("name", ctx => `${ctx.database()}.${ctx.schema()}.${ctx.name()}`)'
-  //             );
-
-  //             const result = runMainInVm(coreExecutionRequestFromPath(projectDir));
-
-  //             expect(
-  //               asPlainObject(result.compile.compiledGraph.graphErrors.compilationErrors)
-  //             ).deep.equals([]);
-  //             expect(asPlainObject(result.compile.compiledGraph.assertions[0].query)).deep.equals(
-  //               `defaultProject${testConfig.projectSuffix ? `_suffix` : ""}.` +
-  //                 `defaultDataset${testConfig.datasetSuffix ? `_suffix` : ""}.` +
-  //                 `${testConfig.namePrefix ? `prefix_` : ""}name`
-  //             );
-  //           }
-  //         );
-  //       });
-
-  //       test("assertions database function fails when database is undefined on the proto", () => {
-  //         const projectDir = tmpDirFixture.createNewTmpDir();
-  //         fs.writeFileSync(
-  //           path.join(projectDir, "workflow_settings.yaml"),
-  //           dumpYaml(dataform.WorkflowSettings.create(TestConfigs.bigquery))
-  //         );
-  //         fs.mkdirSync(path.join(projectDir, "definitions"));
-  //         fs.writeFileSync(
-  //           path.join(projectDir, "definitions/file.js"),
-  //           'assert("name", ctx => `${ctx.database()}.${ctx.schema()}.${ctx.name()}`)'
-  //         );
-
-  //         const result = runMainInVm(coreExecutionRequestFromPath(projectDir));
-
-  //         expect(
-  //           asPlainObject(result.compile.compiledGraph.graphErrors.compilationErrors?.[0]?.message)
-  //         ).deep.equals("Warehouse does not support multiple databases");
-  //       });
-  //     });
-
-  //     suite("filenames with multiple dots cause compilation errors", () => {
-  //       const projectDir = tmpDirFixture.createNewTmpDir();
-  //       fs.writeFileSync(
-  //         path.join(projectDir, "workflow_settings.yaml"),
-  //         VALID_WORKFLOW_SETTINGS_YAML
-  //       );
-  //       fs.mkdirSync(path.join(projectDir, "definitions"));
-  //       fs.writeFileSync(path.join(projectDir, "definitions/table1.extradot.sqlx"), "SELECT 1");
-  //       fs.writeFileSync(
-  //         path.join(projectDir, "definitions/actions.yaml"),
-  //         `
-  // actions:
-  // - operation:
-  //     dataset: "dataset.extradot"
-  //     filename: table2.extradot.sql`
-  //       );
-  //       fs.writeFileSync(path.join(projectDir, "definitions/table2.extradot.sql"), "SELECT 2");
-
-  //       const result = runMainInVm(coreExecutionRequestFromPath(projectDir));
-
-  //       expect(
-  //         result.compile.compiledGraph.graphErrors.compilationErrors
-  //           .map(({ message }) => message)
-  //           .sort()
-  //       ).deep.equals([
-  //         `Action target datasets cannot include '.'`,
-  //         `Action target datasets cannot include '.'`,
-  //         `Action target names cannot include '.'`,
-  //         `Action target names cannot include '.'`,
-  //         `Action target names cannot include '.'`
-  //       ]);
-  //     });
-  //   });
-
-  //   suite("actions", () => {
-  //     test("disabled", () => {
-  //       const projectDir = tmpDirFixture.createNewTmpDir();
-  //       fs.writeFileSync(
-  //         path.join(projectDir, "workflow_settings.yaml"),
-  //         VALID_WORKFLOW_SETTINGS_YAML
-  //       );
-  //       fs.mkdirSync(path.join(projectDir, "definitions"));
-  //       fs.writeFileSync(
-  //         path.join(projectDir, "definitions/table.sqlx"),
-  //         "config { type: 'table', disabled: true }"
-  //       );
-  //       fs.writeFileSync(
-  //         path.join(projectDir, "definitions/operation.sqlx"),
-  //         "config { type: 'operations', disabled: false }"
-  //       );
-  //       fs.writeFileSync(
-  //         path.join(projectDir, "definitions/assertion.sqlx"),
-  //         "config { type: 'assertion', disabled: true }"
-  //       );
-
-  //       const result = runMainInVm(coreExecutionRequestFromPath(projectDir));
-
-  //       expect(result.compile.compiledGraph.graphErrors.compilationErrors).deep.equals([]);
-  //       expect(asPlainObject(result.compile.compiledGraph.tables[0].disabled)).equals(true);
-  //       expect(asPlainObject(result.compile.compiledGraph.operations[0].disabled)).equals(false);
-  //       expect(asPlainObject(result.compile.compiledGraph.assertions[0].disabled)).equals(true);
-  //     });
-  //   });
-
-  //   suite("sqlx special characters", () => {
-  //     test("extract blocks", () => {
-  //       const projectDir = tmpDirFixture.createNewTmpDir();
-  //       fs.writeFileSync(
-  //         path.join(projectDir, "workflow_settings.yaml"),
-  //         dumpYaml(dataform.WorkflowSettings.create(TestConfigs.bigquery))
-  //       );
-  //       fs.mkdirSync(path.join(projectDir, "definitions"));
-  //       fs.writeFileSync(
-  //         path.join(projectDir, "definitions/file.sqlx"),
-  //         `
-  // config {
-  //   type: "table"
-  // }
-  // js {
-  //   var a = 1;
-  // }
-  // /*
-  // A multiline comment
-  // */
-  // pre_operations {
-  //   SELECT 2;
-  // }
-  // post_operations {
-  //   SELECT 3;
-  // }
-  // -- A single line comment.
-  // SELECT \${a}`
-  //       );
-
-  //       const result = runMainInVm(coreExecutionRequestFromPath(projectDir));
-
-  //       expect(result.compile.compiledGraph.graphErrors.compilationErrors).deep.equals([]);
-  //       expect(result.compile.compiledGraph.tables[0].query).equals(`
-
-  // /*
-  // A multiline comment
-  // */
-
-  // -- A single line comment.
-  // SELECT 1`);
-  //       expect(result.compile.compiledGraph.tables[0].preOps[0]).equals(`
-  //   SELECT 2;
-  // `);
-  //       expect(result.compile.compiledGraph.tables[0].postOps[0]).equals(`
-  //   SELECT 3;
-  // `);
-  //     });
-
-  //     test("backticks appear to users as written", () => {
-  //       const projectDir = tmpDirFixture.createNewTmpDir();
-  //       fs.writeFileSync(
-  //         path.join(projectDir, "workflow_settings.yaml"),
-  //         dumpYaml(dataform.WorkflowSettings.create(TestConfigs.bigquery))
-  //       );
-  //       fs.mkdirSync(path.join(projectDir, "definitions"));
-  //       const fileContents = `select
-  //   "\`",
-  //   """\`"",
-  // from \`location\``;
-  //       fs.writeFileSync(path.join(projectDir, "definitions/file.sqlx"), fileContents);
-
-  //       const result = runMainInVm(coreExecutionRequestFromPath(projectDir));
-
-  //       expect(result.compile.compiledGraph.graphErrors.compilationErrors).deep.equals([]);
-  //       expect(result.compile.compiledGraph.operations[0].queries[0]).equals(fileContents);
-  //     });
-
-  //     test("backslashes appear to users as written", () => {
-  //       const projectDir = tmpDirFixture.createNewTmpDir();
-  //       fs.writeFileSync(
-  //         path.join(projectDir, "workflow_settings.yaml"),
-  //         dumpYaml(dataform.WorkflowSettings.create(TestConfigs.bigquery))
-  //       );
-  //       fs.mkdirSync(path.join(projectDir, "definitions"));
-  //       const sqlContents = `select
-  //   regexp_extract('01a_data_engine', '^(\\d{2}\\w)'),
-  //   regexp_extract('01a_data_engine', '^(\\\\d{2}\\\\w)'),
-  //   regexp_extract('\\\\', ''),
-  //   regexp_extract("", r"[0-9]\\"*"),
-  //   """\\ \\? \\\\"""`;
-  //       fs.writeFileSync(
-  //         path.join(projectDir, "definitions/file.sqlx"),
-  //         `config { type: "table" }` + sqlContents + `pre_operations { ${sqlContents} }`
-  //       );
-
-  //       const result = runMainInVm(coreExecutionRequestFromPath(projectDir));
-
-  //       expect(result.compile.compiledGraph.graphErrors.compilationErrors).deep.equals([]);
-  //       expect(result.compile.compiledGraph.tables[0].query.trim()).equals(sqlContents);
-  //       expect(result.compile.compiledGraph.tables[0].preOps[0].trim()).equals(sqlContents);
-  //     });
-
-  //     test("strings appear to users as written", () => {
-  //       const projectDir = tmpDirFixture.createNewTmpDir();
-  //       fs.writeFileSync(
-  //         path.join(projectDir, "workflow_settings.yaml"),
-  //         dumpYaml(dataform.WorkflowSettings.create(TestConfigs.bigquery))
-  //       );
-  //       fs.mkdirSync(path.join(projectDir, "definitions"));
-  //       const sqlContents = `select
-  // """
-  // triple
-  // quotes
-  // """,
-  // "asd\\"123'def",
-  // 'asd\\'123"def',
-
-  // select
-  // """
-  // triple
-  // quotes
-  // """,
-  // "asd\\"123'def",
-  // 'asd\\'123"def'`;
-  //       fs.writeFileSync(
-  //         path.join(projectDir, "definitions/file.sqlx"),
-  //         `config { type: "table" }` + sqlContents + `post_operations { ${sqlContents} }`
-  //       );
-
-  //       const result = runMainInVm(coreExecutionRequestFromPath(projectDir));
-
-  //       expect(result.compile.compiledGraph.graphErrors.compilationErrors).deep.equals([]);
-  //       expect(result.compile.compiledGraph.tables[0].query.trim()).equals(sqlContents);
-  //       expect(result.compile.compiledGraph.tables[0].postOps[0].trim()).equals(sqlContents);
-  //     });
-  //   });
-
-  //   suite("workflow settings", () => {
-  //     test(`main succeeds when a valid workflow_settings.yaml is present`, () => {
-  //       const projectDir = tmpDirFixture.createNewTmpDir();
-  //       fs.writeFileSync(
-  //         path.join(projectDir, "workflow_settings.yaml"),
-  //         VALID_WORKFLOW_SETTINGS_YAML
-  //       );
-
-  //       const result = runMainInVm(coreExecutionRequestFromPath(projectDir));
-
-  //       expect(result.compile.compiledGraph.graphErrors.compilationErrors).deep.equals([]);
-  //       expect(asPlainObject(result.compile.compiledGraph.projectConfig)).deep.equals(
-  //         asPlainObject({
-  //           warehouse: "bigquery",
-  //           defaultDatabase: "defaultProject",
-  //           defaultSchema: "defaultDataset",
-  //           defaultLocation: "US"
-  //         })
-  //       );
-  //     });
-
-  //     // dataform.json for workflow settings is deprecated, but still currently supported.
-  //     test(`main succeeds when a valid dataform.json is present`, () => {
-  //       const projectDir = tmpDirFixture.createNewTmpDir();
-  //       fs.writeFileSync(path.join(projectDir, "dataform.json"), VALID_DATAFORM_JSON);
-
-  //       const result = runMainInVm(coreExecutionRequestFromPath(projectDir));
-
-  //       expect(result.compile.compiledGraph.graphErrors.compilationErrors).deep.equals([]);
-  //       expect(asPlainObject(result.compile.compiledGraph.projectConfig)).deep.equals(
-  //         asPlainObject({
-  //           defaultDatabase: "defaultProject",
-  //           defaultLocation: "US",
-  //           defaultSchema: "defaultDataset"
-  //         })
-  //       );
-  //     });
-
-  //     test(`main fails when no workflow settings file is present`, () => {
-  //       const projectDir = tmpDirFixture.createNewTmpDir();
-
-  //       expect(() => runMainInVm(coreExecutionRequestFromPath(projectDir))).to.throw(
-  //         "Failed to resolve workflow_settings.yaml"
-  //       );
-  //     });
-
-  //     test(`main fails when both workflow settings and dataform.json files are present`, () => {
-  //       const projectDir = tmpDirFixture.createNewTmpDir();
-  //       fs.writeFileSync(path.join(projectDir, "dataform.json"), VALID_DATAFORM_JSON);
-  //       fs.writeFileSync(
-  //         path.join(projectDir, "workflow_settings.yaml"),
-  //         VALID_WORKFLOW_SETTINGS_YAML
-  //       );
-
-  //       expect(() => runMainInVm(coreExecutionRequestFromPath(projectDir))).to.throw(
-  //         "dataform.json has been deprecated and cannot be defined alongside workflow_settings.yaml"
-  //       );
-  //     });
-
-  //     test(`main fails when workflow_settings.yaml cannot be represented in JSON format`, () => {
-  //       const projectDir = tmpDirFixture.createNewTmpDir();
-  //       fs.writeFileSync(path.join(projectDir, "workflow_settings.yaml"), "&*19132sdS:asd:");
-
-  //       expect(() => runMainInVm(coreExecutionRequestFromPath(projectDir))).to.throw(
-  //         "workflow_settings.yaml is invalid"
-  //       );
-  //     });
-
-  //     test(`main fails when workflow settings fails to be parsed`, () => {
-  //       const projectDir = tmpDirFixture.createNewTmpDir();
-  //       fs.writeFileSync(
-  //         path.join(projectDir, "workflow_settings.yaml"),
-  //         `
-  // someKey: and an extra: colon
-  // `
-  //       );
-
-  //       expect(() => runMainInVm(coreExecutionRequestFromPath(projectDir))).to.throw(
-  //         "workflow_settings.yaml is not a valid YAML file: YAMLException: bad indentation"
-  //       );
-  //     });
-
-  //     test(`main fails when dataform.json is an invalid json file`, () => {
-  //       const projectDir = tmpDirFixture.createNewTmpDir();
-  //       fs.writeFileSync(path.join(projectDir, "dataform.json"), '{keyWithNoQuotes: "validValue"}');
-
-  //       expect(() => runMainInVm(coreExecutionRequestFromPath(projectDir))).to.throw(
-  //         "Unexpected token k in JSON at position 1"
-  //       );
-  //     });
-
-  //     test(`main fails when a valid workflow_settings.yaml contains unknown fields`, () => {
-  //       const projectDir = tmpDirFixture.createNewTmpDir();
-  //       fs.writeFileSync(
-  //         path.join(projectDir, "workflow_settings.yaml"),
-  //         "notAProjectConfigField: value"
-  //       );
-
-  //       expect(() => runMainInVm(coreExecutionRequestFromPath(projectDir))).to.throw(
-  //         `Workflow settings error: Unexpected property "notAProjectConfigField", or property value type of "string" is incorrect. See https://dataform-co.github.io/dataform/docs/configs-reference#dataform-WorkflowSettings for allowed properties.`
-  //       );
-  //     });
-
-  //     test(`main fails when a valid workflow_settings.yaml base level is an array`, () => {
-  //       const projectDir = tmpDirFixture.createNewTmpDir();
-  //       fs.writeFileSync(path.join(projectDir, "workflow_settings.yaml"), "- someArrayEntry");
-
-  //       expect(() => runMainInVm(coreExecutionRequestFromPath(projectDir))).to.throw(
-  //         "Expected a top-level object, but found an array"
-  //       );
-  //     });
-
-  //     test(`main fails when a valid dataform.json contains unknown fields`, () => {
-  //       const projectDir = tmpDirFixture.createNewTmpDir();
-  //       fs.writeFileSync(
-  //         path.join(projectDir, "dataform.json"),
-  //         `{"notAProjectConfigField": "value"}`
-  //       );
-
-  //       expect(() => runMainInVm(coreExecutionRequestFromPath(projectDir))).to.throw(
-  //         `Dataform json error: Unexpected property "notAProjectConfigField", or property value type of "string" is incorrect.`
-  //       );
-  //     });
-
-  //     test(`workflow settings and project config overrides are merged and applied within SQLX files`, () => {
-  //       const projectDir = tmpDirFixture.createNewTmpDir();
-  //       fs.writeFileSync(
-  //         path.join(projectDir, "workflow_settings.yaml"),
-  //         `
-  // defaultProject: defaultProject
-  // defaultLocation: locationInWorkflowSettings
-  // vars:
-  //   selectVar: selectVal
-  // `
-  //       );
-  //       fs.mkdirSync(path.join(projectDir, "definitions"));
-  //       fs.writeFileSync(
-  //         path.join(projectDir, "definitions/file.sqlx"),
-  //         `
-  // config {
-  //   type: "table",
-  //   database: dataform.projectConfig.vars.projectVar,
-  // }
-  // select 1 AS \${dataform.projectConfig.vars.selectVar}`
-  //       );
-  //       const coreExecutionRequest = dataform.CoreExecutionRequest.create({
-  //         compile: {
-  //           compileConfig: {
-  //             projectDir,
-  //             filePaths: ["definitions/file.sqlx"],
-  //             projectConfigOverride: {
-  //               defaultLocation: "locationInOverride",
-  //               vars: {
-  //                 projectVar: "projectVal"
-  //               }
-  //             }
-  //           }
-  //         }
-  //       });
-
-  //       const result = runMainInVm(coreExecutionRequest);
-
-  //       expect(result.compile.compiledGraph.graphErrors.compilationErrors).deep.equals([]);
-  //       expect(asPlainObject(result.compile.compiledGraph)).deep.equals(
-  //         asPlainObject({
-  //           dataformCoreVersion: version,
-  //           graphErrors: {},
-  //           projectConfig: {
-  //             defaultDatabase: "defaultProject",
-  //             defaultLocation: "locationInOverride",
-  //             vars: {
-  //               projectVar: "projectVal",
-  //               selectVar: "selectVal"
-  //             },
-  //             warehouse: "bigquery"
-  //           },
-  //           tables: [
-  //             {
-  //               canonicalTarget: {
-  //                 database: "projectVal",
-  //                 name: "file"
-  //               },
-  //               disabled: false,
-  //               enumType: "TABLE",
-  //               fileName: "definitions/file.sqlx",
-  //               query: "\n\nselect 1 AS selectVal",
-  //               target: {
-  //                 database: "projectVal",
-  //                 name: "file"
-  //               },
-  //               type: "table"
-  //             }
-  //           ],
-  //           targets: [
-  //             {
-  //               database: "projectVal",
-  //               name: "file"
-  //             }
-  //           ]
-  //         })
-  //       );
-  //     });
-
-  //     suite("dataform core version", () => {
-  //       test(`main fails when the workflow settings version is not the installed current version`, () => {
-  //         const projectDir = tmpDirFixture.createNewTmpDir();
-  //         fs.writeFileSync(
-  //           path.join(projectDir, "workflow_settings.yaml"),
-  //           `
-  // dataformCoreVersion: 1.0.0
-  // defaultProject: dataform`
-  //         );
-
-  //         expect(() => runMainInVm(coreExecutionRequestFromPath(projectDir))).to.throw(
-  //           `Version mismatch: workflow settings specifies version 1.0.0, but ${version} was found`
-  //         );
-  //       });
-
-  //       test(`main succeeds when workflow settings contains the matching version`, () => {
-  //         const projectDir = tmpDirFixture.createNewTmpDir();
-  //         fs.writeFileSync(
-  //           path.join(projectDir, "workflow_settings.yaml"),
-  //           `
-  // dataformCoreVersion: ${version}
-  // defaultProject: project
-  // defaultLocation: US`
-  //         );
-
-  //         const result = runMainInVm(coreExecutionRequestFromPath(projectDir));
-
-  //         expect(result.compile.compiledGraph.graphErrors.compilationErrors).deep.equals([]);
-  //         expect(asPlainObject(result.compile.compiledGraph.projectConfig)).deep.equals(
-  //           asPlainObject({
-  //             warehouse: "bigquery",
-  //             defaultDatabase: "project",
-  //             defaultLocation: "US"
-  //           })
-  //         );
-  //       });
-  //     });
-
-  //     suite("variables", () => {
-  //       test(`variables in workflow_settings.yaml must be strings`, () => {
-  //         const projectDir = tmpDirFixture.createNewTmpDir();
-  //         fs.writeFileSync(
-  //           path.join(projectDir, "workflow_settings.yaml"),
-  //           `
-  // vars:
-  //   intValue: 1
-  //   strValue: "str"`
-  //         );
-
-  //         expect(() => runMainInVm(coreExecutionRequestFromPath(projectDir))).to.throw(
-  //           "Custom variables defined in workflow settings can only be strings."
-  //         );
-  //       });
-
-  //       test(`variables in dataform.json must be strings`, () => {
-  //         const projectDir = tmpDirFixture.createNewTmpDir();
-  //         fs.writeFileSync(
-  //           path.join(projectDir, "dataform.json"),
-  //           `{"vars": { "intVar": 1, "strVar": "str" } }`
-  //         );
-
-  //         expect(() => runMainInVm(coreExecutionRequestFromPath(projectDir))).to.throw(
-  //           "Custom variables defined in workflow settings can only be strings."
-  //         );
-  //       });
-
-  //       test(`variables can be referenced in SQLX`, () => {
-  //         const projectDir = tmpDirFixture.createNewTmpDir();
-  //         fs.writeFileSync(
-  //           path.join(projectDir, "workflow_settings.yaml"),
-  //           `
-  // defaultLocation: "us"
-  // vars:
-  //   descriptionVar: descriptionValue
-  //   columnVar: columnValue`
-  //         );
-  //         fs.mkdirSync(path.join(projectDir, "definitions"));
-  //         fs.writeFileSync(
-  //           path.join(projectDir, "definitions/file.sqlx"),
-  //           // TODO(https://github.com/dataform-co/dataform/issues/1295): add a test and fix
-  //           // functionality for assertions overriding database.
-  //           `
-  // config {
-  //   type: "table",
-  //   database: dataform.projectConfig.vars.databaseVar,
-  //   schema: "tableSchema",
-  //   description: dataform.projectConfig.vars.descriptionVar,
-  //   assertions: {
-  //     nonNull: [dataform.projectConfig.vars.columnVar],
-  //   }
-  // }
-  // select 1 AS \${dataform.projectConfig.vars.columnVar}`
-  //         );
-  //         const coreExecutionRequest = dataform.CoreExecutionRequest.create({
-  //           compile: {
-  //             compileConfig: {
-  //               projectDir,
-  //               filePaths: ["definitions/file.sqlx"],
-  //               projectConfigOverride: {
-  //                 vars: {
-  //                   databaseVar: "databaseVal"
-  //                 }
-  //               }
-  //             }
-  //           }
-  //         });
-
-  //         const result = runMainInVm(coreExecutionRequest);
-
-  //         expect(result.compile.compiledGraph.graphErrors.compilationErrors).deep.equals([]);
-  //         expect(asPlainObject(result.compile.compiledGraph)).deep.equals(
-  //           asPlainObject({
-  //             assertions: [
-  //               {
-  //                 canonicalTarget: {
-  //                   name: "tableSchema_file_assertions_rowConditions"
-  //                 },
-  //                 dependencyTargets: [
-  //                   {
-  //                     database: "databaseVal",
-  //                     name: "file",
-  //                     schema: "tableSchema"
-  //                   }
-  //                 ],
-  //                 fileName: "definitions/file.sqlx",
-  //                 parentAction: {
-  //                   database: "databaseVal",
-  //                   name: "file",
-  //                   schema: "tableSchema"
-  //                 },
-  //                 query:
-  //                   "\nSELECT\n  'columnValue IS NOT NULL' AS failing_row_condition,\n  *\nFROM `databaseVal.tableSchema.file`\nWHERE NOT (columnValue IS NOT NULL)\n",
-  //                 target: {
-  //                   name: "tableSchema_file_assertions_rowConditions"
-  //                 }
-  //               }
-  //             ],
-  //             dataformCoreVersion: version,
-  //             graphErrors: {},
-  //             projectConfig: {
-  //               defaultLocation: "us",
-  //               vars: {
-  //                 databaseVar: "databaseVal",
-  //                 descriptionVar: "descriptionValue",
-  //                 columnVar: "columnValue"
-  //               },
-  //               warehouse: "bigquery"
-  //             },
-  //             tables: [
-  //               {
-  //                 actionDescriptor: {
-  //                   description: "descriptionValue"
-  //                 },
-  //                 canonicalTarget: {
-  //                   database: "databaseVal",
-  //                   name: "file",
-  //                   schema: "tableSchema"
-  //                 },
-  //                 disabled: false,
-  //                 enumType: "TABLE",
-  //                 fileName: "definitions/file.sqlx",
-  //                 query: "\n\nselect 1 AS columnValue",
-  //                 target: {
-  //                   database: "databaseVal",
-  //                   name: "file",
-  //                   schema: "tableSchema"
-  //                 },
-  //                 type: "table"
-  //               }
-  //             ],
-  //             targets: [
-  //               {
-  //                 database: "databaseVal",
-  //                 name: "file",
-  //                 schema: "tableSchema"
-  //               },
-  //               {
-  //                 name: "tableSchema_file_assertions_rowConditions"
-  //               }
-  //             ]
-  //           })
-  //         );
-  //       });
-  //     });
-  //   });
-
-  //   suite("notebooks", () => {
-  //     const createSimpleNotebookProject = (
-  //       workflowSettingsYaml = VALID_WORKFLOW_SETTINGS_YAML
-  //     ): string => {
-  //       const projectDir = tmpDirFixture.createNewTmpDir();
-  //       fs.writeFileSync(path.join(projectDir, "workflow_settings.yaml"), workflowSettingsYaml);
-  //       fs.mkdirSync(path.join(projectDir, "definitions"));
-  //       fs.writeFileSync(
-  //         path.join(projectDir, "definitions/actions.yaml"),
-  //         `
-  // actions:
-  // - notebook:
-  //     filename: notebook.ipynb`
-  //       );
-  //       return projectDir;
-  //     };
-
-  //     test(`notebooks can be loaded via an actions config file`, () => {
-  //       const projectDir = createSimpleNotebookProject();
-  //       fs.writeFileSync(
-  //         path.join(projectDir, "definitions/notebook.ipynb"),
-  //         EMPTY_NOTEBOOK_CONTENTS
-  //       );
-
-  //       const result = runMainInVm(coreExecutionRequestFromPath(projectDir));
-
-  //       expect(result.compile.compiledGraph.graphErrors.compilationErrors).deep.equals([]);
-  //       expect(asPlainObject(result.compile.compiledGraph.notebooks)).deep.equals(
-  //         asPlainObject([
-  //           {
-  //             target: {
-  //               database: "defaultProject",
-  //               schema: "defaultDataset",
-  //               name: "notebook"
-  //             },
-  //             canonicalTarget: {
-  //               database: "defaultProject",
-  //               schema: "defaultDataset",
-  //               name: "notebook"
-  //             },
-  //             fileName: "definitions/notebook.ipynb",
-  //             notebookContents: JSON.stringify({ cells: [] })
-  //           }
-  //         ])
-  //       );
-  //     });
-
-  //     test(`notebook cell output is removed`, () => {
-  //       const projectDir = createSimpleNotebookProject();
-  //       fs.writeFileSync(
-  //         path.join(projectDir, "definitions/notebook.ipynb"),
-  //         JSON.stringify({
-  //           cells: [
-  //             { cell_type: "markdown", source: ["# Some title"], outputs: ["something"] },
-  //             { cell_type: "code", source: ["print('hi')"], outputs: ["hi"] },
-  //             { cell_type: "raw", source: ["print('hi')"] }
-  //           ]
-  //         })
-  //       );
-
-  //       const result = runMainInVm(coreExecutionRequestFromPath(projectDir));
-
-  //       expect(result.compile.compiledGraph.graphErrors.compilationErrors).deep.equals([]);
-  //       expect(asPlainObject(result.compile.compiledGraph.notebooks)).deep.equals(
-  //         asPlainObject([
-  //           {
-  //             target: {
-  //               database: "defaultProject",
-  //               schema: "defaultDataset",
-  //               name: "notebook"
-  //             },
-  //             canonicalTarget: {
-  //               database: "defaultProject",
-  //               schema: "defaultDataset",
-  //               name: "notebook"
-  //             },
-  //             fileName: "definitions/notebook.ipynb",
-  //             notebookContents: JSON.stringify({
-  //               cells: [
-  //                 { cell_type: "markdown", source: ["# Some title"], outputs: [] },
-  //                 { cell_type: "code", source: ["print('hi')"], outputs: [] },
-  //                 { cell_type: "raw", source: ["print('hi')"] }
-  //               ]
-  //             })
-  //           }
-  //         ])
-  //       );
-  //     });
-
-  //     test(`notebook default runtime options are loaded`, () => {
-  //       const projectDir = createSimpleNotebookProject(`
-  // defaultProject: dataform
-  // defaultLocation: US
-  // defaultNotebookRuntimeOptions:
-  //   outputBucket: gs://some-bucket`);
-  //       fs.writeFileSync(
-  //         path.join(projectDir, "definitions/notebook.ipynb"),
-  //         EMPTY_NOTEBOOK_CONTENTS
-  //       );
-
-  //       const result = runMainInVm(coreExecutionRequestFromPath(projectDir));
-
-  //       expect(result.compile.compiledGraph.graphErrors.compilationErrors).deep.equals([]);
-  //       expect(asPlainObject(result.compile.compiledGraph.projectConfig)).deep.equals({
-  //         defaultDatabase: "dataform",
-  //         defaultLocation: "US",
-  //         defaultNotebookRuntimeOptions: {
-  //           outputBucket: "gs://some-bucket"
-  //         },
-  //         warehouse: "bigquery"
-  //       });
-  //     });
-  //   });
-
-  //   suite("data preparations", () => {
-  //     const createSimpleDataPreparationProject = (
-  //       workflowSettingsYaml = VALID_WORKFLOW_SETTINGS_YAML
-  //     ): string => {
-  //       const projectDir = tmpDirFixture.createNewTmpDir();
-  //       fs.writeFileSync(path.join(projectDir, "workflow_settings.yaml"), workflowSettingsYaml);
-  //       fs.mkdirSync(path.join(projectDir, "definitions"));
-  //       fs.writeFileSync(
-  //         path.join(projectDir, "definitions/actions.yaml"),
-  //         `
-  // actions:
-  // - dataPreparation:
-  //     filename: data_preparation.yaml`
-  //       );
-  //       return projectDir;
-  //     };
-
-  //     test(`data preparations can be loaded via an actions config file`, () => {
-  //       const projectDir = createSimpleDataPreparationProject();
-  //       const dataPreparationYaml = `
-  // nodes:
-  // - id: node1
-  //   source:
-  //     table:
-  //       project: prj
-  //       dataset: ds
-  //       table: src
-  //   destination:
-  //     table:
-  //       project: prj
-  //       dataset: ds
-  //       table: dest
-  //   generated:
-  //     outputSchema:
-  //       field:
-  //       - name: a
-  //         type: INT64
-  //         mode: NULLABLE
-  //     sourceGenerated:
-  //       sourceSchema:
-  //         tableSchema:
-  //           field:
-  //           - name: a
-  //             type: STRING
-  //             mode: NULLABLE
-  //     destinationGenerated:
-  //       schema:
-  //         field:
-  //         - name: a
-  //           type: STRING
-  //           mode: NULLABLE
-  // `
-
-  //       fs.writeFileSync(
-  //           path.join(projectDir, "definitions/data_preparation.yaml"),
-  //           dataPreparationYaml
-  //       );
-
-  //       const result = runMainInVm(coreExecutionRequestFromPath(projectDir));
-
-  //       expect(result.compile.compiledGraph.graphErrors.compilationErrors).deep.equals([]);
-  //       expect(asPlainObject(result.compile.compiledGraph.dataPreparations)).deep.equals(
-  //           asPlainObject([
-  //             {
-  //               target: {
-  //                 database: "prj",
-  //                 schema: "ds",
-  //                 name: "dest"
-  //               },
-  //               canonicalTarget: {
-  //                 database: "prj",
-  //                 schema: "ds",
-  //                 name: "dest"
-  //               },
-  //               targets: [
-  //                 {
-  //                   database: "prj",
-  //                   schema: "ds",
-  //                   name: "dest"
-  //                 }
-  //               ],
-  //               canonicalTargets: [
-  //                 {
-  //                   database: "prj",
-  //                   schema: "ds",
-  //                   name: "dest"
-  //                 }
-  //               ],
-  //               fileName: "definitions/data_preparation.yaml",
-  //               dataPreparationYaml: dumpYaml(loadYaml(dataPreparationYaml))
-  //             }
-  //           ])
-  //       );
-  //     });
-
-  //     test(`data preparations resolves compilation overrides before encoding`, () => {
-  //       const projectDir = createSimpleDataPreparationProject(`
-  // defaultProject: defaultProject
-  // defaultDataset: defaultDataset
-  // defaultLocation: US
-  // projectSuffix: projectSuffix
-  // datasetSuffix: datasetSuffix
-  // namePrefix: tablePrefix
-  // `);
-  //       const dataPreparationYaml = `
-  // configuration:
-  //   errorTable:
-  //     table: error
-  // nodes:
-  // - id: node1
-  //   source:
-  //     table:
-  //       table: src
-  //   generated:
-  //     sourceGenerated:
-  //       sourceSchema:
-  //         tableSchema:
-  //           field:
-  //           - name: a
-  //             type: STRING
-  //             mode: NULLABLE
-  //     outputSchema:
-  //       field:
-  //       - name: a
-  //         type: INT64
-  //         mode: NULLABLE
-  // - id: node2
-  //   source:
-  //     nodeId: node1
-  //   destination:
-  //     table:
-  //       table: dest
-  //   generated:
-  //     sourceGenerated:
-  //       sourceSchema:
-  //         nodeSchema:
-  //           field:
-  //           - name: a
-  //             type: STRING
-  //             mode: NULLABLE
-  //     outputSchema:
-  //       field:
-  //       - name: a
-  //         type: INT64
-  //         mode: NULLABLE
-  //     destinationGenerated:
-  //       schema:
-  //         field:
-  //         - name: a
-  //           type: STRING
-  //           mode: NULLABLE
-  // `
-
-  //       fs.writeFileSync(
-  //           path.join(projectDir, "definitions/data_preparation.yaml"),
-  //           dataPreparationYaml
-  //       );
-
-  //       const resolvedYaml = `
-  // configuration:
-  //   errorTable:
-  //     project: defaultProject_projectSuffix
-  //     dataset: defaultDataset_datasetSuffix
-  //     table: tablePrefix_error
-  // nodes:
-  // - id: node1
-  //   source:
-  //     table:
-  //       project: defaultProject_projectSuffix
-  //       dataset: defaultDataset_datasetSuffix
-  //       table: tablePrefix_src
-  //   generated:
-  //     sourceGenerated:
-  //       sourceSchema:
-  //         tableSchema:
-  //           field:
-  //           - name: a
-  //             type: STRING
-  //             mode: NULLABLE
-  //     outputSchema:
-  //       field:
-  //       - name: a
-  //         type: INT64
-  //         mode: NULLABLE
-  // - id: node2
-  //   source:
-  //     nodeId: node1
-  //   destination:
-  //     table:
-  //       project: defaultProject_projectSuffix
-  //       dataset: defaultDataset_datasetSuffix
-  //       table: tablePrefix_dest
-  //   generated:
-  //     sourceGenerated:
-  //       sourceSchema:
-  //         nodeSchema:
-  //           field:
-  //           - name: a
-  //             type: STRING
-  //             mode: NULLABLE
-  //     outputSchema:
-  //       field:
-  //       - name: a
-  //         type: INT64
-  //         mode: NULLABLE
-  //     destinationGenerated:
-  //       schema:
-  //         field:
-  //         - name: a
-  //           type: STRING
-  //           mode: NULLABLE
-  // `
-
-  //       const result = runMainInVm(coreExecutionRequestFromPath(projectDir));
-
-  //       expect(result.compile.compiledGraph.graphErrors.compilationErrors).deep.equals([]);
-  //       expect(asPlainObject(result.compile.compiledGraph.dataPreparations)).deep.equals(
-  //           asPlainObject([
-  //             {
-  //               target: {
-  //                 database: "defaultProject_projectSuffix",
-  //                 schema: "defaultDataset_datasetSuffix",
-  //                 name: "tablePrefix_dest"
-  //               },
-  //               canonicalTarget: {
-  //                 database: "defaultProject",
-  //                 schema: "defaultDataset",
-  //                 name: "dest"
-  //               },
-  //               targets: [
-  //                 {
-  //                   database: "defaultProject_projectSuffix",
-  //                   schema: "defaultDataset_datasetSuffix",
-  //                   name: "tablePrefix_dest"
-  //                 }
-  //               ],
-  //               canonicalTargets: [
-  //                 {
-  //                   database: "defaultProject",
-  //                   schema: "defaultDataset",
-  //                   name: "dest"
-  //                 }
-  //               ],
-  //               fileName: "definitions/data_preparation.yaml",
-  //               dataPreparationYaml: dumpYaml(loadYaml(resolvedYaml))
-  //             }
-  //           ])
-  //       );
-  //     });
-  //   });
-
-  //   suite("action configs", () => {
-  //     test(`operations can be loaded`, () => {
-  //       const projectDir = tmpDirFixture.createNewTmpDir();
-  //       fs.writeFileSync(
-  //         path.join(projectDir, "workflow_settings.yaml"),
-  //         VALID_WORKFLOW_SETTINGS_YAML
-  //       );
-  //       fs.mkdirSync(path.join(projectDir, "definitions"));
-  //       fs.writeFileSync(
-  //         path.join(projectDir, "definitions/actions.yaml"),
-  //         `
-  // actions:
-  // - operation:
-  //     filename: action.sql`
-  //       );
-  //       fs.writeFileSync(path.join(projectDir, "definitions/action.sql"), "SELECT 1");
-
-  //       const result = runMainInVm(coreExecutionRequestFromPath(projectDir));
-
-  //       expect(result.compile.compiledGraph.graphErrors.compilationErrors).deep.equals([]);
-  //       expect(asPlainObject(result.compile.compiledGraph.operations)).deep.equals(
-  //         asPlainObject([
-  //           {
-  //             target: {
-  //               database: "defaultProject",
-  //               schema: "defaultDataset",
-  //               name: "action"
-  //             },
-  //             canonicalTarget: {
-  //               database: "defaultProject",
-  //               schema: "defaultDataset",
-  //               name: "action"
-  //             },
-  //             fileName: "definitions/action.sql",
-  //             queries: ["SELECT 1"],
-  //             hermeticity: "NON_HERMETIC"
-  //           }
-  //         ])
-  //       );
-  //     });
-
-  //     test(`declarations can be loaded`, () => {
-  //       const projectDir = tmpDirFixture.createNewTmpDir();
-  //       fs.writeFileSync(
-  //         path.join(projectDir, "workflow_settings.yaml"),
-  //         VALID_WORKFLOW_SETTINGS_YAML
-  //       );
-  //       fs.mkdirSync(path.join(projectDir, "definitions"));
-  //       fs.writeFileSync(
-  //         path.join(projectDir, "definitions/actions.yaml"),
-  //         `
-  // actions:
-  // - declaration:
-  //     name: action`
-  //       );
-
-  //       const result = runMainInVm(coreExecutionRequestFromPath(projectDir));
-
-  //       expect(result.compile.compiledGraph.graphErrors.compilationErrors).deep.equals([]);
-  //       expect(asPlainObject(result.compile.compiledGraph.declarations)).deep.equals(
-  //         asPlainObject([
-  //           {
-  //             target: {
-  //               database: "defaultProject",
-  //               schema: "defaultDataset",
-  //               name: "action"
-  //             },
-  //             canonicalTarget: {
-  //               database: "defaultProject",
-  //               schema: "defaultDataset",
-  //               name: "action"
-  //             }
-  //           }
-  //         ])
-  //       );
-  //     });
-
-  //     test(`fails when filename is defined for declaration`, () => {
-  //       const projectDir = tmpDirFixture.createNewTmpDir();
-  //       fs.writeFileSync(
-  //         path.join(projectDir, "workflow_settings.yaml"),
-  //         VALID_WORKFLOW_SETTINGS_YAML
-  //       );
-  //       fs.mkdirSync(path.join(projectDir, "definitions"));
-  //       fs.writeFileSync(
-  //         path.join(projectDir, "definitions/actions.yaml"),
-  //         `
-  // actions:
-  // - declaration:
-  //     fileName: doesnotexist.sql
-  //     name: name`
-  //       );
-
-  //       expect(() => runMainInVm(coreExecutionRequestFromPath(projectDir))).to.throw(
-  //         `Unexpected property "fileName", or property value type of "string" is incorrect. See https://dataform-co.github.io/dataform/docs/configs-reference#dataform-ActionConfigs for allowed properties.`
-  //       );
-  //     });
-
-  //     test(`fails when target name is not defined for declaration`, () => {
-  //       const projectDir = tmpDirFixture.createNewTmpDir();
-  //       fs.writeFileSync(
-  //         path.join(projectDir, "workflow_settings.yaml"),
-  //         VALID_WORKFLOW_SETTINGS_YAML
-  //       );
-  //       fs.mkdirSync(path.join(projectDir, "definitions"));
-  //       fs.writeFileSync(
-  //         path.join(projectDir, "definitions/actions.yaml"),
-  //         `
-  // actions:
-  // - declaration:
-  //     dataset: test`
-  //       );
-
-  //       expect(() => runMainInVm(coreExecutionRequestFromPath(projectDir))).to.throw(
-  //         "Declarations must have a populated 'name' field."
-  //       );
-  //     });
-
-  //     test(`tables can be loaded`, () => {
-  //       const projectDir = tmpDirFixture.createNewTmpDir();
-  //       fs.writeFileSync(
-  //         path.join(projectDir, "workflow_settings.yaml"),
-  //         VALID_WORKFLOW_SETTINGS_YAML
-  //       );
-  //       fs.mkdirSync(path.join(projectDir, "definitions"));
-  //       fs.writeFileSync(
-  //         path.join(projectDir, "definitions/actions.yaml"),
-  //         `
-  // actions:
-  // - table:
-  //     filename: action.sql`
-  //       );
-  //       fs.writeFileSync(path.join(projectDir, "definitions/action.sql"), "SELECT 1");
-
-  //       const result = runMainInVm(coreExecutionRequestFromPath(projectDir));
-
-  //       expect(result.compile.compiledGraph.graphErrors.compilationErrors).deep.equals([]);
-  //       expect(asPlainObject(result.compile.compiledGraph.tables)).deep.equals(
-  //         asPlainObject([
-  //           {
-  //             target: {
-  //               database: "defaultProject",
-  //               schema: "defaultDataset",
-  //               name: "action"
-  //             },
-  //             canonicalTarget: {
-  //               database: "defaultProject",
-  //               schema: "defaultDataset",
-  //               name: "action"
-  //             },
-  //             fileName: "definitions/action.sql",
-  //             query: "SELECT 1",
-  //             type: "table",
-  //             enumType: "TABLE",
-  //             disabled: false
-  //           }
-  //         ])
-  //       );
-  //     });
-
-  //     test(`incremental tables can be loaded`, () => {
-  //       const projectDir = tmpDirFixture.createNewTmpDir();
-  //       fs.writeFileSync(
-  //         path.join(projectDir, "workflow_settings.yaml"),
-  //         VALID_WORKFLOW_SETTINGS_YAML
-  //       );
-  //       fs.mkdirSync(path.join(projectDir, "definitions"));
-  //       fs.writeFileSync(
-  //         path.join(projectDir, "definitions/actions.yaml"),
-  //         `
-  // actions:
-  // - incrementalTable:
-  //     filename: action.sql
-  //     protected: true
-  //     uniqueKey:
-  //     -  someKey1
-  //     -  someKey2`
-  //       );
-  //       fs.writeFileSync(path.join(projectDir, "definitions/action.sql"), "SELECT 1");
-
-  //       const result = runMainInVm(coreExecutionRequestFromPath(projectDir));
-
-  //       expect(result.compile.compiledGraph.graphErrors.compilationErrors).deep.equals([]);
-  //       expect(asPlainObject(result.compile.compiledGraph.tables)).deep.equals(
-  //         asPlainObject([
-  //           {
-  //             bigquery: {},
-  //             target: {
-  //               database: "defaultProject",
-  //               schema: "defaultDataset",
-  //               name: "action"
-  //             },
-  //             canonicalTarget: {
-  //               database: "defaultProject",
-  //               schema: "defaultDataset",
-  //               name: "action"
-  //             },
-  //             fileName: "definitions/action.sql",
-  //             hermeticity: "NON_HERMETIC",
-  //             query: "SELECT 1",
-  //             incrementalQuery: "SELECT 1",
-  //             type: "incremental",
-  //             enumType: "INCREMENTAL",
-  //             protected: true,
-  //             disabled: false,
-  //             uniqueKey: ["someKey1", "someKey2"]
-  //           }
-  //         ])
-  //       );
-  //     });
-
-  //     test(`views can be loaded`, () => {
-  //       const projectDir = tmpDirFixture.createNewTmpDir();
-  //       fs.writeFileSync(
-  //         path.join(projectDir, "workflow_settings.yaml"),
-  //         VALID_WORKFLOW_SETTINGS_YAML
-  //       );
-  //       fs.mkdirSync(path.join(projectDir, "definitions"));
-  //       fs.writeFileSync(
-  //         path.join(projectDir, "definitions/actions.yaml"),
-  //         `
-  // actions:
-  // - view:
-  //     filename: action.sql`
-  //       );
-  //       fs.writeFileSync(path.join(projectDir, "definitions/action.sql"), "SELECT 1");
-
-  //       const result = runMainInVm(coreExecutionRequestFromPath(projectDir));
-
-  //       expect(result.compile.compiledGraph.graphErrors.compilationErrors).deep.equals([]);
-  //       expect(asPlainObject(result.compile.compiledGraph.tables)).deep.equals(
-  //         asPlainObject([
-  //           {
-  //             target: {
-  //               database: "defaultProject",
-  //               schema: "defaultDataset",
-  //               name: "action"
-  //             },
-  //             canonicalTarget: {
-  //               database: "defaultProject",
-  //               schema: "defaultDataset",
-  //               name: "action"
-  //             },
-  //             fileName: "definitions/action.sql",
-  //             hermeticity: "NON_HERMETIC",
-  //             query: "SELECT 1",
-  //             type: "view",
-  //             enumType: "VIEW",
-  //             disabled: false
-  //           }
-  //         ])
-  //       );
-  //     });
-
-  //     test(`assertions can be loaded`, () => {
-  //       const projectDir = tmpDirFixture.createNewTmpDir();
-  //       fs.writeFileSync(
-  //         path.join(projectDir, "workflow_settings.yaml"),
-  //         VALID_WORKFLOW_SETTINGS_YAML
-  //       );
-  //       fs.mkdirSync(path.join(projectDir, "definitions"));
-  //       fs.writeFileSync(
-  //         path.join(projectDir, "definitions/actions.yaml"),
-  //         // If change, then change test "sqlx config options checks for assertions".
-  //         `
-  // actions:
-  // - assertion:
-  //     name: name
-  //     dataset: dataset
-  //     project: project
-  //     dependencyTargets:
-  //       - name: operation
-  //         dataset: defaultDataset
-  //         project: defaultProject
-  //     filename: action.sql
-  //     tags:
-  //       - tagA
-  //       - tagB
-  //     disabled: true,
-  //     description: description
-  //     hermetic: true,
-  //     dependOnDependencyAssertions: true`
-  //       );
-  //       fs.writeFileSync(path.join(projectDir, "definitions/action.sql"), "SELECT 1");
-  //       fs.writeFileSync(path.join(projectDir, "definitions/operation.sqlx"), "SELECT 1");
-
-  //       const result = runMainInVm(coreExecutionRequestFromPath(projectDir));
-
-  //       expect(result.compile.compiledGraph.graphErrors.compilationErrors).deep.equals([]);
-  //       expect(asPlainObject(result.compile.compiledGraph.assertions)).deep.equals(
-  //         asPlainObject([
-  //           {
-  //             target: {
-  //               database: "project",
-  //               schema: "dataset",
-  //               name: "name"
-  //             },
-  //             canonicalTarget: {
-  //               database: "project",
-  //               schema: "dataset",
-  //               name: "name"
-  //             },
-  //             actionDescriptor: {
-  //               description: "description"
-  //             },
-  //             disabled: true,
-  //             fileName: "definitions/action.sql",
-  //             hermeticity: "HERMETIC",
-  //             tags: ["tagA", "tagB"],
-  //             query: "SELECT 1",
-  //             dependencyTargets: [
-  //               {
-  //                 name: "operation",
-  //                 schema: "defaultDataset",
-  //                 database: "defaultProject"
-  //               }
-  //             ]
-  //           }
-  //         ])
-  //       );
-  //     });
-
-  //     test(`fails when file is not found`, () => {
-  //       const projectDir = tmpDirFixture.createNewTmpDir();
-  //       fs.writeFileSync(
-  //         path.join(projectDir, "workflow_settings.yaml"),
-  //         VALID_WORKFLOW_SETTINGS_YAML
-  //       );
-  //       fs.mkdirSync(path.join(projectDir, "definitions"));
-  //       fs.writeFileSync(
-  //         path.join(projectDir, "definitions/actions.yaml"),
-  //         `
-  // actions:
-  // - operation:
-  //     filename: doesnotexist.sql`
-  //       );
-
-  //       expect(() => runMainInVm(coreExecutionRequestFromPath(projectDir))).to.throw(
-  //         "Cannot find module 'definitions/doesnotexist.sql'"
-  //       );
-  //     });
-
-  //     test(`fails when properties belonging to other action config types are populated for an action config`, () => {
-  //       const projectDir = tmpDirFixture.createNewTmpDir();
-  //       fs.writeFileSync(
-  //         path.join(projectDir, "workflow_settings.yaml"),
-  //         VALID_WORKFLOW_SETTINGS_YAML
-  //       );
-  //       fs.mkdirSync(path.join(projectDir, "definitions"));
-  //       fs.writeFileSync(
-  //         path.join(projectDir, "definitions/actions.yaml"),
-  //         `
-  // actions:
-  // - table:
-  //     filename: action.sql
-  //     materialized: true`
-  //       );
-
-  //       expect(() => runMainInVm(coreExecutionRequestFromPath(projectDir))).to.throw(
-  //         `Unexpected property "materialized", or property value type of "boolean" is incorrect. See https://dataform-co.github.io/dataform/docs/configs-reference#dataform-ActionConfigs for allowed properties.`
-  //       );
-  //     });
-
-  //     test(`fails when empty objects are given`, () => {
-  //       const projectDir = tmpDirFixture.createNewTmpDir();
-  //       fs.writeFileSync(
-  //         path.join(projectDir, "workflow_settings.yaml"),
-  //         VALID_WORKFLOW_SETTINGS_YAML
-  //       );
-  //       fs.mkdirSync(path.join(projectDir, "definitions"));
-  //       fs.writeFileSync(
-  //         path.join(projectDir, "definitions/actions.yaml"),
-  //         `
-  // actions:`
-  //       );
-
-  //       expect(() => runMainInVm(coreExecutionRequestFromPath(projectDir))).to.throw(
-  //         `Unexpected empty value for "actions". See https://dataform-co.github.io/dataform/docs/configs-reference#dataform-ActionConfigs for allowed properties.`
-  //       );
-  //     });
-
-  //     test(`filenames with non-UTF8 characters are valid`, () => {
-  //       const projectDir = tmpDirFixture.createNewTmpDir();
-  //       fs.writeFileSync(
-  //         path.join(projectDir, "workflow_settings.yaml"),
-  //         VALID_WORKFLOW_SETTINGS_YAML
-  //       );
-  //       fs.mkdirSync(path.join(projectDir, "definitions"));
-  //       fs.writeFileSync(
-  //         path.join(projectDir, "definitions/actions.yaml"),
-  //         `
-  // actions:
-  // - operation:
-  //     filename: utf8characters:私🙂 and some spaces.sql`
-  //       );
-  //       fs.writeFileSync(
-  //         path.join(projectDir, "definitions/utf8characters:私🙂 and some spaces.sql"),
-  //         "SELECT 1"
-  //       );
-
-  //       const result = runMainInVm(coreExecutionRequestFromPath(projectDir));
-
-  //       expect(result.compile.compiledGraph.graphErrors.compilationErrors).deep.equals([]);
-  //       expect(asPlainObject(result.compile.compiledGraph.operations)).deep.equals(
-  //         asPlainObject([
-  //           {
-  //             target: {
-  //               database: "defaultProject",
-  //               schema: "defaultDataset",
-  //               name: "utf8characters:私🙂 and some spaces"
-  //             },
-  //             canonicalTarget: {
-  //               database: "defaultProject",
-  //               schema: "defaultDataset",
-  //               name: "utf8characters:私🙂 and some spaces"
-  //             },
-  //             fileName: "definitions/utf8characters:私🙂 and some spaces.sql",
-  //             queries: ["SELECT 1"],
-  //             hermeticity: "NON_HERMETIC"
-  //           }
-  //         ])
-  //       );
-  //     });
-
-  //     test(`dependency targets are loaded`, () => {
-  //       const projectDir = tmpDirFixture.createNewTmpDir();
-  //       fs.writeFileSync(
-  //         path.join(projectDir, "workflow_settings.yaml"),
-  //         VALID_WORKFLOW_SETTINGS_YAML
-  //       );
-  //       fs.mkdirSync(path.join(projectDir, "definitions"));
-  //       fs.writeFileSync(
-  //         path.join(projectDir, "definitions/actions.yaml"),
-  //         `
-  // actions:
-  // - declaration:
-  //     name: declaration
-  // - table:
-  //     filename: table.sql
-  //     dependencyTargets:
-  //     - name: declaration
-  //       dataset: defaultDataset
-  //       project: defaultProject
-  // - incrementalTable:
-  //     filename: incrementalTable.sql
-  //     dependencyTargets:
-  //     - name: table
-  //       dataset: defaultDataset
-  //       project: defaultProject
-  // - view:
-  //     filename: view.sql
-  //     dependencyTargets:
-  //     - name: incrementalTable
-  //       dataset: defaultDataset
-  //       project: defaultProject
-  // - operation:
-  //     filename: operation.sql
-  //     dependencyTargets:
-  //     - name: view
-  //       dataset: defaultDataset
-  //       project: defaultProject
-  // - notebook:
-  //     filename: notebook.ipynb
-  //     dependencyTargets:
-  //     - name: view
-  //       dataset: defaultDataset
-  //       project: defaultProject`
-  //       );
-  //       ["table.sql", "incrementalTable.sql", "view.sql", "operation.sql"].forEach(filename => {
-  //         fs.writeFileSync(path.join(projectDir, `definitions/${filename}`), "SELECT 1");
-  //       });
-  //       fs.writeFileSync(
-  //         path.join(projectDir, `definitions/notebook.ipynb`),
-  //         EMPTY_NOTEBOOK_CONTENTS
-  //       );
-
-  //       const result = runMainInVm(coreExecutionRequestFromPath(projectDir));
-
-  //       expect(result.compile.compiledGraph.graphErrors.compilationErrors).deep.equals([]);
-  //     });
-
-  //     test(`dependency targets of actions with different types are loaded`, () => {
-  //       const projectDir = tmpDirFixture.createNewTmpDir();
-  //       fs.writeFileSync(
-  //         path.join(projectDir, "workflow_settings.yaml"),
-  //         VALID_WORKFLOW_SETTINGS_YAML
-  //       );
-  //       fs.mkdirSync(path.join(projectDir, "definitions"));
-  //       // The dependency target for depending on a notebook currently hacks around the limitations of
-  //       // the target proto, until proper target support for notebooks is added.
-  //       fs.writeFileSync(
-  //         path.join(projectDir, "definitions/actions.yaml"),
-  //         `
-  // actions:
-  // - notebook:
-  //     name: notebook1
-  //     location: location
-  //     project: project
-  //     filename: notebook.ipynb
-  // - operation:
-  //     name: operation1
-  //     dataset: dataset
-  //     project: project
-  //     dependencyTargets:
-  //     - name: notebook1
-  //       dataset: location
-  //       project: project
-  //     filename: operation.sql`
-  //       );
-  //       fs.writeFileSync(path.join(projectDir, "definitions/operation.sql"), "SELECT 1");
-  //       fs.writeFileSync(
-  //         path.join(projectDir, `definitions/notebook.ipynb`),
-  //         EMPTY_NOTEBOOK_CONTENTS
-  //       );
-
-  //       const result = runMainInVm(coreExecutionRequestFromPath(projectDir));
-
-  //       expect(result.compile.compiledGraph.graphErrors.compilationErrors).deep.equals([]);
-  //     });
-  //   });
-
-  suite("sqlx config options", () => {
-    const exampleActionDescriptor = {
-      inputSqlxConfigBlock: `
-  columns: {
-    column1Key: "column1Val",
-    column2Key: {
-      description: "description",
-      columns: {
-        nestedColumnKey: "nestedColumnVal"
-      },
-      tags: ["tag3", "tag4"],
-      bigqueryPolicyTags: ["bigqueryPolicyTag1", "bigqueryPolicyTag2"],
-    }
-  },`,
-      outputActionDescriptor: {
-        columns: [
-          {
-            description: "column1Val",
-            path: ["column1Key"]
-          },
-          {
-            bigqueryPolicyTags: ["bigqueryPolicyTag1", "bigqueryPolicyTag2"],
-            description: "description",
-            path: ["column2Key"],
-            tags: ["tag3", "tag4"]
-          },
-          {
-            description: "nestedColumnVal",
-            path: ["column2Key", "nestedColumnKey"]
-          }
-        ],
-        description: "description"
-      } as dataform.IColumnDescriptor
-    };
-
-    const exampleBuiltInAssertions = {
-      inputSqlxConfigBlock1: `
-  assertions: {
-    uniqueKeys: [["uniqueKey1", "uniqueKey2"]],
-    nonNull: "nonNull",
-    rowConditions: ["rowConditions1", "rowConditions2"],
-  },`,
-      inputSqlxConfigBlock2: `
-  assertions: {
-    uniqueKey: ["uniqueKey1"],
-  },`,
-      outputAssertions: [
-        {
-          target: {
-            database: "defaultProject",
-            schema: "defaultDataset",
-            name: "dataset_name_assertions_uniqueKey_0"
-          },
-          canonicalTarget: {
-            database: "defaultProject",
-            schema: "defaultDataset",
-            name: "dataset_name_assertions_uniqueKey_0"
-          },
-          dependencyTargets: [
-            {
-              database: "project",
-              schema: "dataset",
-              name: "name"
-            }
-          ],
-          disabled: true,
-          fileName: "definitions/filename.sqlx",
-          parentAction: {
-            database: "project",
-            schema: "dataset",
-            name: "name"
-          },
-          query:
-            "\nSELECT\n  *\nFROM (\n  SELECT\n    uniqueKey1, uniqueKey2,\n    COUNT(1) AS index_row_count\n  FROM `project.dataset.name`\n  GROUP BY uniqueKey1, uniqueKey2\n  ) AS data\nWHERE index_row_count > 1\n",
-          tags: ["tag1", "tag2"]
-        },
-        {
-          target: {
-            database: "defaultProject",
-            schema: "defaultDataset",
-            name: "dataset_name_assertions_rowConditions"
-          },
-          canonicalTarget: {
-            database: "defaultProject",
-            schema: "defaultDataset",
-            name: "dataset_name_assertions_rowConditions"
-          },
-          dependencyTargets: [
-            {
-              database: "project",
-              schema: "dataset",
-              name: "name"
-            }
-          ],
-          disabled: true,
-          fileName: "definitions/filename.sqlx",
-          parentAction: {
-            database: "project",
-            schema: "dataset",
-            name: "name"
-          },
-          query:
-            "\nSELECT\n  'rowConditions1' AS failing_row_condition,\n  *\nFROM `project.dataset.name`\nWHERE NOT (rowConditions1)\nUNION ALL\nSELECT\n  'rowConditions2' AS failing_row_condition,\n  *\nFROM `project.dataset.name`\nWHERE NOT (rowConditions2)\nUNION ALL\nSELECT\n  'nonNull IS NOT NULL' AS failing_row_condition,\n  *\nFROM `project.dataset.name`\nWHERE NOT (nonNull IS NOT NULL)\n",
-          tags: ["tag1", "tag2"]
-        },
-        {
-          target: {
-            database: "defaultProject",
-            schema: "defaultDataset",
-            name: "dataset_name2_assertions_uniqueKey_0"
-          },
-          canonicalTarget: {
-            database: "defaultProject",
-            schema: "defaultDataset",
-            name: "dataset_name2_assertions_uniqueKey_0"
-          },
-          dependencyTargets: [
-            {
-              database: "project",
-              schema: "dataset",
-              name: "name2"
-            }
-          ],
-          disabled: true,
-          fileName: "definitions/filename2.sqlx",
-          parentAction: {
-            database: "project",
-            schema: "dataset",
-            name: "name2"
-          },
-          query:
-            "\nSELECT\n  *\nFROM (\n  SELECT\n    uniqueKey1,\n    COUNT(1) AS index_row_count\n  FROM `project.dataset.name2`\n  GROUP BY uniqueKey1\n  ) AS data\nWHERE index_row_count > 1\n",
-          tags: ["tag1", "tag2"]
-        }
-      ] as dataform.IAssertion[]
-    };
-
-    //     test(`for assertions`, () => {
-    //       const projectDir = tmpDirFixture.createNewTmpDir();
-    //       fs.writeFileSync(
-    //         path.join(projectDir, "workflow_settings.yaml"),
-    //         VALID_WORKFLOW_SETTINGS_YAML
-    //       );
-    //       fs.mkdirSync(path.join(projectDir, "definitions"));
-    //       fs.writeFileSync(path.join(projectDir, "definitions/operation.sqlx"), "SELECT 1");
-    //       fs.writeFileSync(
-    //         path.join(projectDir, "definitions/assertion.sqlx"),
-    //         // If change, then change test "action configs assertions can be loaded".
-    //         `
-    // config {
-    //   type: "assertion",
-    //   name: "name",
-    //   schema: "dataset",
-    //   database: "project",
-    //   dependencies: ["operation"],
-    //   tags: ["tagA", "tagB"],
-    //   disabled: true,
-    //   description: "description",
-    //   hermetic: true,
-    //   dependOnDependencyAssertions: true,
-    // }
-    // SELECT 1`
-    //       );
-
-    //       const result = runMainInVm(coreExecutionRequestFromPath(projectDir));
-
-    //       expect(result.compile.compiledGraph.graphErrors.compilationErrors).deep.equals([]);
-    //       expect(asPlainObject(result.compile.compiledGraph.assertions)).deep.equals(
-    //         asPlainObject([
-    //           {
-    //             target: {
-    //               database: "project",
-    //               schema: "dataset",
-    //               name: "name"
-    //             },
-    //             canonicalTarget: {
-    //               database: "project",
-    //               schema: "dataset",
-    //               name: "name"
-    //             },
-    //             actionDescriptor: {
-    //               description: "description"
-    //             },
-    //             dependencyTargets: [
-    //               {
-    //                 database: "defaultProject",
-    //                 schema: "defaultDataset",
-    //                 name: "operation"
-    //               }
-    //             ],
-    //             disabled: true,
-    //             fileName: "definitions/assertion.sqlx",
-    //             hermeticity: "HERMETIC",
-    //             tags: ["tagA", "tagB"],
-    //             query: "\n\nSELECT 1"
-    //           }
-    //         ])
-    //       );
-    //     });
-
-    //     test(`for declarations`, () => {
-    //       const projectDir = tmpDirFixture.createNewTmpDir();
-    //       fs.writeFileSync(
-    //         path.join(projectDir, "workflow_settings.yaml"),
-    //         VALID_WORKFLOW_SETTINGS_YAML
-    //       );
-    //       fs.mkdirSync(path.join(projectDir, "definitions"));
-    //       fs.writeFileSync(
-    //         path.join(projectDir, "definitions/assertion.sqlx"),
-    //         `
-    // config {
-    //   type: "declaration",
-    //   name: "name",
-    //   schema: "dataset",
-    //   database: "project",
-    //   description: "description",
-    // ${exampleActionDescriptor.inputSqlxConfigBlock}
-    // }`
-    //       );
-
-    //       const result = runMainInVm(coreExecutionRequestFromPath(projectDir));
-
-    //       expect(result.compile.compiledGraph.graphErrors.compilationErrors).deep.equals([]);
-    //       expect(asPlainObject(result.compile.compiledGraph.declarations)).deep.equals(
-    //         asPlainObject([
-    //           {
-    //             target: {
-    //               database: "project",
-    //               schema: "dataset",
-    //               name: "name"
-    //             },
-    //             canonicalTarget: {
-    //               database: "project",
-    //               schema: "dataset",
-    //               name: "name"
-    //             },
-    //             fileName: "definitions/assertion.sqlx",
-    //             actionDescriptor: exampleActionDescriptor.outputActionDescriptor
-    //           }
-    //         ])
-    //       );
-    //     });
-
-    test("for tables", () => {
-      const projectDir = tmpDirFixture.createNewTmpDir();
-      const tableDefinition = (name: string, assertions: string) => `
-config {
-  type: "table",
-  name: "${name}",
-  schema: "dataset",
-  database: "project",
-  dependencies: ["operation"],
-  tags: ["tag1", "tag2"],
-  disabled: true,
-  description: "description",
-${exampleActionDescriptor.inputSqlxConfigBlock}
-  bigquery: {
-    partitionBy: "partitionBy",
-    partitionExpirationDays: 1,
-    requirePartitionFilter: true,
-    clusterBy: ["clusterBy"],
-    labels: {"key": "val"},
-    additionalOptions: {
-      option1Key: "option1",
-      option2Key: "option2",
-    }
-  },
-  ${assertions}
-  dependOnDependencyAssertions: true,
-  hermetic: true,
-}
-SELECT 1`;
-      const expectedCompiledTable = (name: string, fileName: string) => ({
-        target: {
-          database: "project",
-          schema: "dataset",
-          name
-        },
-        canonicalTarget: {
-          database: "project",
-          schema: "dataset",
-          name
-        },
-        type: "table",
-        disabled: true,
-        hermeticity: "HERMETIC",
-        bigquery: {
-          additionalOptions: {
-            option1Key: "option1",
-            option2Key: "option2"
-          },
-          clusterBy: ["clusterBy"],
-          labels: {
-            key: "val"
-          },
-          partitionBy: "partitionBy",
-          partitionExpirationDays: 1,
-          requirePartitionFilter: true
-        },
-        tags: ["tag1", "tag2"],
-        dependencyTargets: [
-          {
-            database: "defaultProject",
-            schema: "defaultDataset",
-            name: "operation"
-          }
-        ],
-        enumType: "TABLE",
-        fileName,
-        query: "\n\nSELECT 1",
-        actionDescriptor: {
-          ...exampleActionDescriptor.outputActionDescriptor,
-          // sqlxConfig.bigquery.labels are placed as bigqueryLabels.
-          bigqueryLabels: {
-            key: "val"
-          }
-        }
+  suite("session", () => {
+    suite("resolve succeeds", () => {
+      [
+        TestConfigs.bigquery,
+        TestConfigs.bigqueryWithDatasetSuffix,
+        TestConfigs.bigqueryWithNamePrefix
+      ].forEach(testConfig => {
+        test(`resolve with name prefix "${testConfig.namePrefix}" and dataset suffix "${testConfig.datasetSuffix}"`, () => {
+          const projectDir = tmpDirFixture.createNewTmpDir();
+          fs.writeFileSync(
+            path.join(projectDir, "workflow_settings.yaml"),
+            dumpYaml(dataform.WorkflowSettings.create(testConfig))
+          );
+          fs.mkdirSync(path.join(projectDir, "definitions"));
+          fs.writeFileSync(path.join(projectDir, "definitions/e.sqlx"), `config {type: "view"}`);
+          fs.writeFileSync(path.join(projectDir, "definitions/file.sqlx"), "${resolve('e')}");
+
+          const result = runMainInVm(coreExecutionRequestFromPath(projectDir));
+
+          const suffix = testConfig.datasetSuffix ? `_${testConfig.datasetSuffix}` : "";
+          const prefix = testConfig.namePrefix ? `${testConfig.namePrefix}_` : "";
+          expect(result.compile.compiledGraph.graphErrors.compilationErrors).deep.equals([]);
+          expect(result.compile.compiledGraph.operations[0].queries[0]).deep.equals(
+            `\`defaultDataset${suffix}.${prefix}e\``
+          );
+        });
       });
+    });
+
+    test("resolve fails", () => {
+      const projectDir = tmpDirFixture.createNewTmpDir();
       fs.writeFileSync(
         path.join(projectDir, "workflow_settings.yaml"),
         VALID_WORKFLOW_SETTINGS_YAML
       );
       fs.mkdirSync(path.join(projectDir, "definitions"));
-      fs.writeFileSync(path.join(projectDir, "definitions/operation.sqlx"), "SELECT 1");
-      fs.writeFileSync(
-        path.join(projectDir, "definitions/filename.sqlx"),
-        tableDefinition("name", exampleBuiltInAssertions.inputSqlxConfigBlock1)
-      );
-      fs.writeFileSync(
-        path.join(projectDir, "definitions/filename2.sqlx"),
-        tableDefinition("name2", exampleBuiltInAssertions.inputSqlxConfigBlock2)
-      );
+      fs.writeFileSync(path.join(projectDir, "definitions/file.sqlx"), "${resolve('e')}");
 
       const result = runMainInVm(coreExecutionRequestFromPath(projectDir));
 
+      expect(asPlainObject(result.compile.compiledGraph.operations[0].queries[0])).deep.equals(``);
+      expect(
+        asPlainObject(result.compile.compiledGraph.graphErrors.compilationErrors[0].message)
+      ).deep.equals(`Could not resolve "e"`);
+    });
+
+    suite("context methods", () => {
+      [
+        TestConfigs.bigqueryWithDefaultProjectAndDataset,
+        { ...TestConfigs.bigqueryWithDatasetSuffix, defaultProject: "defaultProject" },
+        { ...TestConfigs.bigqueryWithNamePrefix, defaultProject: "defaultProject" }
+      ].forEach(testConfig => {
+        test(
+          `assertions target context functions with project suffix '${testConfig.projectSuffix}', ` +
+            `dataset suffix '${testConfig.datasetSuffix}', and name prefix '${testConfig.namePrefix}'`,
+          () => {
+            const projectDir = tmpDirFixture.createNewTmpDir();
+            fs.writeFileSync(
+              path.join(projectDir, "workflow_settings.yaml"),
+              dumpYaml(dataform.WorkflowSettings.create(testConfig))
+            );
+            fs.mkdirSync(path.join(projectDir, "definitions"));
+            fs.writeFileSync(
+              path.join(projectDir, "definitions/file.js"),
+              'assert("name", ctx => `${ctx.database()}.${ctx.schema()}.${ctx.name()}`)'
+            );
+
+            const result = runMainInVm(coreExecutionRequestFromPath(projectDir));
+
+            expect(
+              asPlainObject(result.compile.compiledGraph.graphErrors.compilationErrors)
+            ).deep.equals([]);
+            expect(asPlainObject(result.compile.compiledGraph.assertions[0].query)).deep.equals(
+              `defaultProject${testConfig.projectSuffix ? `_suffix` : ""}.` +
+                `defaultDataset${testConfig.datasetSuffix ? `_suffix` : ""}.` +
+                `${testConfig.namePrefix ? `prefix_` : ""}name`
+            );
+          }
+        );
+      });
+
+      test("assertions database function fails when database is undefined on the proto", () => {
+        const projectDir = tmpDirFixture.createNewTmpDir();
+        fs.writeFileSync(
+          path.join(projectDir, "workflow_settings.yaml"),
+          dumpYaml(dataform.WorkflowSettings.create(TestConfigs.bigquery))
+        );
+        fs.mkdirSync(path.join(projectDir, "definitions"));
+        fs.writeFileSync(
+          path.join(projectDir, "definitions/file.js"),
+          'assert("name", ctx => `${ctx.database()}.${ctx.schema()}.${ctx.name()}`)'
+        );
+
+        const result = runMainInVm(coreExecutionRequestFromPath(projectDir));
+
+        expect(
+          asPlainObject(result.compile.compiledGraph.graphErrors.compilationErrors?.[0]?.message)
+        ).deep.equals("Warehouse does not support multiple databases");
+      });
+    });
+
+    suite("filenames with multiple dots cause compilation errors", () => {
+      const projectDir = tmpDirFixture.createNewTmpDir();
+      fs.writeFileSync(
+        path.join(projectDir, "workflow_settings.yaml"),
+        VALID_WORKFLOW_SETTINGS_YAML
+      );
+      fs.mkdirSync(path.join(projectDir, "definitions"));
+      fs.writeFileSync(path.join(projectDir, "definitions/table1.extradot.sqlx"), "SELECT 1");
+      fs.writeFileSync(
+        path.join(projectDir, "definitions/actions.yaml"),
+        `
+actions:
+- operation:
+    dataset: "dataset.extradot"
+    filename: table2.extradot.sql`
+      );
+      fs.writeFileSync(path.join(projectDir, "definitions/table2.extradot.sql"), "SELECT 2");
+
+      const result = runMainInVm(coreExecutionRequestFromPath(projectDir));
+
+      expect(
+        result.compile.compiledGraph.graphErrors.compilationErrors
+          .map(({ message }) => message)
+          .sort()
+      ).deep.equals([
+        `Action target datasets cannot include '.'`,
+        `Action target datasets cannot include '.'`,
+        `Action target names cannot include '.'`,
+        `Action target names cannot include '.'`,
+        `Action target names cannot include '.'`
+      ]);
+    });
+  });
+
+  suite("actions", () => {
+    test("disabled", () => {
+      const projectDir = tmpDirFixture.createNewTmpDir();
+      fs.writeFileSync(
+        path.join(projectDir, "workflow_settings.yaml"),
+        VALID_WORKFLOW_SETTINGS_YAML
+      );
+      fs.mkdirSync(path.join(projectDir, "definitions"));
+      fs.writeFileSync(
+        path.join(projectDir, "definitions/table.sqlx"),
+        "config { type: 'table', disabled: true }"
+      );
+      fs.writeFileSync(
+        path.join(projectDir, "definitions/operation.sqlx"),
+        "config { type: 'operations', disabled: false }"
+      );
+      fs.writeFileSync(
+        path.join(projectDir, "definitions/assertion.sqlx"),
+        "config { type: 'assertion', disabled: true }"
+      );
+
+      const result = runMainInVm(coreExecutionRequestFromPath(projectDir));
+
       expect(result.compile.compiledGraph.graphErrors.compilationErrors).deep.equals([]);
-      expect(asPlainObject(result.compile.compiledGraph.tables)).deep.equals([
-        expectedCompiledTable("name", "definitions/filename.sqlx"),
-        expectedCompiledTable("name2", "definitions/filename2.sqlx")
-      ]);
-      expect(asPlainObject(result.compile.compiledGraph.assertions)).deep.equals(
-        exampleBuiltInAssertions.outputAssertions
-      );
-    });
-
-    //     test("for views", () => {
-    //       const projectDir = tmpDirFixture.createNewTmpDir();
-    //       const viewDefinition = (name: string, assertions: string) => `
-    // config {
-    //   type: "view",
-    //   name: "${name}",
-    //   schema: "dataset",
-    //   database: "project",
-    //   dependencies: ["operation"],
-    //   tags: ["tag1", "tag2"],
-    //   disabled: true,
-    //   materialized: true,
-    //   description: "description",
-    // ${exampleActionDescriptor.inputSqlxConfigBlock}
-    //   bigquery: {
-    //     labels: {"key": "val"},
-    //     additionalOptions: {
-    //       option1Key: "option1",
-    //       option2Key: "option2",
-    //     }
-    //   },
-    //   dependOnDependencyAssertions: true,
-    //   hermetic: true,
-    // ${assertions}
-    // }
-    // SELECT 1`;
-    //       const expectedCompiledView = (name: string, fileName: string) => ({
-    //         target: {
-    //           database: "project",
-    //           schema: "dataset",
-    //           name
-    //         },
-    //         canonicalTarget: {
-    //           database: "project",
-    //           schema: "dataset",
-    //           name
-    //         },
-    //         type: "view",
-    //         disabled: true,
-    //         hermeticity: "HERMETIC",
-    //         bigquery: {
-    //           additionalOptions: {
-    //             option1Key: "option1",
-    //             option2Key: "option2"
-    //           },
-    //           labels: {
-    //             key: "val"
-    //           }
-    //         },
-    //         tags: ["tag1", "tag2"],
-    //         dependencyTargets: [
-    //           {
-    //             database: "defaultProject",
-    //             schema: "defaultDataset",
-    //             name: "operation"
-    //           }
-    //         ],
-    //         enumType: "VIEW",
-    //         fileName,
-    //         query: "\n\nSELECT 1",
-    //         actionDescriptor: {
-    //           ...exampleActionDescriptor.outputActionDescriptor,
-    //           // sqlxConfig.bigquery.labels are placed as bigqueryLabels.
-    //           bigqueryLabels: {
-    //             key: "val"
-    //           }
-    //         },
-    //         materialized: true
-    //       });
-    //       fs.writeFileSync(
-    //         path.join(projectDir, "workflow_settings.yaml"),
-    //         VALID_WORKFLOW_SETTINGS_YAML
-    //       );
-    //       fs.mkdirSync(path.join(projectDir, "definitions"));
-    //       fs.writeFileSync(path.join(projectDir, "definitions/operation.sqlx"), "SELECT 1");
-    //       fs.writeFileSync(
-    //         path.join(projectDir, "definitions/filename.sqlx"),
-    //         viewDefinition("name", exampleBuiltInAssertions.inputSqlxConfigBlock1)
-    //       );
-    //       fs.writeFileSync(
-    //         path.join(projectDir, "definitions/filename2.sqlx"),
-    //         viewDefinition("name2", exampleBuiltInAssertions.inputSqlxConfigBlock2)
-    //       );
-
-    //       const result = runMainInVm(coreExecutionRequestFromPath(projectDir));
-
-    //       expect(result.compile.compiledGraph.graphErrors.compilationErrors).deep.equals([]);
-    //       expect(asPlainObject(result.compile.compiledGraph.tables)).deep.equals([
-    //         expectedCompiledView("name", "definitions/filename.sqlx"),
-    //         expectedCompiledView("name2", "definitions/filename2.sqlx")
-    //       ]);
-    //       expect(asPlainObject(result.compile.compiledGraph.assertions)).deep.equals(
-    //         exampleBuiltInAssertions.outputAssertions
-    //       );
-    //     });
-
-    //     test("for incremental tables", () => {
-    //       const projectDir = tmpDirFixture.createNewTmpDir();
-    //       const tableDefinition = (name: string, assertions: string) => `
-    // config {
-    //   type: "incremental",
-    //   name: "${name}",
-    //   schema: "dataset",
-    //   database: "project",
-    //   dependencies: ["operation"],
-    //   tags: ["tag1", "tag2"],
-    //   disabled: true,
-    //   protected: false,
-    //   uniqueKey: ["key1", "key2"],
-    //   description: "description",
-    //   ${exampleActionDescriptor.inputSqlxConfigBlock}
-    //   bigquery: {
-    //     partitionBy: "partitionBy",
-    //     partitionExpirationDays: 1,
-    //     requirePartitionFilter: true,
-    //     updatePartitionFilter: "updatePartitionFilter",
-    //     clusterBy: ["clusterBy"],
-    //     labels: {"key": "val"},
-    //     additionalOptions: {
-    //       option1Key: "option1",
-    //       option2Key: "option2",
-    //     }
-    //   },
-    //   dependOnDependencyAssertions: true,
-    //   ${assertions}
-    //   hermetic: true,
-    // }
-    // SELECT 1`
-    //       const expectedCompiledTable = (name: string, fileName: string) => ({
-    //         target: {
-    //           database: "project",
-    //           schema: "dataset",
-    //           name
-    //         },
-    //         canonicalTarget: {
-    //           database: "project",
-    //           schema: "dataset",
-    //           name
-    //         },
-    //         type: "incremental",
-    //         disabled: true,
-    //         protected: false,
-    //         hermeticity: "HERMETIC",
-    //         bigquery: {
-    //           additionalOptions: {
-    //             option1Key: "option1",
-    //             option2Key: "option2"
-    //           },
-    //           clusterBy: ["clusterBy"],
-    //           labels: {
-    //             key: "val"
-    //           },
-    //           partitionBy: "partitionBy",
-    //           partitionExpirationDays: 1,
-    //           requirePartitionFilter: true,
-    //           updatePartitionFilter: "updatePartitionFilter"
-    //         },
-    //         tags: ["tag1", "tag2"],
-    //         uniqueKey: ["key1", "key2"],
-    //         dependencyTargets: [
-    //           {
-    //             database: "defaultProject",
-    //             schema: "defaultDataset",
-    //             name: "operation"
-    //           }
-    //         ],
-    //         enumType: "INCREMENTAL",
-    //         fileName,
-    //         query: "\n\nSELECT 1",
-    //         incrementalQuery: "\n\nSELECT 1",
-    //         actionDescriptor: {
-    //           ...exampleActionDescriptor.outputActionDescriptor,
-    //           // sqlxConfig.bigquery.labels are placed as bigqueryLabels.
-    //           bigqueryLabels: {
-    //             key: "val"
-    //           }
-    //         }
-    //       })
-    //       fs.writeFileSync(
-    //         path.join(projectDir, "workflow_settings.yaml"),
-    //         VALID_WORKFLOW_SETTINGS_YAML
-    //       );
-    //       fs.mkdirSync(path.join(projectDir, "definitions"));
-    //       fs.writeFileSync(path.join(projectDir, "definitions/operation.sqlx"), "SELECT 1");
-    //       fs.writeFileSync(
-    //         path.join(projectDir, "definitions/filename.sqlx"),
-    //         tableDefinition("name", exampleBuiltInAssertions.inputSqlxConfigBlock1)
-    //       );
-    //       fs.writeFileSync(
-    //         path.join(projectDir, "definitions/filename2.sqlx"),
-    //         tableDefinition("name2", exampleBuiltInAssertions.inputSqlxConfigBlock2)
-    //       );
-
-    //       const result = runMainInVm(coreExecutionRequestFromPath(projectDir));
-
-    //       expect(result.compile.compiledGraph.graphErrors.compilationErrors).deep.equals([]);
-    //       expect(asPlainObject(result.compile.compiledGraph.tables)).deep.equals([
-    //         expectedCompiledTable("name", "definitions/filename.sqlx"),
-    //         expectedCompiledTable("name2", "definitions/filename2.sqlx")
-    //       ]);
-    //       expect(asPlainObject(result.compile.compiledGraph.assertions)).deep.equals(
-    //         exampleBuiltInAssertions.outputAssertions
-    //       );
-    //     });
-
-    //     test(`for operations`, () => {
-    //       const projectDir = tmpDirFixture.createNewTmpDir();
-    //       fs.writeFileSync(
-    //         path.join(projectDir, "workflow_settings.yaml"),
-    //         VALID_WORKFLOW_SETTINGS_YAML
-    //       );
-    //       fs.mkdirSync(path.join(projectDir, "definitions"));
-    //       fs.writeFileSync(
-    //         path.join(projectDir, "definitions/table.sqlx"),
-    //         `config {type: "view"} SELECT 1`
-    //       );
-    //       fs.writeFileSync(
-    //         path.join(projectDir, "definitions/operation.sqlx"),
-    //         `
-    // config {
-    //   type: "operations",
-    //   name: "name",
-    //   schema: "dataset",
-    //   database: "project",
-    //   dependencies: ["table"],
-    //   tags: ["tagA", "tagB"],
-    //   disabled: true,
-    //   description: "description",
-    //   hermetic: true,
-    //   hasOutput: true,
-    //   dependOnDependencyAssertions: true,
-    // ${exampleActionDescriptor.inputSqlxConfigBlock}
-    // }
-    // SELECT 1`
-    //       );
-
-    //       const result = runMainInVm(coreExecutionRequestFromPath(projectDir));
-
-    //       expect(result.compile.compiledGraph.graphErrors.compilationErrors).deep.equals([]);
-    //       expect(asPlainObject(result.compile.compiledGraph.operations)).deep.equals(
-    //         asPlainObject([
-    //           {
-    //             target: {
-    //               database: "project",
-    //               schema: "dataset",
-    //               name: "name"
-    //             },
-    //             canonicalTarget: {
-    //               database: "project",
-    //               schema: "dataset",
-    //               name: "name"
-    //             },
-    //             dependencyTargets: [
-    //               {
-    //                 database: "defaultProject",
-    //                 schema: "defaultDataset",
-    //                 name: "table"
-    //               }
-    //             ],
-    //             disabled: true,
-    //             fileName: "definitions/operation.sqlx",
-    //             hermeticity: "HERMETIC",
-    //             hasOutput: true,
-    //             tags: ["tagA", "tagB"],
-    //             queries: ["\n\nSELECT 1"],
-    //             actionDescriptor: exampleActionDescriptor.outputActionDescriptor
-    //           }
-    //         ])
-    //       );
-    //     });
+      expect(asPlainObject(result.compile.compiledGraph.tables[0].disabled)).equals(true);
+      expect(asPlainObject(result.compile.compiledGraph.operations[0].disabled)).equals(false);
+      expect(asPlainObject(result.compile.compiledGraph.assertions[0].disabled)).equals(true);
+    });
   });
 
-<<<<<<< HEAD
-  //   suite("action config options", () => {
-  //     const exampleBuiltInAssertions = {
-  //       inputActionConfigBlock: `
-  //     assertions:
-  //       uniqueKeys:
-  //       - uniqueKey:
-  //         - uniqueKey1
-  //         - uniqueKey2
-  //       nonNull:
-  //       - nonNull
-  //       rowConditions:
-  //       - rowConditions1
-  //       - rowConditions2
-  // `,
-  //       outputAssertions: [
-  //         {
-  //           target: {
-  //             database: "defaultProject",
-  //             schema: "defaultDataset",
-  //             name: "dataset_name_assertions_uniqueKey_0"
-  //           },
-  //           canonicalTarget: {
-  //             database: "defaultProject",
-  //             schema: "defaultDataset",
-  //             name: "dataset_name_assertions_uniqueKey_0"
-  //           },
-  //           dependencyTargets: [
-  //             {
-  //               database: "project",
-  //               schema: "dataset",
-  //               name: "name"
-  //             }
-  //           ],
-  //           disabled: true,
-  //           // TODO(ekrekr): fix this through action constructors.
-  //           fileName: "index.js",
-  //           parentAction: {
-  //             database: "project",
-  //             schema: "dataset",
-  //             name: "name"
-  //           },
-  //           query:
-  //             "\nSELECT\n  *\nFROM (\n  SELECT\n    uniqueKey1, uniqueKey2,\n    COUNT(1) AS index_row_count\n  FROM `project.dataset.name`\n  GROUP BY uniqueKey1, uniqueKey2\n  ) AS data\nWHERE index_row_count > 1\n",
-  //           tags: ["tag1", "tag2"]
-  //         },
-  //         {
-  //           target: {
-  //             database: "defaultProject",
-  //             schema: "defaultDataset",
-  //             name: "dataset_name_assertions_rowConditions"
-  //           },
-  //           canonicalTarget: {
-  //             database: "defaultProject",
-  //             schema: "defaultDataset",
-  //             name: "dataset_name_assertions_rowConditions"
-  //           },
-  //           dependencyTargets: [
-  //             {
-  //               database: "project",
-  //               schema: "dataset",
-  //               name: "name"
-  //             }
-  //           ],
-  //           disabled: true,
-  //           // TODO(ekrekr): fix this through action constructors.
-  //           fileName: "index.js",
-  //           parentAction: {
-  //             database: "project",
-  //             schema: "dataset",
-  //             name: "name"
-  //           },
-  //           query:
-  //             "\nSELECT\n  'rowConditions1' AS failing_row_condition,\n  *\nFROM `project.dataset.name`\nWHERE NOT (rowConditions1)\nUNION ALL\nSELECT\n  'rowConditions2' AS failing_row_condition,\n  *\nFROM `project.dataset.name`\nWHERE NOT (rowConditions2)\nUNION ALL\nSELECT\n  'nonNull IS NOT NULL' AS failing_row_condition,\n  *\nFROM `project.dataset.name`\nWHERE NOT (nonNull IS NOT NULL)\n",
-  //           tags: ["tag1", "tag2"]
-  //         }
-  //       ] as dataform.IAssertion[]
-  //     };
-
-  //     test(`for assertions`, () => {
-  //       const projectDir = tmpDirFixture.createNewTmpDir();
-  //       fs.writeFileSync(
-  //         path.join(projectDir, "workflow_settings.yaml"),
-  //         VALID_WORKFLOW_SETTINGS_YAML
-  //       );
-  //       fs.mkdirSync(path.join(projectDir, "definitions"));
-  //       fs.writeFileSync(path.join(projectDir, "definitions/operation.sqlx"), "SELECT 1");
-  //       fs.writeFileSync(path.join(projectDir, "definitions/filename.sql"), "SELECT 1");
-  //       fs.writeFileSync(
-  //         path.join(projectDir, "definitions/actions.yaml"),
-  //         `
-  // actions:
-  // - assertion:
-  //     name: name
-  //     dataset: dataset
-  //     project: project
-  //     dependencyTargets:
-  //     - name: operation
-  //     filename: filename.sql
-  //     tags:
-  //     - tagA
-  //     - tagB
-  //     disabled: true
-  //     description: description
-  //     hermetic: true
-  //     dependOnDependencyAssertions: true
-  // `
-  //       );
-
-  //       const result = runMainInVm(coreExecutionRequestFromPath(projectDir));
-
-  //       expect(result.compile.compiledGraph.graphErrors.compilationErrors).deep.equals([]);
-  //       expect(asPlainObject(result.compile.compiledGraph.assertions)).deep.equals(
-  //         asPlainObject([
-  //           {
-  //             target: {
-  //               database: "project",
-  //               schema: "dataset",
-  //               name: "name"
-  //             },
-  //             canonicalTarget: {
-  //               database: "project",
-  //               schema: "dataset",
-  //               name: "name"
-  //             },
-  //             actionDescriptor: {
-  //               description: "description"
-  //             },
-  //             dependencyTargets: [
-  //               {
-  //                 database: "defaultProject",
-  //                 schema: "defaultDataset",
-  //                 name: "operation"
-  //               }
-  //             ],
-  //             disabled: true,
-  //             fileName: "definitions/filename.sql",
-  //             hermeticity: "HERMETIC",
-  //             tags: ["tagA", "tagB"],
-  //             query: "SELECT 1"
-  //           }
-  //         ])
-  //       );
-  //     });
-
-  //     test(`for declarations`, () => {
-  //       const projectDir = tmpDirFixture.createNewTmpDir();
-  //       fs.writeFileSync(
-  //         path.join(projectDir, "workflow_settings.yaml"),
-  //         VALID_WORKFLOW_SETTINGS_YAML
-  //       );
-  //       fs.mkdirSync(path.join(projectDir, "definitions"));
-  //       fs.writeFileSync(path.join(projectDir, "definitions/operation.sqlx"), "SELECT 1");
-  //       // TODO(ekrekr): add support for columns.
-  //       fs.writeFileSync(
-  //         path.join(projectDir, "definitions/actions.yaml"),
-  //         `
-  // actions:
-  // - declaration:
-  //     name: name
-  //     dataset: dataset
-  //     project: project
-  //     description: description
-  // `
-  //       );
-
-  //       const result = runMainInVm(coreExecutionRequestFromPath(projectDir));
-
-  //       expect(result.compile.compiledGraph.graphErrors.compilationErrors).deep.equals([]);
-  //       expect(asPlainObject(result.compile.compiledGraph.declarations)).deep.equals(
-  //         asPlainObject([
-  //           {
-  //             target: {
-  //               database: "project",
-  //               schema: "dataset",
-  //               name: "name"
-  //             },
-  //             canonicalTarget: {
-  //               database: "project",
-  //               schema: "dataset",
-  //               name: "name"
-  //             },
-  //             actionDescriptor: {
-  //               description: "description"
-  //             }
-  //           }
-  //         ])
-  //       );
-  //     });
-
-  //     test("for tables", () => {
-  //       const projectDir = tmpDirFixture.createNewTmpDir();
-  //       fs.writeFileSync(
-  //         path.join(projectDir, "workflow_settings.yaml"),
-  //         VALID_WORKFLOW_SETTINGS_YAML
-  //       );
-  //       fs.mkdirSync(path.join(projectDir, "definitions"));
-  //       fs.writeFileSync(path.join(projectDir, "definitions/operation.sqlx"), "SELECT 1");
-  //       fs.writeFileSync(path.join(projectDir, "definitions/filename.sql"), "SELECT 1");
-  //       // TODO(ekrekr): add support for columns.
-  //       fs.writeFileSync(
-  //         path.join(projectDir, "definitions/actions.yaml"),
-  //         `
-  // actions:
-  // - table:
-  //     name: name
-  //     dataset: dataset
-  //     project: project
-  //     dependencyTargets:
-  //     - name: operation
-  //     filename: filename.sql
-  //     tags:
-  //     - tag1
-  //     - tag2
-  //     disabled: true
-  //     description: description
-  //     partitionBy: partitionBy
-  //     partitionExpirationDays: 1
-  //     requirePartitionFilter: true
-  //     clusterBy:
-  //     - clusterBy
-  //     labels:
-  //       key: val
-  //     additionalOptions:
-  //       option1Key: option1
-  //       option2Key: option2
-  //     dependOnDependencyAssertions: true
-  //     hermetic: true
-  // ${exampleBuiltInAssertions.inputActionConfigBlock}
-  //     `
-  //       );
-
-  //       const result = runMainInVm(coreExecutionRequestFromPath(projectDir));
-
-  //       expect(result.compile.compiledGraph.graphErrors.compilationErrors).deep.equals([]);
-  //       expect(asPlainObject(result.compile.compiledGraph.tables)).deep.equals([
-  //         {
-  //           target: {
-  //             database: "project",
-  //             schema: "dataset",
-  //             name: "name"
-  //           },
-  //           canonicalTarget: {
-  //             database: "project",
-  //             schema: "dataset",
-  //             name: "name"
-  //           },
-  //           type: "table",
-  //           disabled: true,
-  //           // TODO(ekrekr): finish fixing this in https://github.com/dataform-co/dataform/pull/1718.
-  //           // protected: false,
-  //           hermeticity: "HERMETIC",
-  //           bigquery: {
-  //             additionalOptions: {
-  //               option1Key: "option1",
-  //               option2Key: "option2"
-  //             },
-  //             clusterBy: ["clusterBy"],
-  //             labels: {
-  //               key: "val"
-  //             },
-  //             partitionBy: "partitionBy",
-  //             partitionExpirationDays: 1,
-  //             requirePartitionFilter: true
-  //           },
-  //           tags: ["tag1", "tag2"],
-  //           dependencyTargets: [
-  //             {
-  //               database: "defaultProject",
-  //               schema: "defaultDataset",
-  //               name: "operation"
-  //             }
-  //           ],
-  //           enumType: "TABLE",
-  //           fileName: "definitions/filename.sql",
-  //           query: "SELECT 1",
-  //           actionDescriptor: {
-  //             bigqueryLabels: {
-  //               key: "val"
-  //             },
-  //             description: "description"
-  //           }
-  //         }
-  //       ]);
-  //       expect(asPlainObject(result.compile.compiledGraph.assertions)).deep.equals(
-  //         exampleBuiltInAssertions.outputAssertions
-  //       );
-  //     });
-
-  //     test("for views", () => {
-  //       const projectDir = tmpDirFixture.createNewTmpDir();
-  //       fs.writeFileSync(
-  //         path.join(projectDir, "workflow_settings.yaml"),
-  //         VALID_WORKFLOW_SETTINGS_YAML
-  //       );
-  //       fs.mkdirSync(path.join(projectDir, "definitions"));
-  //       fs.writeFileSync(path.join(projectDir, "definitions/operation.sqlx"), "SELECT 1");
-  //       fs.writeFileSync(path.join(projectDir, "definitions/filename.sql"), "SELECT 1");
-  //       // TODO(ekrekr): add support for columns.
-  //       fs.writeFileSync(
-  //         path.join(projectDir, "definitions/actions.yaml"),
-  //         `
-  // actions:
-  // - view:
-  //     name: name
-  //     dataset: dataset
-  //     project: project
-  //     dependencyTargets:
-  //     - name: operation
-  //     filename: filename.sql
-  //     tags:
-  //     - tag1
-  //     - tag2
-  //     disabled: true
-  //     materialized: true
-  //     description: description
-  //     labels:
-  //       key: val
-  //     additionalOptions:
-  //       option1Key: option1
-  //       option2Key: option2
-  //     dependOnDependencyAssertions: true
-  // ${exampleBuiltInAssertions.inputActionConfigBlock}
-  //     hermetic: true
-  //     `
-  //       );
-
-  //       const result = runMainInVm(coreExecutionRequestFromPath(projectDir));
-
-  //       expect(result.compile.compiledGraph.graphErrors.compilationErrors).deep.equals([]);
-  //       expect(asPlainObject(result.compile.compiledGraph.tables)).deep.equals([
-  //         {
-  //           target: {
-  //             database: "project",
-  //             schema: "dataset",
-  //             name: "name"
-  //           },
-  //           canonicalTarget: {
-  //             database: "project",
-  //             schema: "dataset",
-  //             name: "name"
-  //           },
-  //           type: "view",
-  //           disabled: true,
-  //           // TODO(ekrekr): finish fixing this in https://github.com/dataform-co/dataform/pull/1718.
-  //           // protected: false,
-  //           hermeticity: "HERMETIC",
-  //           bigquery: {
-  //             additionalOptions: {
-  //               option1Key: "option1",
-  //               option2Key: "option2"
-  //             },
-  //             labels: {
-  //               key: "val"
-  //             }
-  //           },
-  //           tags: ["tag1", "tag2"],
-  //           dependencyTargets: [
-  //             {
-  //               database: "defaultProject",
-  //               schema: "defaultDataset",
-  //               name: "operation"
-  //             }
-  //           ],
-  //           enumType: "VIEW",
-  //           fileName: "definitions/filename.sql",
-  //           query: "SELECT 1",
-  //           actionDescriptor: {
-  //             bigqueryLabels: {
-  //               key: "val"
-  //             },
-  //             description: "description"
-  //           },
-  //           materialized: true
-  //         }
-  //       ]);
-  //       expect(asPlainObject(result.compile.compiledGraph.assertions)).deep.equals(
-  //         exampleBuiltInAssertions.outputAssertions
-  //       );
-  //     });
-
-  //     test("for incremental tables", () => {
-  //       const projectDir = tmpDirFixture.createNewTmpDir();
-  //       fs.writeFileSync(
-  //         path.join(projectDir, "workflow_settings.yaml"),
-  //         VALID_WORKFLOW_SETTINGS_YAML
-  //       );
-  //       fs.mkdirSync(path.join(projectDir, "definitions"));
-  //       fs.writeFileSync(path.join(projectDir, "definitions/operation.sqlx"), "SELECT 1");
-  //       fs.writeFileSync(path.join(projectDir, "definitions/filename.sql"), "SELECT 1");
-  //       // TODO(ekrekr): add support for columns.
-  //       fs.writeFileSync(
-  //         path.join(projectDir, "definitions/actions.yaml"),
-  //         `
-  // actions:
-  // - incrementalTable:
-  //     name: name
-  //     dataset: dataset
-  //     project: project
-  //     dependencyTargets:
-  //     - name: operation
-  //     filename: filename.sql
-  //     tags:
-  //     - tag1
-  //     - tag2
-  //     disabled: true
-  //     protected: true
-  //     uniqueKey:
-  //     - key1
-  //     - key2
-  //     description: description
-  //     partitionBy: partitionBy
-  //     partitionExpirationDays: 1
-  //     requirePartitionFilter: true
-  //     updatePartitionFilter: "updatePartitionFilter"
-  //     clusterBy:
-  //     - clusterBy
-  //     labels:
-  //       key: val
-  //     additionalOptions:
-  //       option1Key: option1
-  //       option2Key: option2
-  //     dependOnDependencyAssertions: true
-  // ${exampleBuiltInAssertions.inputActionConfigBlock}
-  //     hermetic: true
-  //     `
-  //       );
-
-  //       const result = runMainInVm(coreExecutionRequestFromPath(projectDir));
-
-  //       expect(result.compile.compiledGraph.graphErrors.compilationErrors).deep.equals([]);
-  //       expect(asPlainObject(result.compile.compiledGraph.tables)).deep.equals([
-  //         {
-  //           target: {
-  //             database: "project",
-  //             schema: "dataset",
-  //             name: "name"
-  //           },
-  //           canonicalTarget: {
-  //             database: "project",
-  //             schema: "dataset",
-  //             name: "name"
-  //           },
-  //           type: "incremental",
-  //           disabled: true,
-  //           protected: true,
-  //           hermeticity: "HERMETIC",
-  //           bigquery: {
-  //             additionalOptions: {
-  //               option1Key: "option1",
-  //               option2Key: "option2"
-  //             },
-  //             clusterBy: ["clusterBy"],
-  //             labels: {
-  //               key: "val"
-  //             },
-  //             partitionBy: "partitionBy",
-  //             partitionExpirationDays: 1,
-  //             requirePartitionFilter: true,
-  //             updatePartitionFilter: "updatePartitionFilter"
-  //           },
-  //           tags: ["tag1", "tag2"],
-  //           uniqueKey: ["key1", "key2"],
-  //           dependencyTargets: [
-  //             {
-  //               database: "defaultProject",
-  //               schema: "defaultDataset",
-  //               name: "operation"
-  //             }
-  //           ],
-  //           enumType: "INCREMENTAL",
-  //           fileName: "definitions/filename.sql",
-  //           query: "SELECT 1",
-  //           incrementalQuery: "SELECT 1",
-  //           actionDescriptor: {
-  //             bigqueryLabels: {
-  //               key: "val"
-  //             },
-  //             description: "description"
-  //           }
-  //         }
-  //       ]);
-  //       expect(asPlainObject(result.compile.compiledGraph.assertions)).deep.equals(
-  //         exampleBuiltInAssertions.outputAssertions
-  //       );
-  //     });
-
-  //     test(`for operations`, () => {
-  //       const projectDir = tmpDirFixture.createNewTmpDir();
-  //       fs.writeFileSync(
-  //         path.join(projectDir, "workflow_settings.yaml"),
-  //         VALID_WORKFLOW_SETTINGS_YAML
-  //       );
-  //       fs.mkdirSync(path.join(projectDir, "definitions"));
-  //       fs.writeFileSync(
-  //         path.join(projectDir, "definitions/table.sqlx"),
-  //         `config {type: "view"} SELECT 1`
-  //       );
-  //       fs.writeFileSync(path.join(projectDir, "definitions/filename.sql"), "SELECT 1");
-  //       // TODO(ekrekr): add support for columns.
-  //       fs.writeFileSync(
-  //         path.join(projectDir, "definitions/actions.yaml"),
-  //         `
-  // actions:
-  // - operation:
-  //     name: name
-  //     dataset: dataset
-  //     project: project
-  //     dependencyTargets:
-  //     - name: table
-  //     filename: filename.sql
-  //     tags:
-  //     - tagA
-  //     - tagB
-  //     disabled: true
-  //     hasOutput: true
-  //     description: description
-  //     dependOnDependencyAssertions: true
-  //     hermetic: true
-  //     `
-  //       );
-
-  //       const result = runMainInVm(coreExecutionRequestFromPath(projectDir));
-
-  //       expect(result.compile.compiledGraph.graphErrors.compilationErrors).deep.equals([]);
-  //       expect(asPlainObject(result.compile.compiledGraph.operations)).deep.equals(
-  //         asPlainObject([
-  //           {
-  //             target: {
-  //               database: "project",
-  //               schema: "dataset",
-  //               name: "name"
-  //             },
-  //             canonicalTarget: {
-  //               database: "project",
-  //               schema: "dataset",
-  //               name: "name"
-  //             },
-  //             dependencyTargets: [
-  //               {
-  //                 database: "defaultProject",
-  //                 schema: "defaultDataset",
-  //                 name: "table"
-  //               }
-  //             ],
-  //             disabled: true,
-  //             fileName: "definitions/filename.sql",
-  //             hermeticity: "HERMETIC",
-  //             hasOutput: true,
-  //             tags: ["tagA", "tagB"],
-  //             queries: ["SELECT 1"],
-  //             actionDescriptor: {
-  //               description: "description"
-  //             }
-  //           }
-  //         ])
-  //       );
-  //     });
-  //   });
-
-  //   suite("Assertions as dependencies", ({ beforeEach }) => {
-  //     [
-  //       TestConfigs.bigquery,
-  //       TestConfigs.bigqueryWithDatasetSuffix,
-  //       TestConfigs.bigqueryWithNamePrefix
-  //     ].forEach(testConfig => {
-  //       let projectDir: any;
-  //       beforeEach("Create temporary dir and files", () => {
-  //         projectDir = tmpDirFixture.createNewTmpDir();
-  //         fs.writeFileSync(
-  //           path.join(projectDir, "workflow_settings.yaml"),
-  //           dumpYaml(dataform.WorkflowSettings.create(testConfig))
-  //         );
-  //         fs.mkdirSync(path.join(projectDir, "definitions"));
-  //         fs.writeFileSync(
-  //           path.join(projectDir, "definitions/A.sqlx"),
-  //           `
-  // config {
-  //   type: "table",
-  //   assertions: {rowConditions: ["test > 1"]}}
-  //   SELECT 1 as test`
-  //         );
-  //         fs.writeFileSync(
-  //           path.join(projectDir, "definitions/A_assert.sqlx"),
-  //           `
-  // config {
-  //   type: "assertion",
-  // }
-  // select test from \${ref("A")} where test > 3`
-  //         );
-  //         fs.writeFileSync(path.join(projectDir, "definitions/B.sql"), "SELECT 1");
-  //         fs.writeFileSync(path.join(projectDir, "definitions/C.sql"), "SELECT 1");
-  //         fs.writeFileSync(
-  //           path.join(projectDir, `definitions/notebook.ipynb`),
-  //           EMPTY_NOTEBOOK_CONTENTS
-  //         );
-  //       });
-
-  //       test("When dependOnDependencyAssertions property is set to true, assertions from A are added as dependencies", () => {
-  //         fs.writeFileSync(
-  //           path.join(projectDir, "definitions/B.sqlx"),
-  //           `
-  // config {
-  //   type: "table",
-  //   dependOnDependencyAssertions: true,
-  //   dependencies: ["A"]
-  // }
-  // select 1 as btest
-  // `
-  //         );
-
-  //         const result = runMainInVm(coreExecutionRequestFromPath(projectDir));
-
-  //         expect(result.compile.compiledGraph.graphErrors.compilationErrors).deep.equals([]);
-  //         expect(
-  //           asPlainObject(
-  //             result.compile.compiledGraph.tables.find(
-  //               table => table.target.name === prefixAdjustedName(testConfig.namePrefix, "B")
-  //             ).dependencyTargets.length
-  //           )
-  //         ).equals(3);
-  //         expect(
-  //           asPlainObject(
-  //             result.compile.compiledGraph.tables
-  //               .find(table => table.target.name === prefixAdjustedName(testConfig.namePrefix, "B"))
-  //               .dependencyTargets.flatMap(dependencyTarget => dependencyTarget.name)
-  //           )
-  //         ).deep.equals([
-  //           prefixAdjustedName(testConfig.namePrefix, "A"),
-  //           prefixAdjustedName(testConfig.namePrefix, "defaultDataset_A_assertions_rowConditions"),
-  //           prefixAdjustedName(testConfig.namePrefix, "A_assert")
-  //         ]);
-  //       });
-
-  //       test("Setting includeDependentAssertions to true in config.dependencies adds assertions from that dependency to dependencyTargets", () => {
-  //         fs.writeFileSync(
-  //           path.join(projectDir, "definitions/B.sqlx"),
-  //           `
-  // config {
-  //   type: "table",
-  //   dependencies: [{name: "A", includeDependentAssertions: true}, "C"]
-  // }
-  // select 1 as btest`
-  //         );
-  //         fs.writeFileSync(
-  //           path.join(projectDir, "definitions/C.sqlx"),
-  //           `
-  // config {
-  //   type: "table",
-  //   assertions: {
-  //     rowConditions: ["test > 1"]
-  //   }
-  // }
-  // SELECT 1 as test`
-  //         );
-
-  //         const result = runMainInVm(coreExecutionRequestFromPath(projectDir));
-
-  //         expect(result.compile.compiledGraph.graphErrors.compilationErrors).deep.equals([]);
-  //         expect(
-  //           asPlainObject(
-  //             result.compile.compiledGraph.tables.find(
-  //               table => table.target.name === prefixAdjustedName(testConfig.namePrefix, "B")
-  //             ).dependencyTargets.length
-  //           )
-  //         ).equals(4);
-  //         expect(
-  //           asPlainObject(
-  //             result.compile.compiledGraph.tables
-  //               .find(table => table.target.name === prefixAdjustedName(testConfig.namePrefix, "B"))
-  //               .dependencyTargets.flatMap(dependencyTarget => dependencyTarget.name)
-  //           )
-  //         ).deep.equals([
-  //           prefixAdjustedName(testConfig.namePrefix, "A"),
-  //           prefixAdjustedName(testConfig.namePrefix, "defaultDataset_A_assertions_rowConditions"),
-  //           prefixAdjustedName(testConfig.namePrefix, "A_assert"),
-  //           prefixAdjustedName(testConfig.namePrefix, "C")
-  //         ]);
-  //       });
-
-  //       test("Setting includeDependentAssertions to true in ref, adds assertions from that dependency to dependencyTargets", () => {
-  //         fs.writeFileSync(
-  //           path.join(projectDir, "definitions/B.sqlx"),
-  //           `
-  // config {
-  //   type: "table",
-  //   dependencies: ["A"]
-  // }
-  // select * from \${ref({name: "C", includeDependentAssertions: true})}
-  // select 1 as btest`
-  //         );
-  //         fs.writeFileSync(
-  //           path.join(projectDir, "definitions/C.sqlx"),
-  //           `
-  // config {
-  //   type: "table",
-  //     assertions: {
-  //       rowConditions: ["test > 1"]
-  //   }
-  // }
-  // SELECT 1 as test`
-  //         );
-
-  //         const result = runMainInVm(coreExecutionRequestFromPath(projectDir));
-
-  //         expect(result.compile.compiledGraph.graphErrors.compilationErrors).deep.equals([]);
-  //         expect(
-  //           asPlainObject(
-  //             result.compile.compiledGraph.tables.find(
-  //               table => table.target.name === prefixAdjustedName(testConfig.namePrefix, "B")
-  //             ).dependencyTargets.length
-  //           )
-  //         ).equals(3);
-  //         expect(
-  //           asPlainObject(
-  //             result.compile.compiledGraph.tables
-  //               .find(table => table.target.name === prefixAdjustedName(testConfig.namePrefix, "B"))
-  //               .dependencyTargets.flatMap(dependencyTarget => dependencyTarget.name)
-  //           )
-  //         ).deep.equals([
-  //           prefixAdjustedName(testConfig.namePrefix, "A"),
-  //           prefixAdjustedName(testConfig.namePrefix, "C"),
-  //           prefixAdjustedName(testConfig.namePrefix, "defaultDataset_C_assertions_rowConditions")
-  //         ]);
-  //       });
-
-  //       test("When dependOnDependencyAssertions=true and includeDependentAssertions=false, the assertions related to dependency should not be added to dependencyTargets", () => {
-  //         fs.writeFileSync(
-  //           path.join(projectDir, "definitions/B.sqlx"),
-  //           `
-  // config {
-  //   type: "table",
-  //   dependOnDependencyAssertions: true,
-  //   dependencies: ["A"]
-  // }
-  // select * from \${ref({name: "C", includeDependentAssertions: false})}
-  // select 1 as btest`
-  //         );
-  //         fs.writeFileSync(
-  //           path.join(projectDir, "definitions/C.sqlx"),
-  //           `
-  // config {
-  //   type: "table",
-  //     assertions: {
-  //       rowConditions: ["test > 1"]
-  //   }
-  // }
-  // SELECT 1 as test`
-  //         );
-
-  //         const result = runMainInVm(coreExecutionRequestFromPath(projectDir));
-
-  //         expect(result.compile.compiledGraph.graphErrors.compilationErrors).deep.equals([]);
-  //         expect(
-  //           asPlainObject(
-  //             result.compile.compiledGraph.tables.find(
-  //               table => table.target.name === prefixAdjustedName(testConfig.namePrefix, "B")
-  //             ).dependencyTargets.length
-  //           )
-  //         ).equals(4);
-  //         expect(
-  //           asPlainObject(
-  //             result.compile.compiledGraph.tables
-  //               .find(table => table.target.name === prefixAdjustedName(testConfig.namePrefix, "B"))
-  //               .dependencyTargets.flatMap(dependencyTarget => dependencyTarget.name)
-  //           )
-  //         ).deep.equals([
-  //           prefixAdjustedName(testConfig.namePrefix, "A"),
-  //           prefixAdjustedName(testConfig.namePrefix, "defaultDataset_A_assertions_rowConditions"),
-  //           prefixAdjustedName(testConfig.namePrefix, "A_assert"),
-  //           prefixAdjustedName(testConfig.namePrefix, "C")
-  //         ]);
-  //       });
-
-  //       test("When dependOnDependencyAssertions=false and includeDependentAssertions=true, the assertions related to dependency should be added to dependencyTargets", () => {
-  //         fs.writeFileSync(
-  //           path.join(projectDir, "definitions/B.sqlx"),
-  //           `
-  // config {
-  //   type: "operations",
-  //   dependOnDependencyAssertions: false,
-  //   dependencies: ["A"]
-  // }
-  // select * from \${ref({name: "C", includeDependentAssertions: true})}
-  // select 1 as btest`
-  //         );
-  //         fs.writeFileSync(
-  //           path.join(projectDir, "definitions/C.sqlx"),
-  //           `
-  // config {
-  //   type: "table",
-  //     assertions: {
-  //       rowConditions: ["test > 1"]
-  //   }
-  // }
-  // SELECT 1 as test`
-  //         );
-
-  //         const result = runMainInVm(coreExecutionRequestFromPath(projectDir));
-
-  //         expect(result.compile.compiledGraph.graphErrors.compilationErrors).deep.equals([]);
-  //         expect(
-  //           asPlainObject(
-  //             result.compile.compiledGraph.operations.find(
-  //               operation => operation.target.name === prefixAdjustedName(testConfig.namePrefix, "B")
-  //             ).dependencyTargets.length
-  //           )
-  //         ).equals(3);
-  //         expect(
-  //           asPlainObject(
-  //             result.compile.compiledGraph.operations
-  //               .find(
-  //                 operation =>
-  //                   operation.target.name === prefixAdjustedName(testConfig.namePrefix, "B")
-  //               )
-  //               .dependencyTargets.flatMap(dependencyTarget => dependencyTarget.name)
-  //           )
-  //         ).deep.equals([
-  //           prefixAdjustedName(testConfig.namePrefix, "A"),
-  //           prefixAdjustedName(testConfig.namePrefix, "C"),
-  //           prefixAdjustedName(testConfig.namePrefix, "defaultDataset_C_assertions_rowConditions")
-  //         ]);
-  //       });
-
-  //       test("Assertions added through includeDependentAssertions and explicitly listed in dependencies are deduplicated.", () => {
-  //         fs.writeFileSync(
-  //           path.join(projectDir, "definitions/B.sqlx"),
-  //           `
-  // config {
-  //   type: "table",
-  //   dependencies: ["A_assert"]
-  // }
-  // select * from \${ref({name: "A", includeDependentAssertions: true})}
-  // select 1 as btest`
-  //         );
-
-  //         const result = runMainInVm(coreExecutionRequestFromPath(projectDir));
-
-  //         expect(result.compile.compiledGraph.graphErrors.compilationErrors).deep.equals([]);
-  //         expect(
-  //           asPlainObject(
-  //             result.compile.compiledGraph.tables.find(
-  //               table => table.target.name === prefixAdjustedName(testConfig.namePrefix, "B")
-  //             ).dependencyTargets.length
-  //           )
-  //         ).equals(3);
-  //         expect(
-  //           asPlainObject(
-  //             result.compile.compiledGraph.tables
-  //               .find(table => table.target.name === prefixAdjustedName(testConfig.namePrefix, "B"))
-  //               .dependencyTargets.flatMap(dependencyTarget => dependencyTarget.name)
-  //           )
-  //         ).deep.equals([
-  //           prefixAdjustedName(testConfig.namePrefix, "A_assert"),
-  //           prefixAdjustedName(testConfig.namePrefix, "A"),
-  //           prefixAdjustedName(testConfig.namePrefix, "defaultDataset_A_assertions_rowConditions")
-  //         ]);
-  //       });
-
-  //       test("When includeDependentAssertions property in config and ref are set differently for the same dependency, compilation error is thrown.", () => {
-  //         fs.writeFileSync(
-  //           path.join(projectDir, "definitions/B.sqlx"),
-  //           `
-  // config {
-  //   type: "table",
-  //   dependencies: [{name: "A", includeDependentAssertions: false}, {name: "C", includeDependentAssertions: true}]
-  // }
-  // select * from \${ref({name: "A", includeDependentAssertions: true})}
-  // select * from \${ref({name: "C", includeDependentAssertions: false})}
-  // select 1 as btest`
-  //         );
-  //         fs.writeFileSync(
-  //           path.join(projectDir, "definitions/C.sqlx"),
-  //           `
-  // config {
-  //   type: "table",
-  //     assertions: {
-  //       rowConditions: ["test > 1"]
-  //   }
-  // }
-  // SELECT 1 as test
-  // }`
-  //         );
-
-  //         const result = runMainInVm(coreExecutionRequestFromPath(projectDir));
-
-  //         expect(result.compile.compiledGraph.graphErrors.compilationErrors.length).deep.equals(2);
-  //         expect(result.compile.compiledGraph.graphErrors.compilationErrors[0].message).deep.equals(
-  //           `Conflicting "includeDependentAssertions" properties are not allowed. Dependency A has different values set for this property.`
-  //         );
-  //       });
-
-  //       suite("Action configs", () => {
-  //         test(`When dependOnDependencyAssertions property is set to true, assertions from A are added as dependencies`, () => {
-  //           fs.writeFileSync(
-  //             path.join(projectDir, "definitions/actions.yaml"),
-  //             `
-  // actions:
-  // - view:
-  //     filename: B.sql
-  //     dependOnDependencyAssertions: true
-  //     dependencyTargets:
-  //       - name: A
-  // - operation:
-  //     filename: C.sql
-  //     dependOnDependencyAssertions: true
-  //     dependencyTargets:
-  //       - name: A
-  // - notebook:
-  //     filename: notebook.ipynb
-  //     dependOnDependencyAssertions: true
-  //     dependencyTargets:
-  //       - name: A
-  // `
-  //           );
-
-  //           const result = runMainInVm(coreExecutionRequestFromPath(projectDir));
-  //           expect(
-  //             asPlainObject(
-  //               result.compile.compiledGraph.operations.find(
-  //                 operation =>
-  //                   operation.target.name === prefixAdjustedName(testConfig.namePrefix, "C")
-  //               ).dependencyTargets.length
-  //             )
-  //           ).deep.equals(3);
-  //           expect(
-  //             asPlainObject(
-  //               result.compile.compiledGraph.tables.find(
-  //                 table => table.target.name === prefixAdjustedName(testConfig.namePrefix, "B")
-  //               ).dependencyTargets.length
-  //             )
-  //           ).deep.equals(3);
-  //           expect(
-  //             asPlainObject(
-  //               result.compile.compiledGraph.notebooks.find(
-  //                 notebook =>
-  //                   notebook.target.name === prefixAdjustedName(testConfig.namePrefix, "notebook")
-  //               ).dependencyTargets.length
-  //             )
-  //           ).deep.equals(3);
-  //           expect(result.compile.compiledGraph.graphErrors.compilationErrors).deep.equals([]);
-  //         });
-
-  //         test(`Setting includeDependentAssertions to true in config.dependencies adds assertions from that dependency to dependencyTargets`, () => {
-  //           fs.writeFileSync(
-  //             path.join(projectDir, "definitions/actions.yaml"),
-  //             `
-  // actions:
-  // - view:
-  //     filename: B.sql
-  //     dependencyTargets:
-  //       - name: A
-  //         includeDependentAssertions: true
-  // - operation:
-  //     filename: C.sql
-  //     dependencyTargets:
-  //       - name: A
-  //         includeDependentAssertions: true
-  // - notebook:
-  //     filename: notebook.ipynb
-  //     dependencyTargets:
-  //       - name: A
-  //         includeDependentAssertions: true
-  // `
-  //           );
-
-  //           const result = runMainInVm(coreExecutionRequestFromPath(projectDir));
-
-  //           expect(result.compile.compiledGraph.graphErrors.compilationErrors).deep.equals([]);
-  //           expect(
-  //             asPlainObject(
-  //               result.compile.compiledGraph.operations.find(
-  //                 operation =>
-  //                   operation.target.name === prefixAdjustedName(testConfig.namePrefix, "C")
-  //               ).dependencyTargets.length
-  //             )
-  //           ).deep.equals(3);
-  //           expect(
-  //             asPlainObject(
-  //               result.compile.compiledGraph.tables.find(
-  //                 table => table.target.name === prefixAdjustedName(testConfig.namePrefix, "B")
-  //               ).dependencyTargets.length
-  //             )
-  //           ).deep.equals(3);
-  //           expect(
-  //             asPlainObject(
-  //               result.compile.compiledGraph.notebooks.find(
-  //                 notebook =>
-  //                   notebook.target.name === prefixAdjustedName(testConfig.namePrefix, "notebook")
-  //               ).dependencyTargets.length
-  //             )
-  //           ).deep.equals(3);
-  //         });
-
-  //         test(`When dependOnDependencyAssertions=true and includeDependentAssertions=false, the assertions related to dependency should not be added to dependencyTargets`, () => {
-  //           fs.writeFileSync(
-  //             path.join(projectDir, "definitions/actions.yaml"),
-  //             `
-  // actions:
-  // - view:
-  //     filename: B.sql
-  //     dependOnDependencyAssertions: true
-  //     dependencyTargets:
-  //       - name: A
-  //         includeDependentAssertions: false
-  // - assertion:
-  //     filename: B_assert.sql
-  //     dependencyTargets:
-  //       - name: B
-  // - operation:
-  //     filename: C.sql
-  //     dependOnDependencyAssertions: true
-  //     dependencyTargets:
-  //       - name: A
-  //         includeDependentAssertions: false
-  // - notebook:
-  //     filename: notebook.ipynb
-  //     dependOnDependencyAssertions: true
-  //     dependencyTargets:
-  //       - name: A
-  //         includeDependentAssertions: false
-  //       - name: B
-  // `
-  //           );
-  //           fs.writeFileSync(path.join(projectDir, "definitions/B_assert.sql"), "SELECT test from B");
-
-  //           const result = runMainInVm(coreExecutionRequestFromPath(projectDir));
-
-  //           expect(result.compile.compiledGraph.graphErrors.compilationErrors).deep.equals([]);
-  //           expect(
-  //             asPlainObject(
-  //               result.compile.compiledGraph.operations.find(
-  //                 operation =>
-  //                   operation.target.name === prefixAdjustedName(testConfig.namePrefix, "C")
-  //               ).dependencyTargets.length
-  //             )
-  //           ).deep.equals(1);
-  //           expect(
-  //             asPlainObject(
-  //               result.compile.compiledGraph.tables.find(
-  //                 table => table.target.name === prefixAdjustedName(testConfig.namePrefix, "B")
-  //               ).dependencyTargets.length
-  //             )
-  //           ).deep.equals(1);
-  //           expect(
-  //             asPlainObject(
-  //               result.compile.compiledGraph.notebooks.find(
-  //                 notebook =>
-  //                   notebook.target.name === prefixAdjustedName(testConfig.namePrefix, "notebook")
-  //               ).dependencyTargets.length
-  //             )
-  //           ).deep.equals(3);
-  //         });
-
-  //         test(`When dependOnDependencyAssertions=false and includeDependentAssertions=true, the assertions related to dependency should be added to dependencyTargets`, () => {
-  //           fs.writeFileSync(
-  //             path.join(projectDir, "definitions/actions.yaml"),
-  //             `
-  // actions:
-  // - view:
-  //     filename: B.sql
-  //     dependOnDependencyAssertions: false
-  //     dependencyTargets:
-  //       - name: A
-  //         includeDependentAssertions: true
-  // - assertion:
-  //     filename: B_assert.sql
-  //     dependencyTargets:
-  //       - name: B
-  // - operation:
-  //     filename: C.sql
-  //     dependOnDependencyAssertions: false
-  //     dependencyTargets:
-  //       - name: A
-  //         includeDependentAssertions: true
-  //       - name: B
-  // - notebook:
-  //     filename: notebook.ipynb
-  //     dependOnDependencyAssertions: false
-  //     dependencyTargets:
-  //       - name: A
-  //         includeDependentAssertions: true
-  //       - name: B
-  // `
-  //           );
-  //           fs.writeFileSync(path.join(projectDir, "definitions/B_assert.sql"), "SELECT test from B");
-
-  //           const result = runMainInVm(coreExecutionRequestFromPath(projectDir));
-
-  //           expect(result.compile.compiledGraph.graphErrors.compilationErrors).deep.equals([]);
-  //           expect(
-  //             asPlainObject(
-  //               result.compile.compiledGraph.operations.find(
-  //                 operation =>
-  //                   operation.target.name === prefixAdjustedName(testConfig.namePrefix, "C")
-  //               ).dependencyTargets.length
-  //             )
-  //           ).deep.equals(4);
-  //           expect(
-  //             asPlainObject(
-  //               result.compile.compiledGraph.tables.find(
-  //                 table => table.target.name === prefixAdjustedName(testConfig.namePrefix, "B")
-  //               ).dependencyTargets.length
-  //             )
-  //           ).deep.equals(3);
-  //           expect(
-  //             asPlainObject(
-  //               result.compile.compiledGraph.notebooks.find(
-  //                 notebook =>
-  //                   notebook.target.name === prefixAdjustedName(testConfig.namePrefix, "notebook")
-  //               ).dependencyTargets.length
-  //             )
-  //           ).deep.equals(4);
-  //         });
-
-  //         test(`When includeDependentAssertions property in config and ref are set differently for the same dependency, compilation error is thrown.`, () => {
-  //           fs.writeFileSync(
-  //             path.join(projectDir, "definitions/actions.yaml"),
-  //             `
-  // actions:
-  // - view:
-  //     filename: B.sql
-  //     dependOnDependencyAssertions: true
-  //     dependencyTargets:
-  //       - name: A
-  // - operation:
-  //     filename: C.sql
-  //     dependencyTargets:
-  //       - name: A
-  //         includeDependentAssertions: true
-  //       - name: B
-  //       - name: A
-  //         includeDependentAssertions: false
-  // `
-  //           );
-  //           fs.writeFileSync(path.join(projectDir, "definitions/B_assert.sql"), "SELECT test from B");
-
-  //           const result = runMainInVm(coreExecutionRequestFromPath(projectDir));
-
-  //           expect(result.compile.compiledGraph.graphErrors.compilationErrors.length).deep.equals(1);
-  //           expect(result.compile.compiledGraph.graphErrors.compilationErrors[0].message).deep.equals(
-  //             `Conflicting "includeDependentAssertions" properties are not allowed. Dependency A has different values set for this property.`
-  //           );
-  //         });
-  //       });
-  //     });
-  //   });
-=======
   suite("sqlx special characters", () => {
     test("extract blocks", () => {
       const projectDir = tmpDirFixture.createNewTmpDir();
@@ -6609,7 +3441,6 @@
       });
     });
   });
->>>>>>> b951c380
 });
 
 function coreExecutionRequestFromPath(projectDir: string): dataform.CoreExecutionRequest {
