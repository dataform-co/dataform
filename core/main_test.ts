import { expect } from "chai";
import * as fs from "fs-extra";
import * as path from "path";
import { CompilerFunction, NodeVM } from "vm2";

import { decode64, encode64 } from "df/common/protos";
import { compile } from "df/core/compilers";
import { version } from "df/core/version";
import { dataform } from "df/protos/ts";
import { suite, test } from "df/testing";
import { TmpDirFixture } from "df/testing/fixtures";
import { asPlainObject } from "df/tests/utils";

const VALID_WORKFLOW_SETTINGS_YAML = `
defaultDatabase: dataform
`;

const VALID_DATAFORM_JSON = `
{
  "defaultDatabase": "dataform"
}
`;

const EMPTY_NOTEBOOK_CONTENTS = '{ "cells": [] }';

suite("@dataform/core", ({ afterEach }) => {
  const tmpDirFixture = new TmpDirFixture(afterEach);

  suite("workflow settings", () => {
    test(`main succeeds when a valid workflow_settings.yaml is present`, () => {
      const projectDir = tmpDirFixture.createNewTmpDir();
      // tslint:disable-next-line: tsr-detect-non-literal-fs-filename
      fs.writeFileSync(
        path.join(projectDir, "workflow_settings.yaml"),
        VALID_WORKFLOW_SETTINGS_YAML
      );
      const coreExecutionRequest = dataform.CoreExecutionRequest.create({
        compile: { compileConfig: { projectDir } }
      });

      const result = runMainInVm(coreExecutionRequest);

      expect(asPlainObject(result.compile.compiledGraph.projectConfig)).deep.equals(
        asPlainObject({
          warehouse: "bigquery",
          defaultDatabase: "dataform"
        })
      );
    });

    // dataform.json for workflow settings is deprecated, but still currently supported.
    test(`main succeeds when a valid dataform.json is present`, () => {
      const projectDir = tmpDirFixture.createNewTmpDir();
      // tslint:disable-next-line: tsr-detect-non-literal-fs-filename
      fs.writeFileSync(path.join(projectDir, "dataform.json"), VALID_DATAFORM_JSON);
      const coreExecutionRequest = dataform.CoreExecutionRequest.create({
        compile: { compileConfig: { projectDir } }
      });

      const result = runMainInVm(coreExecutionRequest);

      expect(asPlainObject(result.compile.compiledGraph.projectConfig)).deep.equals(
        asPlainObject({
          warehouse: "bigquery",
          defaultDatabase: "dataform"
        })
      );
    });

    test(`main fails when no workflow settings file is present`, () => {
      const projectDir = tmpDirFixture.createNewTmpDir();
      const coreExecutionRequest = dataform.CoreExecutionRequest.create({
        compile: { compileConfig: { projectDir } }
      });

      expect(() => runMainInVm(coreExecutionRequest)).to.throw(
        "Failed to resolve workflow_settings.yaml"
      );
    });

    test(`main fails when both workflow settings and dataform.json files are present`, () => {
      const projectDir = tmpDirFixture.createNewTmpDir();
      // tslint:disable-next-line: tsr-detect-non-literal-fs-filename
      fs.writeFileSync(path.join(projectDir, "dataform.json"), VALID_DATAFORM_JSON);
      // tslint:disable-next-line: tsr-detect-non-literal-fs-filename
      fs.writeFileSync(
        path.join(projectDir, "workflow_settings.yaml"),
        VALID_WORKFLOW_SETTINGS_YAML
      );
      const coreExecutionRequest = dataform.CoreExecutionRequest.create({
        compile: { compileConfig: { projectDir } }
      });

      expect(() => runMainInVm(coreExecutionRequest)).to.throw(
        "dataform.json has been deprecated and cannot be defined alongside workflow_settings.yaml"
      );
    });

    test(`main fails when workflow_settings.yaml is an invalid yaml file`, () => {
      const projectDir = tmpDirFixture.createNewTmpDir();
      // tslint:disable-next-line: tsr-detect-non-literal-fs-filename
      fs.writeFileSync(path.join(projectDir, "workflow_settings.yaml"), "&*19132sdS:asd:");
      const coreExecutionRequest = dataform.CoreExecutionRequest.create({
        compile: { compileConfig: { projectDir } }
      });

      expect(() => runMainInVm(coreExecutionRequest)).to.throw("workflow_settings.yaml is invalid");
    });

    test(`main fails when dataform.json is an invalid json file`, () => {
      const projectDir = tmpDirFixture.createNewTmpDir();
      // tslint:disable-next-line: tsr-detect-non-literal-fs-filename
      fs.writeFileSync(path.join(projectDir, "dataform.json"), '{keyWithNoQuotes: "validValue"}');
      const coreExecutionRequest = dataform.CoreExecutionRequest.create({
        compile: { compileConfig: { projectDir } }
      });

      expect(() => runMainInVm(coreExecutionRequest)).to.throw(
        "Unexpected token k in JSON at position 1"
      );
    });

    test(`main fails when a valid workflow_settings.yaml contains unknown fields`, () => {
      const projectDir = tmpDirFixture.createNewTmpDir();
      // tslint:disable-next-line: tsr-detect-non-literal-fs-filename
      fs.writeFileSync(
        path.join(projectDir, "workflow_settings.yaml"),
        "notAProjectConfigField: value"
      );
      const coreExecutionRequest = dataform.CoreExecutionRequest.create({
        compile: { compileConfig: { projectDir } }
      });

      expect(() => runMainInVm(coreExecutionRequest)).to.throw(
        "Workflow settings error: unexpected key 'notAProjectConfigField'"
      );
    });

    test(`main succeeds when dataform.json specifies BigQuery as the warehouse`, () => {
      const projectDir = tmpDirFixture.createNewTmpDir();
      // tslint:disable-next-line: tsr-detect-non-literal-fs-filename
      fs.writeFileSync(
        path.join(projectDir, "dataform.json"),
        `{"warehouse": "bigquery", "defaultDatabase": "dataform"}`
      );
      const coreExecutionRequest = dataform.CoreExecutionRequest.create({
        compile: { compileConfig: { projectDir } }
      });

      const result = runMainInVm(coreExecutionRequest);

      expect(asPlainObject(result.compile.compiledGraph.projectConfig)).deep.equals(
        asPlainObject({
          warehouse: "bigquery",
          defaultDatabase: "dataform"
        })
      );
    });

    test(`main fails when dataform.json specifies non-BigQuery as the warehouse`, () => {
      const projectDir = tmpDirFixture.createNewTmpDir();
      // tslint:disable-next-line: tsr-detect-non-literal-fs-filename
      fs.writeFileSync(
        path.join(projectDir, "dataform.json"),
        `{"warehouse": "redshift", "defaultDatabase": "dataform"}`
      );
      const coreExecutionRequest = dataform.CoreExecutionRequest.create({
        compile: { compileConfig: { projectDir } }
      });

      expect(() => runMainInVm(coreExecutionRequest)).to.throw(
        "Workflow settings error: the warehouse field is deprecated"
      );
    });

    test(`main succeeds when workflow_settings.yaml specifies BigQuery as the warehouse`, () => {
      const projectDir = tmpDirFixture.createNewTmpDir();
      // tslint:disable-next-line: tsr-detect-non-literal-fs-filename
      fs.writeFileSync(
        path.join(projectDir, "workflow_settings.yaml"),
        `
warehouse: bigquery
defaultDatabase: dataform`
      );
      const coreExecutionRequest = dataform.CoreExecutionRequest.create({
        compile: { compileConfig: { projectDir } }
      });

      const result = runMainInVm(coreExecutionRequest);

      expect(asPlainObject(result.compile.compiledGraph.projectConfig)).deep.equals(
        asPlainObject({
          warehouse: "bigquery",
          defaultDatabase: "dataform"
        })
      );
    });

    test(`main fails when workflow_settings.yaml specifies non-BigQuery as the warehouse`, () => {
      const projectDir = tmpDirFixture.createNewTmpDir();
      // tslint:disable-next-line: tsr-detect-non-literal-fs-filename
      fs.writeFileSync(
        path.join(projectDir, "workflow_settings.yaml"),
        `
warehouse: redshift
defaultDatabase: dataform`
      );
      const coreExecutionRequest = dataform.CoreExecutionRequest.create({
        compile: { compileConfig: { projectDir } }
      });

      expect(() => runMainInVm(coreExecutionRequest)).to.throw(
        "Workflow settings error: the warehouse field is deprecated"
      );
    });

    test(`main fails when a valid dataform.json contains unknown fields`, () => {
      const projectDir = tmpDirFixture.createNewTmpDir();
      // tslint:disable-next-line: tsr-detect-non-literal-fs-filename
      fs.writeFileSync(
        path.join(projectDir, "dataform.json"),
        `{"notAProjectConfigField": "value"}`
      );
      const coreExecutionRequest = dataform.CoreExecutionRequest.create({
        compile: { compileConfig: { projectDir } }
      });

      expect(() => runMainInVm(coreExecutionRequest)).to.throw(
        "Workflow settings error: unexpected key 'notAProjectConfigField'"
      );
    });

    test(`workflow settings and project config overrides are merged and applied within SQLX files`, () => {
      const projectDir = tmpDirFixture.createNewTmpDir();
      // tslint:disable-next-line: tsr-detect-non-literal-fs-filename
      fs.writeFileSync(
        path.join(projectDir, "workflow_settings.yaml"),
        `
defaultDatabase: dataform
defaultLocation: locationInWorkflowSettings
vars:
  selectVar: selectVal
`
      );
      // tslint:disable-next-line: tsr-detect-non-literal-fs-filename
      fs.mkdirSync(path.join(projectDir, "definitions"));
      // tslint:disable-next-line: tsr-detect-non-literal-fs-filename
      fs.writeFileSync(
        path.join(projectDir, "definitions/file.sqlx"),
        `
config {
  type: "table",
  database: dataform.projectConfig.vars.databaseVar,
}
select 1 AS \${dataform.projectConfig.vars.selectVar}`
      );
      const coreExecutionRequest = dataform.CoreExecutionRequest.create({
        compile: {
          compileConfig: {
            projectDir,
            filePaths: ["definitions/file.sqlx"],
            projectConfigOverride: {
              defaultLocation: "locationInOverride",
              vars: {
                databaseVar: "databaseVal"
              }
            }
          }
        }
      });

      const result = runMainInVm(coreExecutionRequest);

      expect(asPlainObject(result.compile.compiledGraph)).deep.equals(
        asPlainObject({
          dataformCoreVersion: version,
          graphErrors: {},
          projectConfig: {
            defaultDatabase: "dataform",
            defaultLocation: "locationInOverride",
            vars: {
              databaseVar: "databaseVal",
              selectVar: "selectVal"
            },
            warehouse: "bigquery"
          },
          tables: [
            {
              canonicalTarget: {
                database: "databaseVal",
                name: "file"
              },
              disabled: false,
              enumType: "TABLE",
              fileName: "definitions/file.sqlx",
              query: "\n\nselect 1 AS selectVal",
              target: {
                database: "databaseVal",
                name: "file"
              },
              type: "table"
            }
          ],
          targets: [
            {
              database: "databaseVal",
              name: "file"
            }
          ]
        })
      );
    });

    suite("dataform core version", () => {
      test(`main fails when the workflow settings version is not the installed current version`, () => {
        const projectDir = tmpDirFixture.createNewTmpDir();
        // tslint:disable-next-line: tsr-detect-non-literal-fs-filename
        fs.writeFileSync(
          path.join(projectDir, "workflow_settings.yaml"),
          `
dataformCoreVersion: 1.0.0
defaultDatabase: dataform`
        );
        const coreExecutionRequest = dataform.CoreExecutionRequest.create({
          compile: { compileConfig: { projectDir } }
        });

        expect(() => runMainInVm(coreExecutionRequest)).to.throw(
          `Version mismatch: workflow settings specifies version 1.0.0, but ${version} was found`
        );
      });

      test(`main succeeds when workflow settings contains the matching version`, () => {
        const projectDir = tmpDirFixture.createNewTmpDir();
        // tslint:disable-next-line: tsr-detect-non-literal-fs-filename
        fs.writeFileSync(
          path.join(projectDir, "workflow_settings.yaml"),
          `
dataformCoreVersion: ${version}
defaultDatabase: dataform`
        );
        const coreExecutionRequest = dataform.CoreExecutionRequest.create({
          compile: { compileConfig: { projectDir } }
        });

        const result = runMainInVm(coreExecutionRequest);

        expect(asPlainObject(result.compile.compiledGraph.projectConfig)).deep.equals(
          asPlainObject({
            warehouse: "bigquery",
            defaultDatabase: "dataform",
            dataformCoreVersion: version
          })
        );
      });
    });

    suite("variables", () => {
      test(`variables in workflow_settings.yaml must be strings`, () => {
        const projectDir = tmpDirFixture.createNewTmpDir();
        // tslint:disable-next-line: tsr-detect-non-literal-fs-filename
        fs.writeFileSync(
          path.join(projectDir, "workflow_settings.yaml"),
          `
vars:
  intValue: 1
  strValue: "str"`
        );
        const coreExecutionRequest = dataform.CoreExecutionRequest.create({
          compile: { compileConfig: { projectDir } }
        });

        expect(() => runMainInVm(coreExecutionRequest)).to.throw(
          "Custom variables defined in workflow settings can only be strings."
        );
      });

      test(`variables in dataform.json must be strings`, () => {
        const projectDir = tmpDirFixture.createNewTmpDir();
        // tslint:disable-next-line: tsr-detect-non-literal-fs-filename
        fs.writeFileSync(
          path.join(projectDir, "dataform.json"),
          `{"vars": { "intVar": 1, "strVar": "str" } }`
        );
        const coreExecutionRequest = dataform.CoreExecutionRequest.create({
          compile: { compileConfig: { projectDir } }
        });

        expect(() => runMainInVm(coreExecutionRequest)).to.throw(
          "Custom variables defined in workflow settings can only be strings."
        );
      });

      test(`variables can be referenced in SQLX`, () => {
        const projectDir = tmpDirFixture.createNewTmpDir();
        // tslint:disable-next-line: tsr-detect-non-literal-fs-filename
        fs.writeFileSync(
          path.join(projectDir, "workflow_settings.yaml"),
          `
defaultLocation: "us"
vars:
  descriptionVar: descriptionValue
  columnVar: columnValue`
        );
        // tslint:disable-next-line: tsr-detect-non-literal-fs-filename
        fs.mkdirSync(path.join(projectDir, "definitions"));
        // tslint:disable-next-line: tsr-detect-non-literal-fs-filename
        fs.writeFileSync(
          path.join(projectDir, "definitions/file.sqlx"),
          // TODO(https://github.com/dataform-co/dataform/issues/1295): add a test and fix
          // functionality for assertions overriding database.
          `
config {
  type: "table",
  database: dataform.projectConfig.vars.databaseVar,
  schema: "tableSchema",
  description: dataform.projectConfig.vars.descriptionVar,
  assertions: {
    nonNull: [dataform.projectConfig.vars.columnVar],
  }
}
select 1 AS \${dataform.projectConfig.vars.columnVar}`
        );
        const coreExecutionRequest = dataform.CoreExecutionRequest.create({
          compile: {
            compileConfig: {
              projectDir,
              filePaths: ["definitions/file.sqlx"],
              projectConfigOverride: {
                vars: {
                  databaseVar: "databaseVal"
                }
              }
            }
          }
        });

        const result = runMainInVm(coreExecutionRequest);

        expect(asPlainObject(result.compile.compiledGraph)).deep.equals(
          asPlainObject({
            assertions: [
              {
                canonicalTarget: {
                  name: "tableSchema_file_assertions_rowConditions"
                },
                dependencyTargets: [
                  {
                    database: "databaseVal",
                    name: "file",
                    schema: "tableSchema"
                  }
                ],
                fileName: "definitions/file.sqlx",
                parentAction: {
                  database: "databaseVal",
                  name: "file",
                  schema: "tableSchema"
                },
                query:
                  "\nSELECT\n  'columnValue IS NOT NULL' AS failing_row_condition,\n  *\nFROM `databaseVal.tableSchema.file`\nWHERE NOT (columnValue IS NOT NULL)\n",
                target: {
                  name: "tableSchema_file_assertions_rowConditions"
                }
              }
            ],
            dataformCoreVersion: version,
            graphErrors: {},
            projectConfig: {
              defaultLocation: "us",
              vars: {
                databaseVar: "databaseVal",
                descriptionVar: "descriptionValue",
                columnVar: "columnValue"
              },
              warehouse: "bigquery"
            },
            tables: [
              {
                actionDescriptor: {
                  description: "descriptionValue"
                },
                canonicalTarget: {
                  database: "databaseVal",
                  name: "file",
                  schema: "tableSchema"
                },
                disabled: false,
                enumType: "TABLE",
                fileName: "definitions/file.sqlx",
                query: "\n\nselect 1 AS columnValue",
                target: {
                  database: "databaseVal",
                  name: "file",
                  schema: "tableSchema"
                },
                type: "table"
              }
            ],
            targets: [
              {
                database: "databaseVal",
                name: "file",
                schema: "tableSchema"
              },
              {
                name: "tableSchema_file_assertions_rowConditions"
              }
            ]
          })
        );
      });
    });
  });

  suite("notebooks", () => {
    const createSimpleNotebookProject = (): string => {
      const projectDir = tmpDirFixture.createNewTmpDir();
      // tslint:disable-next-line: tsr-detect-non-literal-fs-filename
      fs.writeFileSync(
        path.join(projectDir, "workflow_settings.yaml"),
        VALID_WORKFLOW_SETTINGS_YAML
      );
      // tslint:disable-next-line: tsr-detect-non-literal-fs-filename
      fs.mkdirSync(path.join(projectDir, "definitions"));
      // tslint:disable-next-line: tsr-detect-non-literal-fs-filename
      fs.writeFileSync(
        path.join(projectDir, "definitions/actions.yaml"),
        `
actions:
  - fileName: definitions/notebook.ipynb`
      );

      return projectDir;
    };

    test(`notebooks can be loaded via an actions config file`, () => {
      const projectDir = createSimpleNotebookProject();

      // tslint:disable-next-line: tsr-detect-non-literal-fs-filename
      fs.writeFileSync(
        path.join(projectDir, "definitions/notebook.ipynb"),
        EMPTY_NOTEBOOK_CONTENTS
      );
      const coreExecutionRequest = dataform.CoreExecutionRequest.create({
        compile: {
          compileConfig: {
            projectDir,
            filePaths: ["definitions/actions.yaml"]
          }
        }
      });

      const result = runMainInVm(coreExecutionRequest);

      expect(asPlainObject(result.compile.compiledGraph.notebooks)).deep.equals(
        asPlainObject([
          {
            config: {
              fileName: "definitions/notebook.ipynb",
              target: {
                database: "dataform",
                name: "notebook"
              }
            },
            notebookContents: JSON.stringify({ cells: [] }),
            target: {
              database: "dataform",
              name: "notebook"
            }
          }
        ])
      );
    });

    test(`notebook cell output is removed`, () => {
      const projectDir = createSimpleNotebookProject();

      // tslint:disable-next-line: tsr-detect-non-literal-fs-filename
      fs.writeFileSync(
        path.join(projectDir, "definitions/notebook.ipynb"),
        JSON.stringify({
          cells: [
            { cell_type: "markdown", source: ["# Some title"], outputs: ["something"] },
            { cell_type: "code", source: ["print('hi')"], outputs: ["hi"] },
            { cell_type: "raw", source: ["print('hi')"] }
          ]
        })
      );
      const coreExecutionRequest = dataform.CoreExecutionRequest.create({
        compile: {
          compileConfig: {
            projectDir,
            filePaths: ["definitions/actions.yaml"]
          }
        }
      });

      const result = runMainInVm(coreExecutionRequest);

      expect(asPlainObject(result.compile.compiledGraph.notebooks)).deep.equals(
        asPlainObject([
          {
            config: {
              fileName: "definitions/notebook.ipynb",
              target: {
                database: "dataform",
                name: "notebook"
              }
            },
            notebookContents: JSON.stringify({
              cells: [
                { cell_type: "markdown", source: ["# Some title"], outputs: [] },
                { cell_type: "code", source: ["print('hi')"], outputs: [] },
                { cell_type: "raw", source: ["print('hi')"] }
              ]
            }),
            target: {
              database: "dataform",
              name: "notebook"
            }
          }
        ])
      );
    });
  });

  suite("SQL actions", () => {
    test(`SQL actions can be loaded via an actions config file`, () => {
      const projectDir = tmpDirFixture.createNewTmpDir();
      // tslint:disable-next-line: tsr-detect-non-literal-fs-filename
      fs.writeFileSync(
        path.join(projectDir, "workflow_settings.yaml"),
        VALID_WORKFLOW_SETTINGS_YAML
      );
      // tslint:disable-next-line: tsr-detect-non-literal-fs-filename
      fs.mkdirSync(path.join(projectDir, "definitions"));
      // tslint:disable-next-line: tsr-detect-non-literal-fs-filename
      fs.writeFileSync(
        path.join(projectDir, "definitions/actions.yaml"),
        `
actions:
  - fileName: definitions/action.sql`
      );
      // tslint:disable-next-line: tsr-detect-non-literal-fs-filename
      fs.writeFileSync(
        path.join(projectDir, "definitions/action.sql"),
        "SELECT ${database()} AS proofThatContextIsRead"
      );
      const coreExecutionRequest = dataform.CoreExecutionRequest.create({
        compile: {
          compileConfig: {
            projectDir,
            filePaths: ["definitions/actions.yaml", "definitions/action.sql"]
          }
        }
      });

      const result = runMainInVm(coreExecutionRequest);

      expect(asPlainObject(result.compile.compiledGraph.operations)).deep.equals(
        asPlainObject([
          {
            canonicalTarget: {
              database: "dataform",
              name: "action"
            },
            config: {
              fileName: "definitions/action.sql",
              target: {
                database: "dataform",
                name: "action"
              }
            },
            queries: ["SELECT dataform AS proofThatContextIsRead"],
            target: {
              database: "dataform",
              name: "action"
            }
          }
        ])
      );
    });

<<<<<<< HEAD
    test(`tables can be loaded via an actions config file`, () => {
=======
    test(`declarations can be loaded via an actions config file`, () => {
>>>>>>> 5a80b9ec
      const projectDir = tmpDirFixture.createNewTmpDir();
      // tslint:disable-next-line: tsr-detect-non-literal-fs-filename
      fs.writeFileSync(
        path.join(projectDir, "workflow_settings.yaml"),
        VALID_WORKFLOW_SETTINGS_YAML
      );
      // tslint:disable-next-line: tsr-detect-non-literal-fs-filename
      fs.mkdirSync(path.join(projectDir, "definitions"));
      // tslint:disable-next-line: tsr-detect-non-literal-fs-filename
      fs.writeFileSync(
        path.join(projectDir, "definitions/actions.yaml"),
        `
actions:
<<<<<<< HEAD
  - fileName: definitions/action.sql
    table: {}`
      );
      // tslint:disable-next-line: tsr-detect-non-literal-fs-filename
      fs.writeFileSync(
        path.join(projectDir, "definitions/action.sql"),
        "SELECT ${database()} AS proofThatContextIsRead"
=======
  - declaration: {}
    target:
      name: action`
>>>>>>> 5a80b9ec
      );
      const coreExecutionRequest = dataform.CoreExecutionRequest.create({
        compile: {
          compileConfig: {
            projectDir,
<<<<<<< HEAD
            filePaths: ["definitions/actions.yaml", "definitions/action.sql"]
=======
            filePaths: ["definitions/actions.yaml"]
>>>>>>> 5a80b9ec
          }
        }
      });

      const result = runMainInVm(coreExecutionRequest);

<<<<<<< HEAD
      expect(asPlainObject(result.compile.compiledGraph.tables)).deep.equals(
=======
      expect(asPlainObject(result.compile.compiledGraph.declarations)).deep.equals(
>>>>>>> 5a80b9ec
        asPlainObject([
          {
            canonicalTarget: {
              database: "dataform",
              name: "action"
            },
            config: {
<<<<<<< HEAD
              fileName: "definitions/action.sql",
              table: {},
=======
              declaration: {},
>>>>>>> 5a80b9ec
              target: {
                database: "dataform",
                name: "action"
              }
            },
<<<<<<< HEAD
            query: "SELECT dataform AS proofThatContextIsRead",
            target: {
              database: "dataform",
              name: "action"
            },
            type: "table",
            enumType: "TABLE",
            disabled: false
=======
            target: {
              database: "dataform",
              name: "action"
            }
>>>>>>> 5a80b9ec
          }
        ])
      );
    });
  });
});

// A VM is needed when running main because Node functions like `require` are overridden.
function runMainInVm(
  coreExecutionRequest: dataform.CoreExecutionRequest
): dataform.CoreExecutionResponse {
  const projectDir = coreExecutionRequest.compile.compileConfig.projectDir;

  // Copy over the build Dataform Core that is set up as a node_modules directory.
  fs.copySync(`${process.cwd()}/core/node_modules`, `${projectDir}/node_modules`);

  const compiler = compile as CompilerFunction;
  // Then use vm2's native compiler integration to apply the compiler to files.
  const nodeVm = new NodeVM({
    // Inheriting the console makes console.logs show when tests are running, which is useful for
    // debugging.
    console: "inherit",
    wrapper: "none",
    require: {
      builtin: ["path"],
      context: "sandbox",
      external: true,
      root: projectDir,
      resolve: (moduleName, parentDirName) =>
        path.join(parentDirName, path.relative(parentDirName, projectDir), moduleName)
    },
    sourceExtensions: ["js", "sql", "sqlx", "yaml", "ipynb"],
    compiler
  });

  const encodedCoreExecutionRequest = encode64(dataform.CoreExecutionRequest, coreExecutionRequest);
  const vmIndexFileName = path.resolve(path.join(projectDir, "index.js"));
  const encodedCoreExecutionResponse = nodeVm.run(
    `return require("@dataform/core").main("${encodedCoreExecutionRequest}")`,
    vmIndexFileName
  );
  return decode64(dataform.CoreExecutionResponse, encodedCoreExecutionResponse);
}<|MERGE_RESOLUTION|>--- conflicted
+++ resolved
@@ -682,11 +682,7 @@
       );
     });
 
-<<<<<<< HEAD
-    test(`tables can be loaded via an actions config file`, () => {
-=======
     test(`declarations can be loaded via an actions config file`, () => {
->>>>>>> 5a80b9ec
       const projectDir = tmpDirFixture.createNewTmpDir();
       // tslint:disable-next-line: tsr-detect-non-literal-fs-filename
       fs.writeFileSync(
@@ -700,40 +696,22 @@
         path.join(projectDir, "definitions/actions.yaml"),
         `
 actions:
-<<<<<<< HEAD
-  - fileName: definitions/action.sql
-    table: {}`
-      );
-      // tslint:disable-next-line: tsr-detect-non-literal-fs-filename
-      fs.writeFileSync(
-        path.join(projectDir, "definitions/action.sql"),
-        "SELECT ${database()} AS proofThatContextIsRead"
-=======
   - declaration: {}
     target:
       name: action`
->>>>>>> 5a80b9ec
       );
       const coreExecutionRequest = dataform.CoreExecutionRequest.create({
         compile: {
           compileConfig: {
             projectDir,
-<<<<<<< HEAD
-            filePaths: ["definitions/actions.yaml", "definitions/action.sql"]
-=======
             filePaths: ["definitions/actions.yaml"]
->>>>>>> 5a80b9ec
           }
         }
       });
 
       const result = runMainInVm(coreExecutionRequest);
 
-<<<<<<< HEAD
-      expect(asPlainObject(result.compile.compiledGraph.tables)).deep.equals(
-=======
       expect(asPlainObject(result.compile.compiledGraph.declarations)).deep.equals(
->>>>>>> 5a80b9ec
         asPlainObject([
           {
             canonicalTarget: {
@@ -741,18 +719,69 @@
               name: "action"
             },
             config: {
-<<<<<<< HEAD
-              fileName: "definitions/action.sql",
-              table: {},
-=======
               declaration: {},
->>>>>>> 5a80b9ec
               target: {
                 database: "dataform",
                 name: "action"
               }
             },
-<<<<<<< HEAD
+            target: {
+              database: "dataform",
+              name: "action"
+            }
+          }
+        ])
+      );
+    });
+
+    test(`tables can be loaded via an actions config file`, () => {
+      const projectDir = tmpDirFixture.createNewTmpDir();
+      // tslint:disable-next-line: tsr-detect-non-literal-fs-filename
+      fs.writeFileSync(
+        path.join(projectDir, "workflow_settings.yaml"),
+        VALID_WORKFLOW_SETTINGS_YAML
+      );
+      // tslint:disable-next-line: tsr-detect-non-literal-fs-filename
+      fs.mkdirSync(path.join(projectDir, "definitions"));
+      // tslint:disable-next-line: tsr-detect-non-literal-fs-filename
+      fs.writeFileSync(
+        path.join(projectDir, "definitions/actions.yaml"),
+        `
+actions:
+  - fileName: definitions/action.sql
+    table: {}`
+      );
+      // tslint:disable-next-line: tsr-detect-non-literal-fs-filename
+      fs.writeFileSync(
+        path.join(projectDir, "definitions/action.sql"),
+        "SELECT ${database()} AS proofThatContextIsRead"
+      );
+      const coreExecutionRequest = dataform.CoreExecutionRequest.create({
+        compile: {
+          compileConfig: {
+            projectDir,
+            filePaths: ["definitions/actions.yaml", "definitions/action.sql"]
+          }
+        }
+      });
+
+      const result = runMainInVm(coreExecutionRequest);
+
+      expect(asPlainObject(result.compile.compiledGraph.tables)).deep.equals(
+        asPlainObject([
+          {
+            canonicalTarget: {
+              database: "dataform",
+              name: "action"
+            },
+            config: {
+              fileName: "definitions/action.sql",
+              table: {},
+              target: {
+                database: "dataform",
+                name: "action"
+              }
+            },
             query: "SELECT dataform AS proofThatContextIsRead",
             target: {
               database: "dataform",
@@ -761,12 +790,6 @@
             type: "table",
             enumType: "TABLE",
             disabled: false
-=======
-            target: {
-              database: "dataform",
-              name: "action"
-            }
->>>>>>> 5a80b9ec
           }
         ])
       );
