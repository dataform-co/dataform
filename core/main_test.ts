--- conflicted
+++ resolved
@@ -734,11 +734,7 @@
       );
     });
 
-<<<<<<< HEAD
-    test(`assertions can be loaded via an actions config file`, () => {
-=======
     test(`tables can be loaded via an actions config file`, () => {
->>>>>>> 9ff72a88
       const projectDir = tmpDirFixture.createNewTmpDir();
       // tslint:disable-next-line: tsr-detect-non-literal-fs-filename
       fs.writeFileSync(
@@ -752,11 +748,6 @@
         path.join(projectDir, "definitions/actions.yaml"),
         `
 actions:
-<<<<<<< HEAD
-  - assertion: {}
-    target:
-      name: action`
-=======
   - fileName: definitions/action.sql
     table: {}`
       );
@@ -764,28 +755,19 @@
       fs.writeFileSync(
         path.join(projectDir, "definitions/action.sql"),
         "SELECT ${database()} AS proofThatContextIsRead"
->>>>>>> 9ff72a88
       );
       const coreExecutionRequest = dataform.CoreExecutionRequest.create({
         compile: {
           compileConfig: {
             projectDir,
-<<<<<<< HEAD
-            filePaths: ["definitions/actions.yaml"]
-=======
             filePaths: ["definitions/actions.yaml", "definitions/action.sql"]
->>>>>>> 9ff72a88
           }
         }
       });
 
       const result = runMainInVm(coreExecutionRequest);
 
-<<<<<<< HEAD
-      expect(asPlainObject(result.compile.compiledGraph.assertions)).deep.equals(
-=======
       expect(asPlainObject(result.compile.compiledGraph.tables)).deep.equals(
->>>>>>> 9ff72a88
         asPlainObject([
           {
             canonicalTarget: {
@@ -793,23 +775,13 @@
               name: "action"
             },
             config: {
-<<<<<<< HEAD
-              declaration: {},
-=======
               fileName: "definitions/action.sql",
               table: {},
->>>>>>> 9ff72a88
               target: {
                 database: "dataform",
                 name: "action"
               }
             },
-<<<<<<< HEAD
-            target: {
-              database: "dataform",
-              name: "action"
-            }
-=======
             query: "SELECT dataform AS proofThatContextIsRead",
             target: {
               database: "dataform",
@@ -818,7 +790,64 @@
             type: "table",
             enumType: "TABLE",
             disabled: false
->>>>>>> 9ff72a88
+          }
+        ])
+      );
+    });
+
+    test(`assertions can be loaded via an actions config file`, () => {
+      const projectDir = tmpDirFixture.createNewTmpDir();
+      // tslint:disable-next-line: tsr-detect-non-literal-fs-filename
+      fs.writeFileSync(
+        path.join(projectDir, "workflow_settings.yaml"),
+        VALID_WORKFLOW_SETTINGS_YAML
+      );
+      // tslint:disable-next-line: tsr-detect-non-literal-fs-filename
+      fs.mkdirSync(path.join(projectDir, "definitions"));
+      // tslint:disable-next-line: tsr-detect-non-literal-fs-filename
+      fs.writeFileSync(
+        path.join(projectDir, "definitions/actions.yaml"),
+        `
+actions:
+  - assertion: {}
+    fileName: definitions/action.sql
+    target:
+      name: action`
+      );
+      // tslint:disable-next-line: tsr-detect-non-literal-fs-filename
+      fs.writeFileSync(
+        path.join(projectDir, "definitions/action.sql"),
+        "SELECT ${database()} AS proofThatContextIsRead"
+      );
+      const coreExecutionRequest = dataform.CoreExecutionRequest.create({
+        compile: {
+          compileConfig: {
+            projectDir,
+            filePaths: ["definitions/actions.yaml"]
+          }
+        }
+      });
+
+      const result = runMainInVm(coreExecutionRequest);
+
+      expect(asPlainObject(result.compile.compiledGraph.assertions)).deep.equals(
+        asPlainObject([
+          {
+            canonicalTarget: {
+              database: "dataform",
+              name: "action"
+            },
+            config: {
+              declaration: {},
+              target: {
+                database: "dataform",
+                name: "action"
+              }
+            },
+            target: {
+              database: "dataform",
+              name: "action"
+            }
           }
         ])
       );
