--- conflicted
+++ resolved
@@ -15,25 +15,16 @@
 const SOURCE_EXTENSIONS = ["js", "sql", "sqlx", "yaml", "ipynb"];
 
 const VALID_WORKFLOW_SETTINGS_YAML = `
-<<<<<<< HEAD
-defaultProject: project
-defaultDataset: dataset
-=======
 defaultProject: defaultProject
 defaultDataset: defaultDataset
->>>>>>> f23795ab
 defaultLocation: US
 `;
 
 const VALID_DATAFORM_JSON = `
 {
-<<<<<<< HEAD
-  "defaultDatabase": "project"
-=======
   "defaultDatabase": "defaultProject",
   "defaultSchema": "defaultDataset",
   "defaultLocation": "US"
->>>>>>> f23795ab
 }
 `;
 
@@ -1119,8 +1110,8 @@
     project: project
     dependencyTargets:
       - name: operation
-        dataset: dataset
-        project: project
+        dataset: defaultDataset
+        project: defaultProject
     filename: action.sql
     tags:
       - tagA
@@ -1139,45 +1130,31 @@
       expect(asPlainObject(result.compile.compiledGraph.assertions)).deep.equals(
         asPlainObject([
           {
-<<<<<<< HEAD
-            actionDescriptor: {
-              description: "description"
+            target: {
+              database: "project",
+              schema: "dataset",
+              name: "name"
             },
             canonicalTarget: {
               database: "project",
               schema: "dataset",
               name: "name"
-=======
-            target: {
-              database: "defaultProject",
-              name: "action"
-            },
-            canonicalTarget: {
-              database: "defaultProject",
-              name: "action"
->>>>>>> f23795ab
+            },
+            actionDescriptor: {
+              description: "description"
             },
             disabled: true,
             fileName: "definitions/action.sql",
-<<<<<<< HEAD
             hermeticity: "HERMETIC",
             tags: ["tagA", "tagB"],
             query: "SELECT 1",
-            target: {
-              database: "project",
-              schema: "dataset",
-              name: "name"
-            },
             dependencyTargets: [
               {
                 name: "operation",
-                schema: "dataset",
-                database: "project"
+                schema: "defaultDataset",
+                database: "defaultProject"
               }
             ]
-=======
-            query: "SELECT 1"
->>>>>>> f23795ab
           }
         ])
       );
