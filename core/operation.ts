import { ColumnDescriptors } from "df/core/column_descriptors";
import {
  Contextable,
  IColumnsDescriptor,
  ICommonContext,
  IDependenciesConfig,
  IDocumentableConfig,
  ITargetableConfig,
  Resolvable
<<<<<<< HEAD
} from "df/core/common";
import { Session } from "df/core/session";
import * as utils from "df/core/utils";
import { dataform } from "df/protos";
=======
} from "@dataform/core/common";
import { Session } from "@dataform/core/session";
import * as utils from "@dataform/core/utils";
import { checkExcessProperties, strictKeysOf } from "@dataform/core/utils";
import { dataform } from "@dataform/protos";
>>>>>>> 90e9307b

/**
 * Configuration options for `operations` action types.
 */
export interface IOperationConfig
  extends ITargetableConfig,
    IDocumentableConfig,
    IDependenciesConfig {
  /**
   * Declares that this `operations` action creates a dataset which should be referenceable using the `ref` function.
   *
   * If set to true, this action should create a dataset with its configured name, using the `self()` context function.
   *
   * For example:
   * ```sql
   * create or replace table ${self()} as select ...
   * ```
   */
  hasOutput?: boolean;
}

export const IIOperationConfigProperties = strictKeysOf<IOperationConfig>()([
  "type",
  "name",
  "tags",
  "schema",
  "database",
  "columns",
  "description",
  "dependencies",
  "hermetic",
  "hasOutput"
]);

/**
 * @hidden
 */
export class Operation {
  public proto: dataform.IOperation = dataform.Operation.create();

  // Hold a reference to the Session instance.
  public session: Session;

  // We delay contextification until the final compile step, so hold these here for now.
  private contextableQueries: Contextable<ICommonContext, string | string[]>;

  public config(config: IOperationConfig) {
    checkExcessProperties(
      (e: Error) => this.session.compileError(e),
      config,
      IIOperationConfigProperties,
      "operation config"
    );
    if (config.dependencies) {
      this.dependencies(config.dependencies);
    }
    if (config.hermetic !== undefined) {
      this.hermetic(config.hermetic);
    }
    if (config.tags) {
      this.tags(config.tags);
    }
    if (config.hasOutput) {
      this.hasOutput(config.hasOutput);
    }
    if (config.description) {
      this.description(config.description);
    }
    if (config.columns) {
      this.columns(config.columns);
    }
    if (config.database) {
      this.database(config.database);
    }
    if (config.schema) {
      this.schema(config.schema);
    }
    return this;
  }

  public queries(queries: Contextable<ICommonContext, string | string[]>) {
    this.contextableQueries = queries;
    return this;
  }

  public dependencies(value: Resolvable | Resolvable[]) {
    const newDependencies = Array.isArray(value) ? value : [value];
    newDependencies.forEach(resolvable => {
      this.proto.dependencyTargets.push(utils.resolvableAsTarget(resolvable));
    });
    return this;
  }

  public hermetic(hermetic: boolean) {
    this.proto.hermeticity = hermetic
      ? dataform.ActionHermeticity.HERMETIC
      : dataform.ActionHermeticity.NON_HERMETIC;
  }

  public tags(value: string | string[]) {
    const newTags = typeof value === "string" ? [value] : value;
    newTags.forEach(t => {
      if (this.proto.tags.indexOf(t) < 0) {
        this.proto.tags.push(t);
      }
    });
    return this;
  }

  public hasOutput(hasOutput: boolean) {
    this.proto.hasOutput = hasOutput;
    return this;
  }

  public description(description: string) {
    if (!this.proto.actionDescriptor) {
      this.proto.actionDescriptor = {};
    }
    this.proto.actionDescriptor.description = description;
    return this;
  }

  public columns(columns: IColumnsDescriptor) {
    if (!this.proto.actionDescriptor) {
      this.proto.actionDescriptor = {};
    }
    this.proto.actionDescriptor.columns = ColumnDescriptors.mapToColumnProtoArray(
      columns,
      (e: Error) => this.session.compileError(e)
    );
    return this;
  }

  public database(database: string) {
    utils.setNameAndTarget(
      this.session,
      this.proto,
      this.proto.target.name,
      this.proto.target.schema,
      database
    );
    return this;
  }

  public schema(schema: string) {
    utils.setNameAndTarget(this.session, this.proto, this.proto.target.name, schema);
    return this;
  }

  public compile() {
    if (
      this.proto.actionDescriptor &&
      this.proto.actionDescriptor.columns &&
      this.proto.actionDescriptor.columns.length > 0 &&
      !this.proto.hasOutput
    ) {
      this.session.compileError(
        new Error(
          "Actions of type 'operations' may only describe columns if they specify 'hasOutput: true'."
        ),
        this.proto.fileName
      );
    }

    const context = new OperationContext(this);

    const appliedQueries = context.apply(this.contextableQueries);
    this.proto.queries = typeof appliedQueries === "string" ? [appliedQueries] : appliedQueries;

    return this.proto;
  }
}

/**
 * @hidden
 */
export class OperationContext implements ICommonContext {
  private operation?: Operation;

  constructor(operation: Operation) {
    this.operation = operation;
  }

  public self(): string {
    return this.resolve(this.operation.proto.target);
  }

  public name(): string {
    return this.operation.proto.target.name;
  }

  public ref(ref: Resolvable | string[], ...rest: string[]) {
    ref = utils.toResolvable(ref, rest);
    if (!utils.resolvableAsTarget(ref)) {
      const message = `Action name is not specified`;
      this.operation.session.compileError(new Error(message));
      return "";
    }
    this.operation.dependencies(ref);
    return this.resolve(ref);
  }

  public resolve(ref: Resolvable | string[], ...rest: string[]) {
    return this.operation.session.resolve(utils.toResolvable(ref, rest));
  }

  public dependencies(name: Resolvable | Resolvable[]) {
    this.operation.dependencies(name);
    return "";
  }

  public tags(name: string | string[]) {
    this.operation.tags(name);
    return "";
  }

  public hasOutput(hasOutput: boolean) {
    this.operation.hasOutput(hasOutput);
    return "";
  }

  public apply<T>(value: Contextable<ICommonContext, T>): T {
    if (typeof value === "function") {
      return (value as any)(this);
    } else {
      return value;
    }
  }
}<|MERGE_RESOLUTION|>--- conflicted
+++ resolved
@@ -7,18 +7,10 @@
   IDocumentableConfig,
   ITargetableConfig,
   Resolvable
-<<<<<<< HEAD
-} from "df/core/common";
-import { Session } from "df/core/session";
-import * as utils from "df/core/utils";
-import { dataform } from "df/protos";
-=======
 } from "@dataform/core/common";
 import { Session } from "@dataform/core/session";
 import * as utils from "@dataform/core/utils";
-import { checkExcessProperties, strictKeysOf } from "@dataform/core/utils";
 import { dataform } from "@dataform/protos";
->>>>>>> 90e9307b
 
 /**
  * Configuration options for `operations` action types.
