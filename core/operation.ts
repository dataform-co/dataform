import { ColumnDescriptors } from "df/core/column_descriptors";
import {
  Contextable,
  IColumnsDescriptor,
  ICommonContext,
  IDependenciesConfig,
  IDocumentableConfig,
  ITargetableConfig,
  Resolvable
} from "df/core/common";
import { Session } from "df/core/session";
import * as utils from "df/core/utils";
<<<<<<< HEAD
=======
import { checkExcessProperties, strictKeysOf } from "df/core/utils";
>>>>>>> bc5ae683
import { dataform } from "df/protos";

/**
 * Configuration options for `operations` action types.
 */
export interface IOperationConfig
  extends ITargetableConfig,
    IDocumentableConfig,
    IDependenciesConfig {
  /**
   * Declares that this `operations` action creates a dataset which should be referenceable using the `ref` function.
   *
   * If set to true, this action should create a dataset with its configured name, using the `self()` context function.
   *
   * For example:
   * ```sql
   * create or replace table ${self()} as select ...
   * ```
   */
  hasOutput?: boolean;
}

export const IIOperationConfigProperties = strictKeysOf<IOperationConfig>()([
  "type",
  "name",
  "tags",
  "schema",
  "database",
  "columns",
  "description",
  "dependencies",
  "hermetic",
  "hasOutput"
]);

/**
 * @hidden
 */
export class Operation {
  public proto: dataform.IOperation = dataform.Operation.create();

  // Hold a reference to the Session instance.
  public session: Session;

  // We delay contextification until the final compile step, so hold these here for now.
  private contextableQueries: Contextable<ICommonContext, string | string[]>;

  public config(config: IOperationConfig) {
    checkExcessProperties(
      (e: Error) => this.session.compileError(e),
      config,
      IIOperationConfigProperties,
      "operation config"
    );
    if (config.dependencies) {
      this.dependencies(config.dependencies);
    }
    if (config.hermetic !== undefined) {
      this.hermetic(config.hermetic);
    }
    if (config.tags) {
      this.tags(config.tags);
    }
    if (config.hasOutput) {
      this.hasOutput(config.hasOutput);
    }
    if (config.description) {
      this.description(config.description);
    }
    if (config.columns) {
      this.columns(config.columns);
    }
    if (config.database) {
      this.database(config.database);
    }
    if (config.schema) {
      this.schema(config.schema);
    }
    return this;
  }

  public queries(queries: Contextable<ICommonContext, string | string[]>) {
    this.contextableQueries = queries;
    return this;
  }

  public dependencies(value: Resolvable | Resolvable[]) {
    const newDependencies = Array.isArray(value) ? value : [value];
    newDependencies.forEach(resolvable => {
      this.proto.dependencyTargets.push(utils.resolvableAsTarget(resolvable));
    });
    return this;
  }

  public hermetic(hermetic: boolean) {
    this.proto.hermeticity = hermetic
      ? dataform.ActionHermeticity.HERMETIC
      : dataform.ActionHermeticity.NON_HERMETIC;
  }

  public tags(value: string | string[]) {
    const newTags = typeof value === "string" ? [value] : value;
    newTags.forEach(t => {
      if (this.proto.tags.indexOf(t) < 0) {
        this.proto.tags.push(t);
      }
    });
    return this;
  }

  public hasOutput(hasOutput: boolean) {
    this.proto.hasOutput = hasOutput;
    return this;
  }

  public description(description: string) {
    if (!this.proto.actionDescriptor) {
      this.proto.actionDescriptor = {};
    }
    this.proto.actionDescriptor.description = description;
    return this;
  }

  public columns(columns: IColumnsDescriptor) {
    if (!this.proto.actionDescriptor) {
      this.proto.actionDescriptor = {};
    }
    this.proto.actionDescriptor.columns = ColumnDescriptors.mapToColumnProtoArray(
      columns,
      (e: Error) => this.session.compileError(e)
    );
    return this;
  }

  public database(database: string) {
    utils.setNameAndTarget(
      this.session,
      this.proto,
      this.proto.target.name,
      this.proto.target.schema,
      database
    );
    return this;
  }

  public schema(schema: string) {
    utils.setNameAndTarget(this.session, this.proto, this.proto.target.name, schema);
    return this;
  }

  public compile() {
    if (
      this.proto.actionDescriptor &&
      this.proto.actionDescriptor.columns &&
      this.proto.actionDescriptor.columns.length > 0 &&
      !this.proto.hasOutput
    ) {
      this.session.compileError(
        new Error(
          "Actions of type 'operations' may only describe columns if they specify 'hasOutput: true'."
        ),
        this.proto.fileName
      );
    }

    const context = new OperationContext(this);

    const appliedQueries = context.apply(this.contextableQueries);
    this.proto.queries = typeof appliedQueries === "string" ? [appliedQueries] : appliedQueries;

    return this.proto;
  }
}

/**
 * @hidden
 */
export class OperationContext implements ICommonContext {
  private operation?: Operation;

  constructor(operation: Operation) {
    this.operation = operation;
  }

  public self(): string {
    return this.resolve(this.operation.proto.target);
  }

  public name(): string {
    return this.operation.proto.target.name;
  }

  public ref(ref: Resolvable | string[], ...rest: string[]) {
    ref = utils.toResolvable(ref, rest);
    if (!utils.resolvableAsTarget(ref)) {
      const message = `Action name is not specified`;
      this.operation.session.compileError(new Error(message));
      return "";
    }
    this.operation.dependencies(ref);
    return this.resolve(ref);
  }

  public resolve(ref: Resolvable | string[], ...rest: string[]) {
    return this.operation.session.resolve(utils.toResolvable(ref, rest));
  }

  public dependencies(name: Resolvable | Resolvable[]) {
    this.operation.dependencies(name);
    return "";
  }

  public tags(name: string | string[]) {
    this.operation.tags(name);
    return "";
  }

  public hasOutput(hasOutput: boolean) {
    this.operation.hasOutput(hasOutput);
    return "";
  }

  public apply<T>(value: Contextable<ICommonContext, T>): T {
    if (typeof value === "function") {
      return (value as any)(this);
    } else {
      return value;
    }
  }
}<|MERGE_RESOLUTION|>--- conflicted
+++ resolved
@@ -10,10 +10,7 @@
 } from "df/core/common";
 import { Session } from "df/core/session";
 import * as utils from "df/core/utils";
-<<<<<<< HEAD
-=======
 import { checkExcessProperties, strictKeysOf } from "df/core/utils";
->>>>>>> bc5ae683
 import { dataform } from "df/protos";
 
 /**
