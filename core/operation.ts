--- conflicted
+++ resolved
@@ -4,12 +4,8 @@
   Resolvable,
   Session
 } from "@dataform/core/session";
-<<<<<<< HEAD
-=======
 import * as utils from "@dataform/core/utils";
->>>>>>> 8b47833b
 import { dataform } from "@dataform/protos";
-import * as utils from "@dataform/core/utils";
 
 export type OContextable<T> = T | ((ctx: OperationContext) => T);
 
@@ -61,11 +57,7 @@
   public dependencies(value: Resolvable | Resolvable[]) {
     const newDependencies = utils.isResolvable(value) ? [value] : (value as Resolvable[]);
     newDependencies.forEach((d: Resolvable) => {
-<<<<<<< HEAD
-      const depName = utils.stringifyResolvable(d);
-=======
       const depName = utils.appendSuffixToSchema(d, this.session.getSuffixWithUnderscore());
->>>>>>> 8b47833b
       if (this.proto.dependencies.indexOf(depName) < 0) {
         this.proto.dependencies.push(depName);
       }
@@ -105,17 +97,10 @@
   }
 
   public schema(schema: string) {
-<<<<<<< HEAD
-    this.proto.target.schema = schema;
-    this.proto.name = `${schema}${this.session.getSuffixWithUnderscore()}.${
-      this.proto.target.name
-    }`;
-=======
     if (schema !== this.session.config.defaultSchema) {
       this.session.setNameAndTarget(this.proto, this.proto.target.name, schema);
     }
     return this;
->>>>>>> 8b47833b
   }
 
   public compile() {
