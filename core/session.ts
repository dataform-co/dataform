import { default as TarjanGraphConstructor, Graph as TarjanGraph } from "tarjan-graph";

import { encode64, verifyObjectMatchesProto } from "df/common/protos";
import { StringifiedMap, StringifiedSet } from "df/common/strings/stringifier";
import { Action, SqlxConfig } from "df/core/actions";
import { AContextable, Assertion, AssertionContext } from "df/core/actions/assertion";
import { Declaration } from "df/core/actions/declaration";
import { Notebook } from "df/core/actions/notebook";
import { Operation, OperationContext } from "df/core/actions/operation";
import { ITableConfig, ITableContext, Table, TableContext, TableType } from "df/core/actions/table";
import { Test } from "df/core/actions/test";
import { Contextable, ICommonContext, Resolvable } from "df/core/common";
import { CompilationSql } from "df/core/compilation_sql";
import { targetAsReadableString, targetStringifier } from "df/core/targets";
import * as utils from "df/core/utils";
import { toResolvable } from "df/core/utils";
import { version as dataformCoreVersion } from "df/core/version";
import { dataform } from "df/protos/ts";

const DEFAULT_CONFIG = {
  defaultSchema: "dataform",
  assertionSchema: "dataform_assertions"
};

/**
 * @hidden
 * @deprecated
 * TODO(ekrekr): the action type should be passed around rather than this proxy for the proto.
 */
export interface IActionProto {
  fileName?: string;
  dependencyTargets?: dataform.ITarget[];
  hermeticity?: dataform.ActionHermeticity;
  target?: dataform.ITarget;
  canonicalTarget?: dataform.ITarget;
  parentAction?: dataform.ITarget;
  config?: dataform.IActionConfig;
}

/**
 * @hidden
 */
export class Session {
  public rootDir: string;

  public config: dataform.IProjectConfig;
  public canonicalConfig: dataform.IProjectConfig;

  public actions: Action[];
  public indexedActions: ActionIndex;
  public tests: { [name: string]: Test };

  public graphErrors: dataform.IGraphErrors;

  constructor(
    rootDir?: string,
    projectConfig?: dataform.IProjectConfig,
    originalProjectConfig?: dataform.IProjectConfig
  ) {
    this.init(rootDir, projectConfig, originalProjectConfig);
  }

  public init(
    rootDir: string,
    projectConfig?: dataform.IProjectConfig,
    originalProjectConfig?: dataform.IProjectConfig
  ) {
    this.rootDir = rootDir;
    this.config = projectConfig || DEFAULT_CONFIG;
    this.canonicalConfig = getCanonicalProjectConfig(
      originalProjectConfig || projectConfig || DEFAULT_CONFIG
    );
    this.actions = [];
    this.tests = {};
    this.graphErrors = { compilationErrors: [] };
  }

  public get projectConfig(): Pick<
    dataform.IProjectConfig,
    | "warehouse"
    | "defaultDatabase"
    | "defaultSchema"
    | "assertionSchema"
    | "databaseSuffix"
    | "schemaSuffix"
    | "tablePrefix"
    | "vars"
  > {
    return Object.freeze({
      warehouse: this.config.warehouse,
      defaultDatabase: this.config.defaultDatabase,
      defaultSchema: this.config.defaultSchema,
      assertionSchema: this.config.assertionSchema,
      databaseSuffix: this.config.databaseSuffix,
      schemaSuffix: this.config.schemaSuffix,
      tablePrefix: this.config.tablePrefix,
      vars: Object.freeze({ ...this.config.vars })
    });
  }

  public compilationSql(): CompilationSql {
    return new CompilationSql(this.config, dataformCoreVersion);
  }

  public sqlxAction(actionOptions: {
    sqlxConfig: SqlxConfig;
    sqlStatementCount: number;
    sqlContextable: (
      ctx: TableContext | AssertionContext | OperationContext | ICommonContext
    ) => string[];
    incrementalWhereContextable: (ctx: ITableContext) => string;
    preOperationsContextable: (ctx: ITableContext) => string[];
    postOperationsContextable: (ctx: ITableContext) => string[];
    inputContextables: [
      {
        refName: string[];
        contextable: (ctx: ICommonContext) => string;
      }
    ];
  }) {
    const { sqlxConfig } = actionOptions;
    if (actionOptions.sqlStatementCount > 1 && sqlxConfig.type !== "operations") {
      this.compileError(
        "Actions may only contain more than one SQL statement if they are of type 'operations'."
      );
    }
    if (sqlxConfig.hasOwnProperty("protected") && sqlxConfig.type !== "incremental") {
      this.compileError(
        "Actions may only specify 'protected: true' if they are of type 'incremental'."
      );
    }
    if (actionOptions.incrementalWhereContextable && sqlxConfig.type !== "incremental") {
      this.compileError(
        "Actions may only include incremental_where if they are of type 'incremental'."
      );
    }
    if (!sqlxConfig.hasOwnProperty("schema") && sqlxConfig.type === "declaration") {
      this.compileError("Actions of type 'declaration' must specify a value for 'schema'.");
    }
    if (actionOptions.inputContextables.length > 0 && sqlxConfig.type !== "test") {
      this.compileError("Actions may only include input blocks if they are of type 'test'.");
    }
    if (actionOptions.preOperationsContextable && !definesDataset(sqlxConfig.type)) {
      this.compileError("Actions may only include pre_operations if they create a dataset.");
    }
    if (actionOptions.postOperationsContextable && !definesDataset(sqlxConfig.type)) {
      this.compileError("Actions may only include post_operations if they create a dataset.");
    }

    switch (sqlxConfig.type) {
      case "view":
      case "table":
      case "inline":
      case "incremental":
        const table = this.publish(sqlxConfig.name)
          .config(sqlxConfig)
          .query(ctx => actionOptions.sqlContextable(ctx)[0]);
        if (actionOptions.incrementalWhereContextable) {
          table.where(actionOptions.incrementalWhereContextable);
        }
        if (actionOptions.preOperationsContextable) {
          table.preOps(actionOptions.preOperationsContextable);
        }
        if (actionOptions.postOperationsContextable) {
          table.postOps(actionOptions.postOperationsContextable);
        }
        break;
      case "assertion":
        this.assert(sqlxConfig.name)
          .config(sqlxConfig)
          .query(ctx => actionOptions.sqlContextable(ctx)[0]);
        break;
      case "operations":
        this.operate(sqlxConfig.name)
          .config(sqlxConfig)
          .queries(actionOptions.sqlContextable);
        break;
      case "declaration":
        this.declare({
          database: sqlxConfig.database,
          schema: sqlxConfig.schema,
          name: sqlxConfig.name
        }).config(sqlxConfig);
        break;
      case "test":
        const testCase = this.test(sqlxConfig.name)
          .config(sqlxConfig)
          .expect(ctx => actionOptions.sqlContextable(ctx)[0]);
        actionOptions.inputContextables.forEach(({ refName, contextable }) => {
          testCase.input(refName, contextable);
        });
        break;
      default:
        throw new Error(`Unrecognized action type: ${(sqlxConfig as SqlxConfig).type}`);
    }
  }

  public notebook(notebookConfig: dataform.ActionConfig, notebookContents: string): Notebook {
    const notebook = new Notebook(this, notebookConfig);
    notebook.notebookContents(notebookContents);
    this.actions.push(notebook);
    return notebook;
  }

  public resolve(ref: Resolvable | string[], ...rest: string[]): string {
    ref = toResolvable(ref, rest);
    const allResolved = this.indexedActions.find(utils.resolvableAsTarget(ref));
    if (allResolved.length > 1) {
      this.compileError(new Error(utils.ambiguousActionNameMsg(ref, allResolved)));
    }
    const resolved = allResolved.length > 0 ? allResolved[0] : undefined;

    if (
      resolved &&
      resolved instanceof Table &&
      resolved.proto.enumType === dataform.TableType.INLINE
    ) {
      // TODO: Pretty sure this is broken as the proto.query value may not
      // be set yet as it happens during compilation. We should evalute the query here.
      return `(${resolved.proto.query})`;
    }
    if (resolved && resolved instanceof Operation && !resolved.proto.hasOutput) {
      this.compileError(
        new Error("Actions cannot resolve operations which do not produce output.")
      );
    }

    if (resolved) {
      if (resolved instanceof Declaration) {
        return this.compilationSql().resolveTarget(resolved.proto.target);
      }
      return this.compilationSql().resolveTarget({
        ...resolved.proto.target,
        database:
          resolved.proto.target.database && this.finalizeDatabase(resolved.proto.target.database),
        schema: this.finalizeSchema(resolved.proto.target.schema),
        name: this.finalizeName(resolved.proto.target.name)
      });
    }
    // TODO: Here we allow 'ref' to go unresolved. This is for backwards compatibility with projects
    // that use .sql files. In these projects, this session may not know about all actions (yet), and
    // thus we need to fall back to assuming that the target *will* exist in the future. Once we break
    // backwards compatibility with .sql files, we should remove the below code, and append a compile
    // error instead.
    if (typeof ref === "string") {
      return this.compilationSql().resolveTarget(
        utils.target(
          this.config,
          this.finalizeName(ref),
          this.finalizeSchema(this.config.defaultSchema),
          this.config.defaultDatabase && this.finalizeDatabase(this.config.defaultDatabase)
        )
      );
    }
    return this.compilationSql().resolveTarget(
      utils.target(
        this.config,
        this.finalizeName(ref.name),
        this.finalizeSchema(ref.schema),
        ref.database && this.finalizeName(ref.database)
      )
    );
  }

  public operate(
    // operationConfig as a string is deprecated in favor of the strictly typed proto action config.
    operationConfig: string | dataform.ActionConfig,
    queries?: Contextable<ICommonContext, string | string[]>
  ): Operation {
    if (typeof operationConfig === "string") {
      const deprecatedOperationConstructor = new Operation();
      deprecatedOperationConstructor.session = this;
      utils.setNameAndTarget(this, deprecatedOperationConstructor.proto, operationConfig);
      if (queries) {
        deprecatedOperationConstructor.queries(queries);
      }
      deprecatedOperationConstructor.proto.fileName = utils.getCallerFile(this.rootDir);
      this.actions.push(deprecatedOperationConstructor);
      return deprecatedOperationConstructor;
    }
    const operation = new Operation(this, operationConfig);
    operation.queries(queries);
    this.actions.push(operation);
    return operation;
  }

  /**
   * @deprecated
   * Prefer explicit methods for actions, such as `table()`, `incrementalTable()` and `view()`.
   */
  public publish(
    name: string,
    queryOrConfig?: Contextable<ITableContext, string> | ITableConfig
  ): Table {
    const newTable = new Table();
    newTable.session = this;
    utils.setNameAndTarget(this, newTable.proto, name);
    if (!!queryOrConfig) {
      if (typeof queryOrConfig === "object") {
        newTable.config(queryOrConfig);
      } else {
        newTable.query(queryOrConfig);
      }
    }
    newTable.proto.fileName = utils.getCallerFile(this.rootDir);
    this.actions.push(newTable);
    return newTable;
  }

<<<<<<< HEAD
  /**
   * @deprecated
   * Use `assertion()`.
   */
=======
  public table(
    tableConfig: dataform.ActionConfig,
    query?: Contextable<ICommonContext, string>
  ): Table {
    const table = new Table(this, tableConfig);
    table.query(query);
    this.actions.push(table);
    return table;
  }

>>>>>>> 9ff72a88
  public assert(name: string, query?: AContextable<string>): Assertion {
    const assertion = new Assertion();
    assertion.session = this;
    utils.setNameAndTarget(this, assertion.proto, name, this.config.assertionSchema);
    if (query) {
      assertion.query(query);
    }
    assertion.proto.fileName = utils.getCallerFile(this.rootDir);
    this.actions.push(assertion);
    return assertion;
  }

  public assertion(
    assertionConfig: dataform.ActionConfig,
    query?: Contextable<ICommonContext, string>
  ) {
    console.log("🚀 ~ file: session.ts:326 ~ Session ~ assertionConfig:", assertionConfig);
    const assertion = new Assertion(this, assertionConfig);
    assertion.query(query);
    this.actions.push(assertion);
    return assertion;
  }

  public declare(declarationConfig: dataform.ITarget | dataform.ActionConfig): Declaration {
    // The declaration property exists on ActionConfig but not on Target.
    if (!declarationConfig.hasOwnProperty("declaration")) {
      const target = declarationConfig as dataform.ITarget;
      const deprecatedDeclarationConstructor = new Declaration();
      deprecatedDeclarationConstructor.session = this;
      utils.setNameAndTarget(
        this,
        deprecatedDeclarationConstructor.proto,
        target.name,
        target.schema,
        target.database
      );
      deprecatedDeclarationConstructor.proto.fileName = utils.getCallerFile(this.rootDir);
      this.actions.push(deprecatedDeclarationConstructor);
      return deprecatedDeclarationConstructor;
    }
    const declaration = new Declaration(this, declarationConfig as dataform.ActionConfig);
    this.actions.push(declaration);
    return declaration;
  }

  public test(name: string): Test {
    const newTest = new Test();
    newTest.session = this;
    newTest.proto.name = name;
    newTest.proto.fileName = utils.getCallerFile(this.rootDir);
    // Add it to global index.
    this.tests[name] = newTest;
    return newTest;
  }

  public compileError(err: Error | string, path?: string, actionTarget?: dataform.ITarget) {
    const fileName = path || utils.getCallerFile(this.rootDir) || __filename;

    const compileError = dataform.CompilationError.create({
      fileName,
      actionName: !!actionTarget ? targetAsReadableString(actionTarget) : undefined,
      actionTarget
    });
    if (typeof err === "string") {
      compileError.message = err;
    } else {
      compileError.message = err.message;
      compileError.stack = err.stack;
    }
    this.graphErrors.compilationErrors.push(compileError);
  }

  public compile(): dataform.CompiledGraph {
    this.indexedActions = new ActionIndex(this.actions);

    if (this.config.warehouse === "bigquery" && !this.config.defaultLocation) {
      this.compileError(
        "A defaultLocation is required for BigQuery. This can be configured in dataform.json.",
        "dataform.json"
      );
    }

    if (
      !!this.config.vars &&
      !Object.values(this.config.vars).every(value => typeof value === "string")
    ) {
      throw new Error("Custom variables defined in workflow settings can only be strings.");
    }

    // TODO(ekrekr): replace verify here with something that actually works.
    const compiledGraph = dataform.CompiledGraph.create({
      projectConfig: this.config,
      tables: this.compileGraphChunk(this.actions.filter(action => action instanceof Table)),
      operations: this.compileGraphChunk(
        this.actions.filter(action => action instanceof Operation)
      ),
      assertions: this.compileGraphChunk(
        this.actions.filter(action => action instanceof Assertion)
      ),
      declarations: this.compileGraphChunk(
        this.actions.filter(action => action instanceof Declaration)
      ),
      tests: this.compileGraphChunk(Object.values(this.tests)),
      notebooks: this.compileGraphChunk(this.actions.filter(action => action instanceof Notebook)),
      graphErrors: this.graphErrors,
      dataformCoreVersion,
      targets: this.actions.map(action => action.proto.target)
    });

    this.fullyQualifyDependencies(
      [].concat(compiledGraph.tables, compiledGraph.assertions, compiledGraph.operations)
    );

    this.alterActionName(
      [].concat(compiledGraph.tables, compiledGraph.assertions, compiledGraph.operations),
      [].concat(compiledGraph.declarations.map(declaration => declaration.target))
    );

    this.removeNonUniqueActionsFromCompiledGraph(compiledGraph);

    this.checkTestNameUniqueness(compiledGraph.tests);

    this.checkTableConfigValidity(compiledGraph.tables);

    this.checkCircularity(
      [].concat(compiledGraph.tables, compiledGraph.assertions, compiledGraph.operations)
    );

    verifyObjectMatchesProto(dataform.CompiledGraph, compiledGraph);
    return compiledGraph;
  }

  public compileToBase64() {
    return encode64(dataform.CompiledGraph, this.compile());
  }

  public finalizeDatabase(database: string): string {
    return `${database}${this.getDatabaseSuffixWithUnderscore()}`;
  }

  public finalizeSchema(schema: string): string {
    return `${schema}${this.getSchemaSuffixWithUnderscore()}`;
  }

  public finalizeName(name: string): string {
    return `${this.getTablePrefixWithUnderscore()}${name}`;
  }

  private getDatabaseSuffixWithUnderscore() {
    return !!this.config.databaseSuffix ? `_${this.config.databaseSuffix}` : "";
  }

  private getSchemaSuffixWithUnderscore() {
    return !!this.config.schemaSuffix ? `_${this.config.schemaSuffix}` : "";
  }

  private getTablePrefixWithUnderscore() {
    return !!this.config.tablePrefix ? `${this.config.tablePrefix}_` : "";
  }

  private compileGraphChunk<T>(actions: Array<Action | Test>): T[] {
    const compiledChunks: T[] = [];

    actions.forEach(action => {
      try {
        const compiledChunk = action.compile();
        compiledChunks.push(compiledChunk as any);
      } catch (e) {
        this.compileError(e, action.getFileName(), action.getTarget());
      }
    });

    return compiledChunks;
  }

  private fullyQualifyDependencies(actions: IActionProto[]) {
    actions.forEach(action => {
      const fullyQualifiedDependencies: { [name: string]: dataform.ITarget } = {};
      for (const dependency of action.dependencyTargets) {
        const possibleDeps = this.indexedActions.find(dependency);
        if (possibleDeps.length === 0) {
          // We couldn't find a matching target.
          this.compileError(
            new Error(
              `Missing dependency detected: Action "${targetAsReadableString(
                action.target
              )}" depends on "${utils.stringifyResolvable(dependency)}" which does not exist`
            ),
            action.fileName,
            action.target
          );
        } else if (possibleDeps.length === 1) {
          // We found a single matching target, and fully-qualify it if it's a normal dependency,
          // or add all of its dependencies to ours if it's an 'inline' table.
          const protoDep = possibleDeps[0].proto;
          if (
            protoDep instanceof dataform.Table &&
            protoDep.enumType === dataform.TableType.INLINE
          ) {
            protoDep.dependencyTargets.forEach(inlineDep =>
              action.dependencyTargets.push(inlineDep)
            );
          } else {
            fullyQualifiedDependencies[targetAsReadableString(protoDep.target)] = protoDep.target;
          }
        } else {
          // Too many targets matched the dependency.
          this.compileError(
            new Error(utils.ambiguousActionNameMsg(dependency, possibleDeps)),
            action.fileName,
            action.target
          );
        }
      }
      action.dependencyTargets = Object.values(fullyQualifiedDependencies);
    });
  }

  private alterActionName(actions: IActionProto[], declarationTargets: dataform.ITarget[]) {
    const { tablePrefix, schemaSuffix, databaseSuffix } = this.config;

    if (!tablePrefix && !schemaSuffix && !databaseSuffix) {
      return;
    }

    const newTargetByOriginalTarget = new StringifiedMap<dataform.ITarget, dataform.ITarget>(
      targetStringifier
    );
    declarationTargets.forEach(declarationTarget =>
      newTargetByOriginalTarget.set(declarationTarget, declarationTarget)
    );

    actions.forEach(action => {
      newTargetByOriginalTarget.set(action.target, {
        ...action.target,
        database:
          action.target.database &&
          `${action.target.database}${this.getDatabaseSuffixWithUnderscore()}`,
        schema: `${action.target.schema}${this.getSchemaSuffixWithUnderscore()}`,
        name: `${this.getTablePrefixWithUnderscore()}${action.target.name}`
      });
      action.target = newTargetByOriginalTarget.get(action.target);
    });

    // Fix up dependencies in case those dependencies' names have changed.
    const getUpdatedTarget = (originalTarget: dataform.ITarget) => {
      // It's possible that we don't have a new Target for a dependency that failed to compile,
      // so fall back to the original Target.
      if (!newTargetByOriginalTarget.has(originalTarget)) {
        return originalTarget;
      }
      return newTargetByOriginalTarget.get(originalTarget);
    };
    actions.forEach(action => {
      action.dependencyTargets = (action.dependencyTargets || []).map(getUpdatedTarget);

      if (!!action.parentAction) {
        action.parentAction = getUpdatedTarget(action.parentAction);
      }
    });
  }

  private checkTableConfigValidity(tables: dataform.ITable[]) {
    tables.forEach(table => {
      // type
      if (table.enumType === dataform.TableType.UNKNOWN_TYPE) {
        this.compileError(
          `Wrong type of table detected. Should only use predefined types: ${joinQuoted(
            TableType
          )}`,
          table.fileName,
          table.target
        );
      }

      // materialized
      if (!!table.materialized) {
        if (table.enumType !== dataform.TableType.VIEW) {
          this.compileError(
            new Error(`The 'materialized' option is only valid for BigQuery views`),
            table.fileName,
            table.target
          );
        }
      }

      // BigQuery config
      if (!!table.bigquery) {
        if (
          (table.bigquery.partitionBy ||
            table.bigquery.clusterBy?.length ||
            table.bigquery.partitionExpirationDays ||
            table.bigquery.requirePartitionFilter) &&
          table.enumType === dataform.TableType.VIEW
        ) {
          this.compileError(
            `partitionBy/clusterBy/requirePartitionFilter/partitionExpirationDays are not valid for BigQuery views; they are only valid for tables`,
            table.fileName,
            table.target
          );
        } else if (
          !table.bigquery.partitionBy &&
          (table.bigquery.partitionExpirationDays || table.bigquery.requirePartitionFilter) &&
          table.enumType === dataform.TableType.TABLE
        ) {
          this.compileError(
            `requirePartitionFilter/partitionExpirationDays are not valid for non partitioned BigQuery tables`,
            table.fileName,
            table.target
          );
        } else if (table.bigquery.additionalOptions) {
          if (
            table.bigquery.partitionExpirationDays &&
            table.bigquery.additionalOptions.partition_expiration_days
          ) {
            this.compileError(
              `partitionExpirationDays has been declared twice`,
              table.fileName,
              table.target
            );
          }
          if (
            table.bigquery.requirePartitionFilter &&
            table.bigquery.additionalOptions.require_partition_filter
          ) {
            this.compileError(
              `requirePartitionFilter has been declared twice`,
              table.fileName,
              table.target
            );
          }
        }
      }

      // Ignored properties
      if (table.enumType === dataform.TableType.INLINE) {
        Table.INLINE_IGNORED_PROPS.forEach(ignoredProp => {
          if (objectExistsOrIsNonEmpty(table[ignoredProp])) {
            this.compileError(
              `Unused property was detected: "${ignoredProp}". This property is not used for tables with type "inline" and will be ignored`,
              table.fileName,
              table.target
            );
          }
        });
      }
    });
  }

  private checkTestNameUniqueness(tests: dataform.ITest[]) {
    const allNames: string[] = [];
    tests.forEach(testProto => {
      if (allNames.includes(testProto.name)) {
        this.compileError(
          new Error(`Duplicate test name detected: "${testProto.name}"`),
          testProto.fileName
        );
      }
      allNames.push(testProto.name);
    });
  }

  private checkCircularity(actions: IActionProto[]) {
    const allActionsByStringifiedTarget = new Map<string, IActionProto>(
      actions.map(action => [targetStringifier.stringify(action.target), action])
    );

    // Type exports for tarjan-graph are unfortunately wrong, so we have to do this minor hack.
    const tarjanGraph: TarjanGraph = new (TarjanGraphConstructor as any)();
    actions.forEach(action => {
      const cleanedDependencies = (action.dependencyTargets || []).filter(
        dependency => !!allActionsByStringifiedTarget.get(targetStringifier.stringify(dependency))
      );
      tarjanGraph.add(
        targetStringifier.stringify(action.target),
        cleanedDependencies.map(target => targetStringifier.stringify(target))
      );
    });
    const cycles = tarjanGraph.getCycles();
    cycles.forEach(cycle => {
      const firstActionInCycle = allActionsByStringifiedTarget.get(cycle[0].name);
      const message = `Circular dependency detected in chain: [${cycle
        .map(vertex => vertex.name)
        .join(" > ")} > ${targetAsReadableString(firstActionInCycle.target)}]`;
      this.compileError(new Error(message), firstActionInCycle.fileName, firstActionInCycle.target);
    });
  }

  private removeNonUniqueActionsFromCompiledGraph(compiledGraph: dataform.CompiledGraph) {
    function getNonUniqueTargets(targets: dataform.ITarget[]): StringifiedSet<dataform.ITarget> {
      const allTargets = new StringifiedSet<dataform.ITarget>(targetStringifier);
      const nonUniqueTargets = new StringifiedSet<dataform.ITarget>(targetStringifier);

      targets.forEach(target => {
        if (allTargets.has(target)) {
          nonUniqueTargets.add(target);
        }
        allTargets.add(target);
      });

      return nonUniqueTargets;
    }

    const actions = [].concat(
      compiledGraph.tables,
      compiledGraph.assertions,
      compiledGraph.operations,
      compiledGraph.declarations
    );

    const nonUniqueActionsTargets = getNonUniqueTargets(actions.map(action => action.target));
    const nonUniqueActionsCanonicalTargets = getNonUniqueTargets(
      actions.map(action => action.canonicalTarget)
    );

    const isUniqueAction = (action: IActionProto) => {
      const isNonUniqueTarget = nonUniqueActionsTargets.has(action.target);
      const isNonUniqueCanonicalTarget = nonUniqueActionsCanonicalTargets.has(
        action.canonicalTarget
      );

      if (isNonUniqueTarget) {
        this.compileError(
          new Error(
            `Duplicate action name detected. Names within a schema must be unique across tables, declarations, assertions, and operations`
          ),
          action.fileName,
          action.target
        );
      }
      if (isNonUniqueCanonicalTarget) {
        this.compileError(
          new Error(
            `Duplicate canonical target detected. Canonical targets must be unique across tables, declarations, assertions, and operations:\n"${JSON.stringify(
              action.canonicalTarget
            )}"`
          ),
          action.fileName,
          action.target
        );
      }

      return !isNonUniqueTarget && !isNonUniqueCanonicalTarget;
    };

    compiledGraph.tables = compiledGraph.tables.filter(isUniqueAction);
    compiledGraph.operations = compiledGraph.operations.filter(isUniqueAction);
    compiledGraph.declarations = compiledGraph.declarations.filter(isUniqueAction);
    compiledGraph.assertions = compiledGraph.assertions.filter(isUniqueAction);
  }
}

function definesDataset(type: string) {
  return type === "view" || type === "table" || type === "inline" || type === "incremental";
}

function getCanonicalProjectConfig(originalProjectConfig: dataform.IProjectConfig) {
  return {
    warehouse: originalProjectConfig.warehouse,
    defaultSchema: originalProjectConfig.defaultSchema,
    defaultDatabase: originalProjectConfig.defaultDatabase,
    assertionSchema: originalProjectConfig.assertionSchema
  };
}

function joinQuoted(values: readonly string[]) {
  return values.map((value: string) => `"${value}"`).join(" | ");
}

function objectExistsOrIsNonEmpty(prop: any): boolean {
  if (!prop) {
    return false;
  }

  return (
    (Array.isArray(prop) && !!prop.length) ||
    (!Array.isArray(prop) && typeof prop === "object" && !!Object.keys(prop).length) ||
    typeof prop !== "object"
  );
}

class ActionIndex {
  private readonly byName: Map<string, Action[]> = new Map();
  private readonly bySchemaAndName: Map<string, Map<string, Action[]>> = new Map();
  private readonly byDatabaseAndName: Map<string, Map<string, Action[]>> = new Map();
  private readonly byDatabaseSchemaAndName: Map<
    string,
    Map<string, Map<string, Action[]>>
  > = new Map();

  public constructor(actions: Action[]) {
    for (const action of actions) {
      if (!this.byName.has(action.proto.target.name)) {
        this.byName.set(action.proto.target.name, []);
      }
      this.byName.get(action.proto.target.name).push(action);

      if (!this.bySchemaAndName.has(action.proto.target.schema)) {
        this.bySchemaAndName.set(action.proto.target.schema, new Map());
      }
      const forSchema = this.bySchemaAndName.get(action.proto.target.schema);
      if (!forSchema.has(action.proto.target.name)) {
        forSchema.set(action.proto.target.name, []);
      }
      forSchema.get(action.proto.target.name).push(action);

      if (!!action.proto.target.database) {
        if (!this.byDatabaseAndName.has(action.proto.target.database)) {
          this.byDatabaseAndName.set(action.proto.target.database, new Map());
        }
        const forDatabaseNoSchema = this.byDatabaseAndName.get(action.proto.target.database);
        if (!forDatabaseNoSchema.has(action.proto.target.name)) {
          forDatabaseNoSchema.set(action.proto.target.name, []);
        }
        forDatabaseNoSchema.get(action.proto.target.name).push(action);

        if (!this.byDatabaseSchemaAndName.has(action.proto.target.database)) {
          this.byDatabaseSchemaAndName.set(action.proto.target.database, new Map());
        }
        const forDatabase = this.byDatabaseSchemaAndName.get(action.proto.target.database);
        if (!forDatabase.has(action.proto.target.schema)) {
          forDatabase.set(action.proto.target.schema, new Map());
        }
        const forDatabaseAndSchema = forDatabase.get(action.proto.target.schema);
        if (!forDatabaseAndSchema.has(action.proto.target.name)) {
          forDatabaseAndSchema.set(action.proto.target.name, []);
        }
        forDatabaseAndSchema.get(action.proto.target.name).push(action);
      }
    }
  }

  public find(target: dataform.ITarget) {
    if (!!target.database) {
      if (!!target.schema) {
        return (
          this.byDatabaseSchemaAndName
            .get(target.database)
            .get(target.schema)
            .get(target.name) || []
        );
      }
      return this.byDatabaseAndName.get(target.database).get(target.name) || [];
    }
    if (!!target.schema) {
      return this.bySchemaAndName.get(target.schema).get(target.name) || [];
    }
    return this.byName.get(target.name) || [];
  }
}<|MERGE_RESOLUTION|>--- conflicted
+++ resolved
@@ -307,12 +307,6 @@
     return newTable;
   }
 
-<<<<<<< HEAD
-  /**
-   * @deprecated
-   * Use `assertion()`.
-   */
-=======
   public table(
     tableConfig: dataform.ActionConfig,
     query?: Contextable<ICommonContext, string>
@@ -323,7 +317,10 @@
     return table;
   }
 
->>>>>>> 9ff72a88
+  /**
+   * @deprecated
+   * Use `assertion()`.
+   */
   public assert(name: string, query?: AContextable<string>): Assertion {
     const assertion = new Assertion();
     assertion.session = this;
