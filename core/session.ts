import { dataform } from "@dataform/protos";
import * as adapters from "./adapters";
import { AContextable, Assertion } from "./assertion";
import { OContextable, Operation } from "./operation";
import { Table, TConfig, TContextable } from "./table";
import * as utils from "./utils";

interface ActionProto {
  name?: string;
  fileName?: string;
  dependencies?: string[];
}

export class Session {
  public rootDir: string;

  public config: dataform.IProjectConfig;

  public tables: { [name: string]: Table };
  public operations: { [name: string]: Operation };
  public assertions: { [name: string]: Assertion };

  public graphErrors: dataform.IGraphErrors;

  constructor(rootDir: string, projectConfig?: dataform.IProjectConfig) {
    this.init(rootDir, projectConfig);
  }

  public init(rootDir: string, projectConfig?: dataform.IProjectConfig) {
    this.rootDir = rootDir;
    this.config = projectConfig || {
      defaultSchema: "dataform",
      assertionSchema: "dataform_assertions"
    };
    this.tables = {};
    this.operations = {};
    this.assertions = {};
    this.graphErrors = { compilationErrors: [] };
  }

  public adapter(): adapters.IAdapter {
    return adapters.create(this.config);
  }

<<<<<<< HEAD
  public target(target: string, defaultSchema?: string): dataform.ITarget {
=======
  public target(target: string): dataform.ITarget {
    const suffix = !!this.config.schemaSuffix
      ? `_${this.config.schemaSuffix}`
      : "";

>>>>>>> c131c273
    if (target.includes(".")) {
      const schema = target.split(".")[0];
      const name = target.split(".")[1];
      return dataform.Target.create({ name, schema: schema + suffix });
    } else {
      return dataform.Target.create({
        name: target,
<<<<<<< HEAD
        schema: defaultSchema || this.config.defaultSchema
=======
        schema: this.config.defaultSchema + suffix
>>>>>>> c131c273
      });
    }
  }

  public ref(name: string): string {
    const tNode = this.tables[name];
    const oNode = this.operations[name];

    if (tNode) {
      if (tNode.proto.type === "inline") {
        return `(${tNode.proto.query})`;
      }
      return this.adapter().resolveTarget((tNode as Table).proto.target);
    } else if (oNode && oNode.proto.hasOutput) {
      return this.adapter().resolveTarget((oNode as Operation).proto.target);
    } else {
      const message = `Could not find referenced node: ${name}`;
      this.compileError(new Error(message));
    }
  }

  public operate(name: string, queries?: OContextable<string | string[]>): Operation {
    const operation = new Operation();
    operation.session = this;
    operation.proto.name = name;
    operation.proto.target = this.target(name);
    if (queries) {
      operation.queries(queries);
    }
    operation.proto.fileName = utils.getCallerFile(this.rootDir);
    // Add it to global index.
    this.operations[name] = operation;
    return operation;
  }

  public materialize(name: string, queryOrConfig?: TContextable<string> | TConfig): Table {
    return this.publish(name, queryOrConfig);
  }

  public publish(name: string, queryOrConfig?: TContextable<string> | TConfig): Table {
    // Check for duplicate names
    if (this.tables[name]) {
      const message = `Duplicate node name detected, names must be unique across tables, assertions, and operations: "${name}"`;
      this.compileError(new Error(message));
    }

    const table = new Table();
    table.session = this;
    table.proto.name = name;
    table.proto.target = this.target(name);
    if (!!queryOrConfig) {
      if (typeof queryOrConfig === "object") {
        table.config(queryOrConfig);
      } else {
        table.query(queryOrConfig);
      }
    }
    table.proto.fileName = utils.getCallerFile(this.rootDir);
    // Add it to global index.
    this.tables[name] = table;
    return table;
  }

  public assert(name: string, query?: AContextable<string>): Assertion {
    const assertion = new Assertion();
    assertion.session = this;
    assertion.proto.name = name;
    assertion.proto.target = this.target(name, this.config.assertionSchema);
    if (query) {
      assertion.query(query);
    }
    assertion.proto.fileName = utils.getCallerFile(this.rootDir);
    // Add it to global index.
    this.assertions[name] = assertion;
    return assertion;
  }

  public compileError(err: Error, path?: string) {
    const fileName = path || utils.getCallerFile(this.rootDir) || __filename;

    const compileError = dataform.CompilationError.create({
      stack: err.stack,
      fileName,
      message: err.message
    });
    this.graphErrors.compilationErrors.push(compileError);
  }

  public compileGraphChunk<T>(part: { [name: string]: { proto: ActionProto; compile(): T } }): T[] {
    const compiledChunks: T[] = [];

    Object.keys(part).forEach(key => {
      try {
        const compiledChunk = part[key].compile();
        compiledChunks.push(compiledChunk);
      } catch (e) {
        this.compileError(e, part[key].proto.fileName);
      }
    });

    return compiledChunks;
  }

  public compile(): dataform.ICompiledGraph {
    const compiledGraph = dataform.CompiledGraph.create({
      projectConfig: this.config,
      tables: this.compileGraphChunk(this.tables),
      operations: this.compileGraphChunk(this.operations),
      assertions: this.compileGraphChunk(this.assertions),
      graphErrors: this.graphErrors
    });

    return compiledGraph;
  }
}<|MERGE_RESOLUTION|>--- conflicted
+++ resolved
@@ -42,15 +42,11 @@
     return adapters.create(this.config);
   }
 
-<<<<<<< HEAD
   public target(target: string, defaultSchema?: string): dataform.ITarget {
-=======
-  public target(target: string): dataform.ITarget {
     const suffix = !!this.config.schemaSuffix
       ? `_${this.config.schemaSuffix}`
       : "";
 
->>>>>>> c131c273
     if (target.includes(".")) {
       const schema = target.split(".")[0];
       const name = target.split(".")[1];
@@ -58,11 +54,7 @@
     } else {
       return dataform.Target.create({
         name: target,
-<<<<<<< HEAD
-        schema: defaultSchema || this.config.defaultSchema
-=======
-        schema: this.config.defaultSchema + suffix
->>>>>>> c131c273
+        schema: (defaultSchema || this.config.defaultSchema) + suffix
       });
     }
   }
