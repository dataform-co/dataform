import * as adapters from "@dataform/core/adapters";
import { AConfig, AContextable, Assertion } from "@dataform/core/assertion";
import { OConfig, OContextable, Operation } from "@dataform/core/operation";
import {
  DistStyleTypes,
  ignoredProps,
  SortStyleTypes,
  TableTypes,
  Table,
  TContextable,
  TConfig
} from "@dataform/core/table";
import * as test from "@dataform/core/test";
import * as utils from "@dataform/core/utils";
import { dataform } from "@dataform/protos";

interface IActionProto {
  name?: string;
  fileName?: string;
  dependencies?: string[];
  target?: dataform.ITarget;
}

interface ISqlxConfig extends TConfig, AConfig, OConfig, test.TConfig {
  type: "view" | "table" | "inline" | "incremental" | "assertion" | "operations" | "test";
  name: string;
}

export interface IColumnsDescriptor {
  [name: string]: string | IRecordDescriptor;
}

interface IRecordDescriptor {
  description?: string;
  columns?: IColumnsDescriptor;
}

export function mapToColumnProtoArray(columns: IColumnsDescriptor): dataform.IColumnDescriptor[] {
  return utils.flatten(
    Object.keys(columns).map(column => mapColumnDescriptionToProto([column], columns[column]))
  );
}

function mapColumnDescriptionToProto(
  currentPath: string[],
  description: string | IRecordDescriptor
): dataform.IColumnDescriptor[] {
  if (typeof description === "string") {
    return [
      dataform.ColumnDescriptor.create({
        description,
        path: currentPath
      })
    ];
  }
  const columnDescriptor: dataform.IColumnDescriptor[] = description.description
    ? [
        dataform.ColumnDescriptor.create({
          description: description.description,
          path: currentPath
        })
      ]
    : [];
  const nestedColumns = description.columns ? Object.keys(description.columns) : [];
  return columnDescriptor.concat(
    utils.flatten(
      nestedColumns.map(nestedColumn =>
        mapColumnDescriptionToProto(
          currentPath.concat([nestedColumn]),
          description.columns[nestedColumn]
        )
      )
    )
  );
}

export type FullyQualifiedName = { schema: string; name: string };
export type Resolvable = string | FullyQualifiedName;

export class Session {
  public rootDir: string;

  public config: dataform.IProjectConfig;

<<<<<<< HEAD
  public actions: Array<Table | Operation | Assertion>;
=======
  public actions: Array<table.Table | Operation | Assertion>;
>>>>>>> 8b47833b
  public tests: { [name: string]: test.Test };

  public graphErrors: dataform.IGraphErrors;

  constructor(rootDir: string, projectConfig?: dataform.IProjectConfig) {
    this.init(rootDir, projectConfig);
  }

  public init(rootDir: string, projectConfig?: dataform.IProjectConfig) {
    this.rootDir = rootDir;
    this.config = projectConfig || {
      defaultSchema: "dataform",
      assertionSchema: "dataform_assertions"
    };
    this.actions = [];
    this.tests = {};
    this.graphErrors = { compilationErrors: [] };
  }

  public adapter(): adapters.IAdapter {
    return adapters.create(this.config);
  }

  public sqlxAction(actionOptions: {
    sqlxConfig: ISqlxConfig;
    sqlStatementCount: number;
    hasIncremental: boolean;
    hasPreOperations: boolean;
    hasPostOperations: boolean;
    hasInputs: boolean;
  }) {
    if (actionOptions.sqlStatementCount > 1 && actionOptions.sqlxConfig.type !== "operations") {
      this.compileError(
        "Actions may only contain more than one SQL statement if they are of type 'operations'."
      );
    }
    if (
      actionOptions.sqlxConfig.hasOutput &&
      (actionOptions.sqlxConfig.type !== "operations" ||
        this.isDatasetType(actionOptions.sqlxConfig.type))
    ) {
      this.compileError(
        "Actions may only specify 'hasOutput: true' if they are of type 'operations' or create a dataset."
      );
    }
    if (
      actionOptions.sqlxConfig.columns &&
      !(this.isDatasetType(actionOptions.sqlxConfig.type) || actionOptions.sqlxConfig.hasOutput)
    ) {
      this.compileError("Actions may only specify 'columns' if they create a dataset.");
    }
    if (actionOptions.sqlxConfig.protected && actionOptions.sqlxConfig.type !== "incremental") {
      this.compileError(
        "Actions may only specify 'protected: true' if they are of type 'incremental'."
      );
    }
    if (actionOptions.hasIncremental && actionOptions.sqlxConfig.type !== "incremental") {
      this.compileError(
        "Actions may only include incremental_where if they are of type 'incremental'."
      );
    }
    if (actionOptions.sqlxConfig.dataset && actionOptions.sqlxConfig.type !== "test") {
      this.compileError("Actions may only specify 'dataset' if they are of type 'test'.");
    }
    if (!actionOptions.sqlxConfig.dataset && actionOptions.sqlxConfig.type === "test") {
      this.compileError("Actions must specify 'dataset' if they are of type 'test'.");
    }
    if (actionOptions.hasInputs && actionOptions.sqlxConfig.type !== "test") {
      this.compileError("Actions may only include input blocks if they are of type 'test'.");
    }
    if (actionOptions.sqlxConfig.disabled && !this.isDatasetType(actionOptions.sqlxConfig.type)) {
      this.compileError("Actions may only specify 'disabled: true' if they create a dataset.");
    }
    if (actionOptions.sqlxConfig.redshift && !this.isDatasetType(actionOptions.sqlxConfig.type)) {
      this.compileError("Actions may only specify 'redshift: { ... }' if they create a dataset.");
    }
    if (
      actionOptions.sqlxConfig.sqldatawarehouse &&
      !this.isDatasetType(actionOptions.sqlxConfig.type)
    ) {
      this.compileError(
        "Actions may only specify 'sqldatawarehouse: { ... }' if they create a dataset."
      );
    }
    if (actionOptions.sqlxConfig.bigquery && !this.isDatasetType(actionOptions.sqlxConfig.type)) {
      this.compileError("Actions may only specify 'bigquery: { ... }' if they create a dataset.");
    }
    if (actionOptions.hasPreOperations && !this.isDatasetType(actionOptions.sqlxConfig.type)) {
      this.compileError("Actions may only include pre_operations if they create a dataset.");
    }
    if (actionOptions.hasPostOperations && !this.isDatasetType(actionOptions.sqlxConfig.type)) {
      this.compileError("Actions may only include post_operations if they create a dataset.");
    }

    const action = (() => {
      switch (actionOptions.sqlxConfig.type) {
        case "view":
        case "table":
        case "inline":
        case "incremental":
          return this.publish(actionOptions.sqlxConfig.name);
        case "assertion":
          return this.assert(actionOptions.sqlxConfig.name);
        case "operations":
          return this.operate(actionOptions.sqlxConfig.name);
        case "test":
          return this.test(actionOptions.sqlxConfig.name);
        default:
          throw new Error(`Unrecognized action type: ${actionOptions.sqlxConfig.type}`);
      }
    })().config(actionOptions.sqlxConfig);

    if (action instanceof test.Test) {
      return action;
    }
<<<<<<< HEAD
    const finalSchema =
      actionOptions.sqlxConfig.schema ||
      (actionOptions.sqlxConfig.type === "assertion"
        ? this.config.assertionSchema
        : this.config.defaultSchema);
    action.proto.target = this.target(actionOptions.sqlxConfig.name, finalSchema);
    action.proto.name = `${action.proto.target.schema}.${action.proto.target.name}`;
=======

>>>>>>> 8b47833b
    return action;
  }

  public target(target: string, defaultSchema?: string): dataform.ITarget {
    if (target.includes(".")) {
      const [schema, name] = target.split(".");
      return dataform.Target.create({ name, schema: schema + this.getSuffixWithUnderscore() });
    }
    return dataform.Target.create({
      name: target,
      schema: (defaultSchema || this.config.defaultSchema) + this.getSuffixWithUnderscore()
    });
  }

  public resolve(ref: Resolvable): string {
    const allResolved = this.findActions(ref);
    if (allResolved.length > 1) {
      this.compileError(new Error(utils.ambiguousActionNameMsg(ref, allResolved)));
    }
    const resolved = allResolved.length > 0 ? allResolved[0] : undefined;

<<<<<<< HEAD
    if (resolved && resolved instanceof Table && resolved.proto.type === "inline") {
=======
    if (resolved && resolved instanceof table.Table && resolved.proto.type === "inline") {
>>>>>>> 8b47833b
      // TODO: Pretty sure this is broken as the proto.query value may not
      // be set yet as it happens during compilation. We should evalute the query here.
      return `(${resolved.proto.query})`;
    }
    if (resolved && resolved instanceof Operation && !resolved.proto.hasOutput) {
      this.compileError(
        new Error("Actions cannot resolve operations which do not produce output.")
      );
    }

    // TODO: We fall back to using the plain 'name' here for backwards compatibility with projects that use .sql files.
    // In these projects, this session may not know about all actions (yet), and thus we need to fall back to assuming
    // that the target *will* exist in the future. Once we break backwards compatibility with .sql files, we should remove
    // the code that calls 'this.target(...)' below, and append a compile error if we can't find a dataset whose name is 'name'.

    const target = resolved
      ? resolved.proto.target
      : this.target(typeof ref === "string" ? ref : ref.name);
    return this.adapter().resolveTarget(target);
  }

  public operate(name: string, queries?: OContextable<string | string[]>): Operation {
    const operation = new Operation();
    operation.session = this;
    this.setNameAndTarget(operation.proto, name);
    if (queries) {
      operation.queries(queries);
    }
    operation.proto.fileName = utils.getCallerFile(this.rootDir);
    this.actions.push(operation);
    return operation;
  }

<<<<<<< HEAD
  public publish(name: string, queryOrConfig?: TContextable<string> | TConfig): Table {
    const newTable = new Table();
=======
  public publish(
    name: string,
    queryOrConfig?: table.TContextable<string> | table.TConfig
  ): table.Table {
    const newTable = new table.Table();
>>>>>>> 8b47833b
    newTable.session = this;
    this.setNameAndTarget(newTable.proto, name);
    if (!!queryOrConfig) {
      if (typeof queryOrConfig === "object") {
        newTable.config(queryOrConfig);
      } else {
        newTable.query(queryOrConfig);
      }
    }
    newTable.proto.fileName = utils.getCallerFile(this.rootDir);
    this.actions.push(newTable);
    return newTable;
  }

  public assert(name: string, query?: AContextable<string>): Assertion {
    const assertion = new Assertion();
    assertion.session = this;
    this.setNameAndTarget(assertion.proto, name, this.config.assertionSchema);
    if (query) {
      assertion.query(query);
    }
    assertion.proto.fileName = utils.getCallerFile(this.rootDir);
    this.actions.push(assertion);
    return assertion;
  }

  public test(name: string): test.Test {
    this.checkTestNameIsUnused(name);
    const newTest = new test.Test();
    newTest.session = this;
    newTest.proto.name = name;
    newTest.proto.fileName = utils.getCallerFile(this.rootDir);
    // Add it to global index.
    this.tests[name] = newTest;
    return newTest;
  }

  private setNameAndTarget(action: IActionProto, name: string, overrideSchema?: string) {
    action.target = overrideSchema ? this.target(name, overrideSchema) : this.target(name);
    this.checkTargetIsUnused(action.target);
    action.name = `${action.target.schema}.${action.target.name}`;
  }

  public compileError(err: Error | string, path?: string) {
    const fileName = path || utils.getCallerFile(this.rootDir) || __filename;

    const compileError = dataform.CompilationError.create({
      fileName
    });
    if (typeof err === "string") {
      compileError.message = err;
    } else {
      compileError.message = err.message;
      compileError.stack = err.stack;
    }
    this.graphErrors.compilationErrors.push(compileError);
  }

  public compileGraphChunk<T>(actions: Array<{ proto: IActionProto; compile(): T }>): T[] {
    const compiledChunks: T[] = [];

    actions.forEach(action => {
      try {
        const compiledChunk = action.compile();
        compiledChunks.push(compiledChunk);
      } catch (e) {
        this.compileError(e, action.proto.fileName);
      }
    });

    return compiledChunks;
  }

  public compile(): dataform.ICompiledGraph {
    const compiledGraph = dataform.CompiledGraph.create({
      projectConfig: this.config,
<<<<<<< HEAD
      tables: this.compileGraphChunk(this.actions.filter(action => action instanceof Table)),
=======
      tables: this.compileGraphChunk(this.actions.filter(action => action instanceof table.Table)),
>>>>>>> 8b47833b
      operations: this.compileGraphChunk(
        this.actions.filter(action => action instanceof Operation)
      ),
      assertions: this.compileGraphChunk(
        this.actions.filter(action => action instanceof Assertion)
      ),
      tests: this.compileGraphChunk(Object.values(this.tests)),
      graphErrors: this.graphErrors
    });

    const allActions: IActionProto[] = [].concat(
      compiledGraph.tables,
      compiledGraph.assertions,
      compiledGraph.operations
    );

    allActions.forEach(action => {
      const fQDeps = action.dependencies.map(act => {
        const allActs = this.findActions(act);
        if (allActs.length === 1) {
          return `${allActs[0].proto.target.schema}.${allActs[0].proto.target.name}`;
        } else if (allActs.length >= 1) {
          this.compileError(new Error(utils.ambiguousActionNameMsg(act, allActs)));
          return act;
        } else {
          this.compileError(
            new Error(
<<<<<<< HEAD
              `Missing dependency detected: Node "${
                action.name
              }" depends on "${act}" which does not exist.`
=======
              `Missing dependency detected: Node "${action.name}" depends on "${act}" which does not exist.`
>>>>>>> 8b47833b
            )
          );
          return act;
        }
      });
      action.dependencies = [...new Set(fQDeps || [])];
    });

    const actionsByName: { [name: string]: dataform.IExecutionAction } = {};
    allActions.forEach(action => (actionsByName[action.name] = action));

    // Check for circular dependencies.
    const checkCircular = (
      action: dataform.IExecutionAction,
      dependents: dataform.IExecutionAction[]
    ): boolean => {
      if (dependents.indexOf(action) >= 0) {
        const message = `Circular dependency detected in chain: [${dependents
          .map(d => d.name)
          .join(" > ")} > ${action.name}]`;
        this.compileError(new Error(message));
        return true;
      }
      return (action.dependencies || []).some(d => {
        return actionsByName[d] && checkCircular(actionsByName[d], dependents.concat([action]));
      });
    };

    for (const action of allActions) {
      if (checkCircular(action, [])) {
        break;
      }
    }

<<<<<<< HEAD
    compiledGraph.tables.forEach(action => {
      const actionName = action.name;
      // type
      if (!!action.type && !Object.values(TableTypes).includes(action.type)) {
        const predefinedTypes = utils.joinQuoted(Object.values(TableTypes));
        this.compileError(
          new Error(
            `Error on dataset ${actionName}: Wrong type of table detected. Should only use predefined types: ${predefinedTypes}`
          )
        );
      }
      // "where" property
      if (action.type === TableTypes.INCREMENTAL && (!action.where || action.where.length === 0)) {
        this.compileError(
          new Error(
            `Error on dataset ${actionName}: "where" property is not defined. With the type “incremental” you must also specify the property “where”!`
          )
        );
      }
      // sqldatawarehouse config
      if (action.sqlDataWarehouse && action.sqlDataWarehouse.distribution) {
        const distribution = action.sqlDataWarehouse.distribution.toUpperCase();
        if (
          distribution !== "REPLICATE" &&
          distribution !== "ROUND_ROBIN" &&
          !utils.SQL_DATA_WAREHOUSE_DIST_HASH_REGEXP.test(distribution)
        ) {
          this.compileError(
            new Error(
              `Error on dataset ${actionName}: Invalid value for sqldatawarehouse distribution: "${distribution}"`
            )
          );
        }
      }
      // redshift config
      if (!!action.redshift) {
        if (
          Object.keys(action.redshift).length === 0 ||
          Object.values(action.redshift).every((value: string) => !value.length)
        ) {
          this.compileError(
            new Error(`Error on dataset ${actionName}: Missing properties in redshift config`)
          );
        }
        const validatePropertyDefined = (
          opts: dataform.IRedshiftOptions,
          prop: keyof dataform.IRedshiftOptions
        ) => {
          if (!opts[prop] || !opts[prop].length) {
            this.compileError(
              new Error(`Error on dataset ${actionName}: Property "${prop}" is not defined`)
            );
          }
        };
        const validatePropertiesDefined = (
          opts: dataform.IRedshiftOptions,
          props: Array<keyof dataform.IRedshiftOptions>
        ) => props.forEach(prop => validatePropertyDefined(opts, prop));
        const validatePropertyValueInValues = (
          opts: dataform.IRedshiftOptions,
          prop: keyof dataform.IRedshiftOptions & ("distStyle" | "sortStyle"),
          values: string[]
        ) => {
          if (!!opts[prop] && !values.includes(opts[prop])) {
            this.compileError(
              new Error(
                `Error on dataset ${actionName}: Wrong value of "${prop}" property. Should only use predefined values: ${utils.joinQuoted(
                  values
                )}`
              )
            );
          }
        };
        if (action.redshift.distStyle || action.redshift.distKey) {
          validatePropertiesDefined(action.redshift, ["distStyle", "distKey"]);
          validatePropertyValueInValues(
            action.redshift,
            "distStyle",
            Object.values(DistStyleTypes)
          );
        }
        if (
          action.redshift.sortStyle ||
          (action.redshift.sortKeys && action.redshift.sortKeys.length)
        ) {
          validatePropertiesDefined(action.redshift, ["sortStyle", "sortKeys"]);
          validatePropertyValueInValues(
            action.redshift,
            "sortStyle",
            Object.values(SortStyleTypes)
          );
        }
      }
      // ignored properties in tables
      if (!!ignoredProps[action.type]) {
        ignoredProps[action.type].forEach(ignoredProp => {
          if (utils.objectExistsOrIsNonEmpty(action[ignoredProp])) {
            const message = `Error on dataset ${actionName}: Unused property was detected: "${ignoredProp}". This property is not used for tables with type "${
              action.type
            }" and will be ignored.`;
            this.compileError(new Error(message));
          }
        });
      }
    });
=======
>>>>>>> 8b47833b
    return compiledGraph;
  }

  public isDatasetType(type: string) {
    return type === "view" || type === "table" || type === "inline" || type === "incremental";
  }

  public findActions(res: Resolvable) {
    return this.actions.filter(action => {
      if (typeof res === "string") {
        return action.proto.target.name === res;
      }
      return action.proto.target.schema === res.schema && action.proto.target.name === res.name;
    });
  }

  public checkTargetIsUnused(target: dataform.ITarget) {
    const duplicateActions = this.findActions({ schema: target.schema, name: target.name });
    if (duplicateActions && duplicateActions.length > 0) {
      this.compileError(
        new Error(
<<<<<<< HEAD
          `Duplicate action name detected. Names within a schema must be unique across tables, assertions, and operations: "${
            target.schema
          }.${target.name}"`
=======
          `Duplicate action name detected. Names within a schema must be unique across tables, assertions, and operations: "${target.schema}.${target.name}"`
>>>>>>> 8b47833b
        )
      );
    }
  }

  public getSuffixWithUnderscore() {
    return !!this.config.schemaSuffix ? `_${this.config.schemaSuffix}` : "";
  }

  public setNameAndTarget(action: IActionProto, name: string, overrideSchema?: string) {
    const newTarget = overrideSchema ? this.target(name, overrideSchema) : this.target(name);
    this.checkTargetIsUnused(newTarget);
    action.target = newTarget;
    action.name = `${action.target.schema}.${action.target.name}`;
  }

  private checkTestNameIsUnused(name: string) {
    // Check for duplicate names
    if (this.tests[name]) {
      const message = `Duplicate test name detected: "${name}"`;
      this.compileError(new Error(message));
    }
  }
  public getSuffixWithUnderscore() {
    return !!this.config.schemaSuffix ? `_${this.config.schemaSuffix}` : "";
  }
}<|MERGE_RESOLUTION|>--- conflicted
+++ resolved
@@ -82,11 +82,7 @@
 
   public config: dataform.IProjectConfig;
 
-<<<<<<< HEAD
   public actions: Array<Table | Operation | Assertion>;
-=======
-  public actions: Array<table.Table | Operation | Assertion>;
->>>>>>> 8b47833b
   public tests: { [name: string]: test.Test };
 
   public graphErrors: dataform.IGraphErrors;
@@ -202,17 +198,6 @@
     if (action instanceof test.Test) {
       return action;
     }
-<<<<<<< HEAD
-    const finalSchema =
-      actionOptions.sqlxConfig.schema ||
-      (actionOptions.sqlxConfig.type === "assertion"
-        ? this.config.assertionSchema
-        : this.config.defaultSchema);
-    action.proto.target = this.target(actionOptions.sqlxConfig.name, finalSchema);
-    action.proto.name = `${action.proto.target.schema}.${action.proto.target.name}`;
-=======
-
->>>>>>> 8b47833b
     return action;
   }
 
@@ -234,11 +219,7 @@
     }
     const resolved = allResolved.length > 0 ? allResolved[0] : undefined;
 
-<<<<<<< HEAD
     if (resolved && resolved instanceof Table && resolved.proto.type === "inline") {
-=======
-    if (resolved && resolved instanceof table.Table && resolved.proto.type === "inline") {
->>>>>>> 8b47833b
       // TODO: Pretty sure this is broken as the proto.query value may not
       // be set yet as it happens during compilation. We should evalute the query here.
       return `(${resolved.proto.query})`;
@@ -272,16 +253,8 @@
     return operation;
   }
 
-<<<<<<< HEAD
   public publish(name: string, queryOrConfig?: TContextable<string> | TConfig): Table {
     const newTable = new Table();
-=======
-  public publish(
-    name: string,
-    queryOrConfig?: table.TContextable<string> | table.TConfig
-  ): table.Table {
-    const newTable = new table.Table();
->>>>>>> 8b47833b
     newTable.session = this;
     this.setNameAndTarget(newTable.proto, name);
     if (!!queryOrConfig) {
@@ -319,12 +292,6 @@
     return newTest;
   }
 
-  private setNameAndTarget(action: IActionProto, name: string, overrideSchema?: string) {
-    action.target = overrideSchema ? this.target(name, overrideSchema) : this.target(name);
-    this.checkTargetIsUnused(action.target);
-    action.name = `${action.target.schema}.${action.target.name}`;
-  }
-
   public compileError(err: Error | string, path?: string) {
     const fileName = path || utils.getCallerFile(this.rootDir) || __filename;
 
@@ -358,11 +325,7 @@
   public compile(): dataform.ICompiledGraph {
     const compiledGraph = dataform.CompiledGraph.create({
       projectConfig: this.config,
-<<<<<<< HEAD
       tables: this.compileGraphChunk(this.actions.filter(action => action instanceof Table)),
-=======
-      tables: this.compileGraphChunk(this.actions.filter(action => action instanceof table.Table)),
->>>>>>> 8b47833b
       operations: this.compileGraphChunk(
         this.actions.filter(action => action instanceof Operation)
       ),
@@ -390,13 +353,9 @@
         } else {
           this.compileError(
             new Error(
-<<<<<<< HEAD
               `Missing dependency detected: Node "${
                 action.name
               }" depends on "${act}" which does not exist.`
-=======
-              `Missing dependency detected: Node "${action.name}" depends on "${act}" which does not exist.`
->>>>>>> 8b47833b
             )
           );
           return act;
@@ -431,7 +390,6 @@
       }
     }
 
-<<<<<<< HEAD
     compiledGraph.tables.forEach(action => {
       const actionName = action.name;
       // type
@@ -537,8 +495,6 @@
         });
       }
     });
-=======
->>>>>>> 8b47833b
     return compiledGraph;
   }
 
@@ -560,13 +516,9 @@
     if (duplicateActions && duplicateActions.length > 0) {
       this.compileError(
         new Error(
-<<<<<<< HEAD
           `Duplicate action name detected. Names within a schema must be unique across tables, assertions, and operations: "${
             target.schema
           }.${target.name}"`
-=======
-          `Duplicate action name detected. Names within a schema must be unique across tables, assertions, and operations: "${target.schema}.${target.name}"`
->>>>>>> 8b47833b
         )
       );
     }
@@ -590,7 +542,4 @@
       this.compileError(new Error(message));
     }
   }
-  public getSuffixWithUnderscore() {
-    return !!this.config.schemaSuffix ? `_${this.config.schemaSuffix}` : "";
-  }
 }