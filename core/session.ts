import * as adapters from "@dataform/core/adapters";
import { AConfig, AContextable, Assertion } from "@dataform/core/assertion";
import { OConfig, OContextable, Operation } from "@dataform/core/operation";
import * as table from "@dataform/core/table";
import * as test from "@dataform/core/test";
import * as utils from "@dataform/core/utils";
import { dataform } from "@dataform/protos";

interface IActionProto {
  name?: string;
  fileName?: string;
  dependencies?: string[];
}

interface ISqlxConfig extends table.TConfig, AConfig, OConfig, test.TConfig {
  type: "view" | "table" | "inline" | "incremental" | "assertion" | "operations" | "test";
  schema?: string;
  name: string;
}

export interface IColumnsDescriptor {
  [name: string]: string | IRecordDescriptor;
}

interface IRecordDescriptor {
  description?: string;
  columns?: IColumnsDescriptor;
}

export function mapToColumnProtoArray(columns: IColumnsDescriptor): dataform.IColumnDescriptor[] {
  return utils.flatten(
    Object.keys(columns).map(column => mapColumnDescriptionToProto([column], columns[column]))
  );
}

function mapColumnDescriptionToProto(
  currentPath: string[],
  description: string | IRecordDescriptor
): dataform.IColumnDescriptor[] {
  if (typeof description === "string") {
    return [
      dataform.ColumnDescriptor.create({
        description,
        path: currentPath
      })
    ];
  }
  const columnDescriptor: dataform.IColumnDescriptor[] = description.description
    ? [
        dataform.ColumnDescriptor.create({
          description: description.description,
          path: currentPath
        })
      ]
    : [];
  const nestedColumns = description.columns ? Object.keys(description.columns) : [];
  return columnDescriptor.concat(
    utils.flatten(
      nestedColumns.map(nestedColumn =>
        mapColumnDescriptionToProto(
          currentPath.concat([nestedColumn]),
          description.columns[nestedColumn]
        )
      )
    )
  );
}

export interface IResolvable {
  schema: string;
  name: string;
}

export class Session {
  public rootDir: string;

  public config: dataform.IProjectConfig;

  public tables: { [name: string]: table.Table };
  public operations: { [name: string]: Operation };
  public assertions: { [name: string]: Assertion };
  public tests: { [name: string]: test.Test };

  public graphErrors: dataform.IGraphErrors;

  constructor(rootDir: string, projectConfig?: dataform.IProjectConfig) {
    this.init(rootDir, projectConfig);
  }

  public init(rootDir: string, projectConfig?: dataform.IProjectConfig) {
    this.rootDir = rootDir;
    this.config = projectConfig || {
      defaultSchema: "dataform",
      assertionSchema: "dataform_assertions"
    };
    this.tables = {};
    this.operations = {};
    this.assertions = {};
    this.tests = {};
    this.graphErrors = { compilationErrors: [] };
  }

  public adapter(): adapters.IAdapter {
    return adapters.create(this.config);
  }

  public sqlxAction(actionOptions: {
    sqlxConfig: ISqlxConfig;
    sqlStatementCount: number;
    hasIncremental: boolean;
    hasPreOperations: boolean;
    hasPostOperations: boolean;
    hasInputs: boolean;
  }) {
    if (actionOptions.sqlStatementCount > 1 && actionOptions.sqlxConfig.type !== "operations") {
      this.compileError(
        "Actions may only contain more than one SQL statement if they are of type 'operations'."
      );
    }
    if (
      actionOptions.sqlxConfig.hasOutput &&
      (actionOptions.sqlxConfig.type !== "operations" ||
        this.isDatasetType(actionOptions.sqlxConfig.type))
    ) {
      this.compileError(
        "Actions may only specify 'hasOutput: true' if they are of type 'operations' or create a dataset."
      );
    }
    if (
      actionOptions.sqlxConfig.columns &&
      !(this.isDatasetType(actionOptions.sqlxConfig.type) || actionOptions.sqlxConfig.hasOutput)
    ) {
      this.compileError("Actions may only specify 'columns' if they create a dataset.");
    }
    if (actionOptions.sqlxConfig.protected && actionOptions.sqlxConfig.type !== "incremental") {
      this.compileError(
        "Actions may only specify 'protected: true' if they are of type 'incremental'."
      );
    }
    if (actionOptions.hasIncremental && actionOptions.sqlxConfig.type !== "incremental") {
      this.compileError(
        "Actions may only include incremental_where if they are of type 'incremental'."
      );
    }
    if (actionOptions.sqlxConfig.dataset && actionOptions.sqlxConfig.type !== "test") {
      this.compileError("Actions may only specify 'dataset' if they are of type 'test'.");
    }
    if (!actionOptions.sqlxConfig.dataset && actionOptions.sqlxConfig.type === "test") {
      this.compileError("Actions must specify 'dataset' if they are of type 'test'.");
    }
    if (actionOptions.hasInputs && actionOptions.sqlxConfig.type !== "test") {
      this.compileError("Actions may only include input blocks if they are of type 'test'.");
    }
    if (actionOptions.sqlxConfig.disabled && !this.isDatasetType(actionOptions.sqlxConfig.type)) {
      this.compileError("Actions may only specify 'disabled: true' if they create a dataset.");
    }
    if (actionOptions.sqlxConfig.redshift && !this.isDatasetType(actionOptions.sqlxConfig.type)) {
      this.compileError("Actions may only specify 'redshift: { ... }' if they create a dataset.");
    }
    if (actionOptions.sqlxConfig.bigquery && !this.isDatasetType(actionOptions.sqlxConfig.type)) {
      this.compileError("Actions may only specify 'bigquery: { ... }' if they create a dataset.");
    }
    if (actionOptions.hasPreOperations && !this.isDatasetType(actionOptions.sqlxConfig.type)) {
      this.compileError("Actions may only include pre_operations if they create a dataset.");
    }
    if (actionOptions.hasPostOperations && !this.isDatasetType(actionOptions.sqlxConfig.type)) {
      this.compileError("Actions may only include post_operations if they create a dataset.");
    }

    const action = (() => {
      switch (actionOptions.sqlxConfig.type) {
        case "view":
        case "table":
        case "inline":
        case "incremental":
          return this.publish(actionOptions.sqlxConfig.name);
        case "assertion":
          return this.assert(actionOptions.sqlxConfig.name);
        case "operations":
          return this.operate(actionOptions.sqlxConfig.name);
        case "test":
          return this.test(actionOptions.sqlxConfig.name);
        default:
          throw new Error(`Unrecognized action type: ${actionOptions.sqlxConfig.type}`);
      }
    })().config(actionOptions.sqlxConfig);

    if (action instanceof test.Test) {
      return action;
    }

    if (!(action instanceof Operation) || action.proto.hasOutput) {
      const finalSchema =
        actionOptions.sqlxConfig.schema ||
        (actionOptions.sqlxConfig.type === "assertion"
          ? this.config.assertionSchema
          : this.config.defaultSchema);
      action.proto.target = this.target(actionOptions.sqlxConfig.name, finalSchema);
<<<<<<< HEAD
      action.proto.name = action.proto.target.schema + "." + action.proto.target.name;
=======
    } else {
      delete action.proto.target;
>>>>>>> eb1d1f89
    }
    return action;
  }

  public target(target: string, defaultSchema?: string): dataform.ITarget {
    const suffix = !!this.config.schemaSuffix ? `_${this.config.schemaSuffix}` : "";

    if (target.includes(".")) {
      const [schema, name] = target.split(".");
      return dataform.Target.create({ name, schema: schema + suffix });
    }
    return dataform.Target.create({
      name: target,
      schema: (defaultSchema || this.config.defaultSchema) + suffix
    });
  }

  public resolve(reference: string | IResolvable): string {
    let [fQName, err] = ["", ""];
    if (typeof reference === "string") {
      [fQName, err] = utils.matchFQName(reference, this.getAllFQNames());
      if (err) {
        this.compileError(new Error(err));
      }
    } else {
      fQName = (reference as IResolvable).schema + "." + (reference as IResolvable).name;
    }
    const table = this.tables[fQName];
    const operation =
      !!this.operations[fQName] && this.operations[fQName].hasOutput && this.operations[fQName];

    if (table && table.proto.type === "inline") {
      // TODO: Pretty sure this is broken as the proto.query value may not
      // be set yet as it happens during compilation. We should evalute the query here.
      return `(${table.proto.query})`;
    }

    const dataset = table || operation;
    // TODO: We fall back to using the plain 'name' here for backwards compatibility with projects that use .sql files.
    // In these projects, this session may not know about all actions (yet), and thus we need to fall back to assuming
    // that the target *will* exist in the future. Once we break backwards compatibility with .sql files, we should remove
    // the code that calls 'this.target(...)' below, and append a compile error if we can't find a dataset whose name is 'name'.
    const target = dataset ? dataset.proto.target : this.target(name);
    return this.adapter().resolveTarget(target);
  }

  public operate(name: string, queries?: OContextable<string | string[]>): Operation {
    const operation = new Operation();
    operation.session = this;
    operation.proto.target = this.target(name);
    const fQName = operation.proto.target.schema + "." + operation.proto.target.name;
    this.checkActionNameIsUnused(fQName);
    operation.proto.name = fQName;
    if (queries) {
      operation.queries(queries);
    }
    operation.proto.fileName = utils.getCallerFile(this.rootDir);
    // Add it to global index.
    this.operations[fQName] = operation;
    return operation;
  }

<<<<<<< HEAD
  public publish(name: string, queryOrConfig?: TContextable<string> | TConfig): Table {
    const table = new Table();
    table.session = this;
    table.proto.target = this.target(name);
    const fQName = table.proto.target.schema + "." + table.proto.target.name;
    this.checkActionNameIsUnused(fQName);
    table.proto.name = fQName;
=======
  public publish(
    name: string,
    queryOrConfig?: table.TContextable<string> | table.TConfig
  ): table.Table {
    this.checkActionNameIsUnused(name);
    const newTable = new table.Table();
    newTable.session = this;
    newTable.proto.name = name;
    newTable.proto.target = this.target(name);
>>>>>>> eb1d1f89
    if (!!queryOrConfig) {
      if (typeof queryOrConfig === "object") {
        newTable.config(queryOrConfig);
      } else {
        newTable.query(queryOrConfig);
      }
    }
    newTable.proto.fileName = utils.getCallerFile(this.rootDir);
    // Add it to global index.
<<<<<<< HEAD
    this.tables[fQName] = table;
    return table;
=======
    this.tables[name] = newTable;
    return newTable;
>>>>>>> eb1d1f89
  }

  public assert(name: string, query?: AContextable<string>): Assertion {
    const assertion = new Assertion();
    assertion.session = this;
    assertion.proto.target = this.target(name, this.config.assertionSchema);
    const fQName = assertion.proto.target.schema + "." + assertion.proto.target.name;
    this.checkActionNameIsUnused(fQName);
    assertion.proto.name = fQName;
    if (query) {
      assertion.query(query);
    }
    assertion.proto.fileName = utils.getCallerFile(this.rootDir);
    // Add it to global index.
    this.assertions[fQName] = assertion;
    return assertion;
  }

  public test(name: string): test.Test {
    this.checkTestNameIsUnused(name);
    const newTest = new test.Test();
    newTest.session = this;
    newTest.proto.name = name;
    newTest.proto.fileName = utils.getCallerFile(this.rootDir);
    // Add it to global index.
    this.tests[name] = newTest;
    return newTest;
  }

  public compileError(err: Error | string, path?: string) {
    const fileName = path || utils.getCallerFile(this.rootDir) || __filename;

    const compileError = dataform.CompilationError.create({
      fileName
    });
    if (typeof err === "string") {
      compileError.message = err;
    } else {
      compileError.message = err.message;
      compileError.stack = err.stack;
    }
    this.graphErrors.compilationErrors.push(compileError);
  }

  public compileGraphChunk<T>(part: {
    [name: string]: { proto: IActionProto; compile(): T };
  }): T[] {
    const compiledChunks: T[] = [];

    Object.keys(part).forEach(key => {
      try {
        const compiledChunk = part[key].compile();
        compiledChunks.push(compiledChunk);
      } catch (e) {
        this.compileError(e, part[key].proto.fileName);
      }
    });

    return compiledChunks;
  }

  public compile(): dataform.ICompiledGraph {
    const compiledGraph = dataform.CompiledGraph.create({
      projectConfig: this.config,
      tables: this.compileGraphChunk(this.tables),
      operations: this.compileGraphChunk(this.operations),
      assertions: this.compileGraphChunk(this.assertions),
      tests: this.compileGraphChunk(this.tests),
      graphErrors: this.graphErrors
    });

    const allActions: IActionProto[] = [].concat(
      compiledGraph.tables,
      compiledGraph.assertions,
      compiledGraph.operations
    );
    const allActionNames = allActions.map(action => action.name);

    allActions.forEach(action => {
      const uniqueDependencies: { [dependency: string]: boolean } = {};
      const dependencies = action.dependencies || [];
      dependencies.forEach(dependency => (uniqueDependencies[dependency] = true));
      action.dependencies = Object.keys(uniqueDependencies);
    });

    return compiledGraph;
  }

  public isDatasetType(type) {
    return type === "view" || type === "table" || type === "inline" || type === "incremental";
  }

  public getAllFQNames() {
    return [].concat(
      Object.keys(this.tables),
      Object.keys(this.assertions),
      Object.keys(this.operations)
    );
  }

  private checkActionNameIsUnused(name: string) {
    // Check for duplicate names
    if (this.tables[name] || this.operations[name] || this.assertions[name]) {
      const message = `Duplicate action name detected. Names within a schema must be unique across tables, assertions, and operations: "${name}"`;
      this.compileError(new Error(message));
    }
  }

  private checkTestNameIsUnused(name: string) {
    // Check for duplicate names
    if (this.tests[name]) {
      const message = `Duplicate test name detected: "${name}"`;
      this.compileError(new Error(message));
    }
  }
}<|MERGE_RESOLUTION|>--- conflicted
+++ resolved
@@ -196,12 +196,9 @@
           ? this.config.assertionSchema
           : this.config.defaultSchema);
       action.proto.target = this.target(actionOptions.sqlxConfig.name, finalSchema);
-<<<<<<< HEAD
       action.proto.name = action.proto.target.schema + "." + action.proto.target.name;
-=======
     } else {
       delete action.proto.target;
->>>>>>> eb1d1f89
     }
     return action;
   }
@@ -264,25 +261,16 @@
     return operation;
   }
 
-<<<<<<< HEAD
-  public publish(name: string, queryOrConfig?: TContextable<string> | TConfig): Table {
-    const table = new Table();
-    table.session = this;
-    table.proto.target = this.target(name);
-    const fQName = table.proto.target.schema + "." + table.proto.target.name;
-    this.checkActionNameIsUnused(fQName);
-    table.proto.name = fQName;
-=======
   public publish(
     name: string,
     queryOrConfig?: table.TContextable<string> | table.TConfig
   ): table.Table {
-    this.checkActionNameIsUnused(name);
     const newTable = new table.Table();
     newTable.session = this;
-    newTable.proto.name = name;
     newTable.proto.target = this.target(name);
->>>>>>> eb1d1f89
+    const fQName = newTable.proto.target.schema + "." + newTable.proto.target.name;
+    this.checkActionNameIsUnused(fQName);
+    newTable.proto.name = fQName;
     if (!!queryOrConfig) {
       if (typeof queryOrConfig === "object") {
         newTable.config(queryOrConfig);
@@ -292,13 +280,8 @@
     }
     newTable.proto.fileName = utils.getCallerFile(this.rootDir);
     // Add it to global index.
-<<<<<<< HEAD
-    this.tables[fQName] = table;
-    return table;
-=======
-    this.tables[name] = newTable;
+    this.tables[fQName] = newTable;
     return newTable;
->>>>>>> eb1d1f89
   }
 
   public assert(name: string, query?: AContextable<string>): Assertion {
