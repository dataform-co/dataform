import {
  IColumnsDescriptor,
<<<<<<< HEAD
  Resolvable,
  mapToColumnProtoArray,
  Session
} from "@dataform/core/session";
=======
  mapToColumnProtoArray,
  Resolvable,
  Session
} from "@dataform/core/session";
import * as utils from "@dataform/core/utils";
>>>>>>> 8b47833b
import { dataform } from "@dataform/protos";
import * as utils from "@dataform/core/utils";

export enum TableTypes {
  TABLE = "table",
  VIEW = "view",
  INCREMENTAL = "incremental",
  INLINE = "inline"
}
export enum DistStyleTypes {
  EVEN = "even",
  KEY = "key",
  ALL = "all"
}
export enum SortStyleTypes {
  COMPOUND = "compound",
  INTERLEAVED = "interleaved"
}

export const ignoredProps: {
  [tableType: string]: Array<keyof dataform.ITable>;
} = {
  [TableTypes.INLINE]: [
    "bigquery",
    "redshift",
    "sqlDataWarehouse",
    "preOps",
    "postOps",
    "actionDescriptor",
    "disabled",
    "where"
  ]
};

type ValueOf<T> = T[keyof T];
export type TContextable<T> = T | ((ctx: TableContext) => T);
export type TableType = ValueOf<TableTypes>;

export interface TConfig {
  type?: TableType;
  dependencies?: Resolvable | Resolvable[];
  tags?: string[];
  description?: string;
  columns?: IColumnsDescriptor;
  disabled?: boolean;
  protected?: boolean;
  redshift?: dataform.IRedshiftOptions;
  bigquery?: dataform.IBigQueryOptions;
  sqldatawarehouse?: dataform.ISQLDataWarehouseOptions;
  schema?: string;
}

export class Table {
  public proto: dataform.Table = dataform.Table.create({
    type: "view",
    disabled: false,
    tags: []
  });

  // Hold a reference to the Session instance.
  public session: Session;

  // We delay contextification until the final compile step, so hold these here for now.
  public contextableQuery: TContextable<string>;
  private contextableWhere: TContextable<string>;
  private contextablePreOps: Array<TContextable<string | string[]>> = [];
  private contextablePostOps: Array<TContextable<string | string[]>> = [];

  public config(config: TConfig) {
    if (config.type) {
      this.type(config.type);
    }
    if (config.dependencies) {
      this.dependencies(config.dependencies);
    }
    if (config.disabled) {
      this.disabled();
    }
    if (config.redshift) {
      this.redshift(config.redshift);
    }
    if (config.bigquery) {
      this.bigquery(config.bigquery);
    }
    if (config.sqldatawarehouse) {
      this.sqldatawarehouse(config.sqldatawarehouse);
    }
    if (config.tags) {
      this.tags(config.tags);
    }
    if (config.description) {
      this.description(config.description);
    }
    if (config.columns) {
      this.columns(config.columns);
    }
    if (config.schema) {
      this.schema(config.schema);
    }

    return this;
  }

  public type(type: TableType) {
    this.proto.type = type as string;
    return this;
  }

  public query(query: TContextable<string>) {
    this.contextableQuery = query;
    return this;
  }

  public where(where: TContextable<string>) {
    this.contextableWhere = where;
    return this;
  }

  public preOps(pres: TContextable<string | string[]>) {
    this.contextablePreOps.push(pres);
    return this;
  }

  public postOps(posts: TContextable<string | string[]>) {
    this.contextablePostOps.push(posts);
    return this;
  }

  public disabled() {
    this.proto.disabled = true;
    return this;
  }

  public sqldatawarehouse(sqlDataWarehouse: dataform.ISQLDataWarehouseOptions) {
    this.proto.sqlDataWarehouse = dataform.SQLDataWarehouseOptions.create(sqlDataWarehouse);
    return this;
  }

  public redshift(redshift: dataform.IRedshiftOptions) {
    this.proto.redshift = dataform.RedshiftOptions.create(redshift);
    return this;
  }

  public bigquery(bigquery: dataform.IBigQueryOptions) {
    this.proto.bigquery = dataform.BigQueryOptions.create(bigquery);
    return this;
  }

  public dependencies(value: Resolvable | Resolvable[]) {
    const newDependencies = utils.isResolvable(value) ? [value] : (value as Resolvable[]);
    newDependencies.forEach((d: Resolvable) => {
      // TODO: This code fails to function correctly if the inline table has not yet
      // been attached to the session. This code probably needs to be moved to compile().
<<<<<<< HEAD
      const dStr = utils.stringifyResolvable(d);
      const depFinal = dStr.includes(".")
        ? `${dStr.split(".")[0]}${this.session.getSuffixWithUnderscore()}.${dStr.split(".")[1]}`
        : dStr;
=======
      const depFinal = utils.appendSuffixToSchema(d, this.session.getSuffixWithUnderscore());
>>>>>>> 8b47833b
      const allResolved = this.session.findActions(depFinal);
      const resolved = allResolved.length > 0 ? allResolved[0] : undefined;
      if (!!resolved && resolved instanceof Table && resolved.proto.type === "inline") {
        resolved.proto.dependencies.forEach(childDep => this.addDependency(childDep));
      } else {
        this.addDependency(depFinal);
      }
    });
    return this;
  }

  public tags(value: string | string[]) {
    const newTags = typeof value === "string" ? [value] : value;
    newTags.forEach(t => {
      this.proto.tags.push(t);
    });
    return this;
  }

  public description(description: string) {
    if (!this.proto.actionDescriptor) {
      this.proto.actionDescriptor = {};
    }
    this.proto.actionDescriptor.description = description;
    return this;
  }

  public columns(columns: IColumnsDescriptor) {
    if (!this.proto.actionDescriptor) {
      this.proto.actionDescriptor = {};
    }
    this.proto.actionDescriptor.columns = mapToColumnProtoArray(columns);
    return this;
  }

  public schema(schema: string) {
<<<<<<< HEAD
    this.proto.target.schema = schema;
    this.proto.name = `${schema}${this.session.getSuffixWithUnderscore()}.${
      this.proto.target.name
    }`;
=======
    if (schema !== this.session.config.defaultSchema) {
      this.session.setNameAndTarget(this.proto, this.proto.target.name, schema);
    }
    return this;
>>>>>>> 8b47833b
  }

  public compile() {
    const context = new TableContext(this);

    this.proto.query = context.apply(this.contextableQuery);

    if (this.contextableWhere) {
      this.proto.where = context.apply(this.contextableWhere);
    }

    this.contextablePreOps.forEach(contextablePreOps => {
      const appliedPres = context.apply(contextablePreOps);
      this.proto.preOps = (this.proto.preOps || []).concat(
        typeof appliedPres == "string" ? [appliedPres] : appliedPres
      );
    });
    this.contextablePreOps = [];

    this.contextablePostOps.forEach(contextablePostOps => {
      const appliedPosts = context.apply(contextablePostOps);
      this.proto.postOps = (this.proto.postOps || []).concat(
        typeof appliedPosts == "string" ? [appliedPosts] : appliedPosts
      );
    });
    this.contextablePostOps = [];
    return this.proto;
  }

  private addDependency(dependency: Resolvable): void {
    const depName = utils.stringifyResolvable(dependency);
    if (this.proto.dependencies.indexOf(depName) < 0) {
      this.proto.dependencies.push(depName);
    }
  }
}

export interface ITableContext {
  config: (config: TConfig) => string;
  self: () => string;
  name: () => string;
  ref: (name: string) => string;
  resolve: (name: string) => string;
  type: (type: TableType) => string;
  where: (where: TContextable<string>) => string;
  preOps: (statement: TContextable<string | string[]>) => string;
  postOps: (statement: TContextable<string | string[]>) => string;
  disabled: () => string;
  redshift: (redshift: dataform.IRedshiftOptions) => string;
  bigquery: (bigquery: dataform.IBigQueryOptions) => string;
  dependencies: (name: Resolvable) => string;
  apply: <T>(value: TContextable<T>) => T;
  tags: (name: string | string[]) => string;
}

export class TableContext implements ITableContext {
  private table?: Table;

  constructor(table: Table) {
    this.table = table;
  }

  public config(config: TConfig) {
    this.table.config(config);
    return "";
  }

  public self(): string {
    return this.resolve({
      schema: this.table.proto.target.schema,
      name: this.table.proto.target.name
    });
  }

  public name(): string {
    return this.table.proto.target.name;
  }

  public ref(ref: Resolvable) {
    const name =
      typeof ref === "string" || typeof ref === "undefined" ? ref : `${ref.schema}.${ref.name}`;
    if (!name) {
      const message = `Action name is not specified`;
      this.table.session.compileError(new Error(message));
      return "";
    }
    this.table.dependencies(name);
    return this.resolve(ref);
  }

  public resolve(ref: Resolvable) {
    return this.table.session.resolve(ref);
  }

  public type(type: TableType) {
    this.table.type(type);
    return "";
  }

  public where(where: TContextable<string>) {
    this.table.where(where);
    return "";
  }

  public preOps(statement: TContextable<string | string[]>) {
    this.table.preOps(statement);
    return "";
  }

  public postOps(statement: TContextable<string | string[]>) {
    this.table.postOps(statement);
    return "";
  }

  public disabled() {
    this.table.disabled();
    return "";
  }

  public redshift(redshift: dataform.IRedshiftOptions) {
    this.table.redshift(redshift);
    return "";
  }

  public bigquery(bigquery: dataform.IBigQueryOptions) {
    this.table.bigquery(bigquery);
    return "";
  }

  public dependencies(res: Resolvable) {
    this.table.dependencies(res);
    return "";
  }

  public apply<T>(value: TContextable<T>): T {
    if (typeof value === "function") {
      return (value as any)(this);
    } else {
      return value;
    }
  }
  public tags(tags: string[]) {
    this.table.tags(tags);
    return "";
  }
}<|MERGE_RESOLUTION|>--- conflicted
+++ resolved
@@ -1,19 +1,11 @@
 import {
   IColumnsDescriptor,
-<<<<<<< HEAD
-  Resolvable,
-  mapToColumnProtoArray,
-  Session
-} from "@dataform/core/session";
-=======
   mapToColumnProtoArray,
   Resolvable,
   Session
 } from "@dataform/core/session";
 import * as utils from "@dataform/core/utils";
->>>>>>> 8b47833b
 import { dataform } from "@dataform/protos";
-import * as utils from "@dataform/core/utils";
 
 export enum TableTypes {
   TABLE = "table",
@@ -165,14 +157,7 @@
     newDependencies.forEach((d: Resolvable) => {
       // TODO: This code fails to function correctly if the inline table has not yet
       // been attached to the session. This code probably needs to be moved to compile().
-<<<<<<< HEAD
-      const dStr = utils.stringifyResolvable(d);
-      const depFinal = dStr.includes(".")
-        ? `${dStr.split(".")[0]}${this.session.getSuffixWithUnderscore()}.${dStr.split(".")[1]}`
-        : dStr;
-=======
       const depFinal = utils.appendSuffixToSchema(d, this.session.getSuffixWithUnderscore());
->>>>>>> 8b47833b
       const allResolved = this.session.findActions(depFinal);
       const resolved = allResolved.length > 0 ? allResolved[0] : undefined;
       if (!!resolved && resolved instanceof Table && resolved.proto.type === "inline") {
@@ -209,17 +194,10 @@
   }
 
   public schema(schema: string) {
-<<<<<<< HEAD
-    this.proto.target.schema = schema;
-    this.proto.name = `${schema}${this.session.getSuffixWithUnderscore()}.${
-      this.proto.target.name
-    }`;
-=======
     if (schema !== this.session.config.defaultSchema) {
       this.session.setNameAndTarget(this.proto, this.proto.target.name, schema);
     }
     return this;
->>>>>>> 8b47833b
   }
 
   public compile() {
