<<<<<<< HEAD
import { IResolvable, Session } from "@dataform/core/session";
import * as utils from "@dataform/core/utils";
=======
import { IColumnsDescriptor, mapToColumnProtoArray, Session } from "@dataform/core/session";
>>>>>>> eb1d1f89
import { dataform } from "@dataform/protos";

export enum TableTypes {
  TABLE = "table",
  VIEW = "view",
  INCREMENTAL = "incremental",
  INLINE = "inline"
}
export enum DistStyleTypes {
  EVEN = "even",
  KEY = "key",
  ALL = "all"
}
export enum SortStyleTypes {
  COMPOUND = "compound",
  INTERLEAVED = "interleaved"
}

export const ignoredProps: {
  [tableType: string]: Array<keyof dataform.ITable>;
} = {
  [TableTypes.INLINE]: [
    "bigquery",
    "redshift",
    "preOps",
    "postOps",
    "actionDescriptor",
    "disabled",
    "where"
  ]
};

type ValueOf<T> = T[keyof T];
export type TContextable<T> = T | ((ctx: TableContext) => T);
export type TableType = ValueOf<TableTypes>;

export interface TConfig {
  type?: TableType;
  dependencies?: string | string[];
  tags?: string[];
  description?: string;
  columns?: IColumnsDescriptor;
  disabled?: boolean;
  protected?: boolean;
  redshift?: dataform.IRedshiftOptions;
  bigquery?: dataform.IBigQueryOptions;
}

export class Table {
  public proto: dataform.Table = dataform.Table.create({
    type: "view",
    disabled: false,
    tags: []
  });

  // Hold a reference to the Session instance.
  public session: Session;

  // We delay contextification until the final compile step, so hold these here for now.
  public contextableQuery: TContextable<string>;
  private contextableWhere: TContextable<string>;
  private contextablePreOps: Array<TContextable<string | string[]>> = [];
  private contextablePostOps: Array<TContextable<string | string[]>> = [];

  public config(config: TConfig) {
    if (config.type) {
      this.type(config.type);
    }
    if (config.dependencies) {
      this.dependencies(config.dependencies);
    }
    if (config.disabled) {
      this.disabled();
    }
    if (config.redshift) {
      this.redshift(config.redshift);
    }
    if (config.bigquery) {
      this.bigquery(config.bigquery);
    }
    if (config.tags) {
      this.tags(config.tags);
    }
    if (config.description) {
      this.description(config.description);
    }
    if (config.columns) {
      this.columns(config.columns);
    }

    return this;
  }

  public type(type: TableType) {
    this.proto.type = type as string;
    return this;
  }

  public query(query: TContextable<string>) {
    this.contextableQuery = query;
    return this;
  }

  public where(where: TContextable<string>) {
    this.contextableWhere = where;
    return this;
  }

  public preOps(pres: TContextable<string | string[]>) {
    this.contextablePreOps.push(pres);
    return this;
  }

  public postOps(posts: TContextable<string | string[]>) {
    this.contextablePostOps.push(posts);
    return this;
  }

  public disabled() {
    this.proto.disabled = true;
    return this;
  }

  public redshift(redshift: dataform.IRedshiftOptions) {
    this.proto.redshift = dataform.RedshiftOptions.create(redshift);
    return this;
  }

  public bigquery(bigquery: dataform.IBigQueryOptions) {
    this.proto.bigquery = dataform.BigQueryOptions.create(bigquery);
    return this;
  }

  public dependencies(value: string | string[]) {
    const newDependencies = typeof value === "string" ? [value] : value;
    newDependencies.forEach(d => {
      const [fQd, err] = utils.matchFQName(d, this.session.getAllFQNames());
      if (!!err && err.includes("Ambiguous")) {
        this.session.compileError(new Error(err));
      }
      const table = this.session.tables[fQd];
      if (!!table && table.proto.type === "inline") {
        table.proto.dependencies.forEach(childDep => this.addDependency(childDep));
      } else {
        this.addDependency(d);
      }
    });
    return this;
  }

  public tags(value: string | string[]) {
    const newTags = typeof value === "string" ? [value] : value;
    newTags.forEach(t => {
      const table = this.session.tables[t];
      this.proto.tags.push(t);
    });
    return this;
  }

  public description(description: string) {
    if (!this.proto.actionDescriptor) {
      this.proto.actionDescriptor = {};
    }
    this.proto.actionDescriptor.description = description;
    return this;
  }

  public columns(columns: IColumnsDescriptor) {
    if (!this.proto.actionDescriptor) {
      this.proto.actionDescriptor = {};
    }
    this.proto.actionDescriptor.columns = mapToColumnProtoArray(columns);
    return this;
  }

  public compile() {
    const context = new TableContext(this);

    this.proto.query = context.apply(this.contextableQuery);

    if (this.contextableWhere) {
      this.proto.where = context.apply(this.contextableWhere);
    }

    this.contextablePreOps.forEach(contextablePreOps => {
      const appliedPres = context.apply(contextablePreOps);
      this.proto.preOps = (this.proto.preOps || []).concat(
        typeof appliedPres == "string" ? [appliedPres] : appliedPres
      );
    });
    this.contextablePreOps = [];

    this.contextablePostOps.forEach(contextablePostOps => {
      const appliedPosts = context.apply(contextablePostOps);
      this.proto.postOps = (this.proto.postOps || []).concat(
        typeof appliedPosts == "string" ? [appliedPosts] : appliedPosts
      );
    });
    this.contextablePostOps = [];

    return this.proto;
  }

  private addDependency(dependency: string): void {
    if (this.proto.dependencies.indexOf(dependency) < 0) {
      this.proto.dependencies.push(dependency);
    }
  }
}

export interface ITableContext {
  config: (config: TConfig) => string;
  self: () => string;
  name: () => string;
  ref: (name: string) => string;
  resolve: (name: string) => string;
  type: (type: TableType) => string;
  where: (where: TContextable<string>) => string;
  preOps: (statement: TContextable<string | string[]>) => string;
  postOps: (statement: TContextable<string | string[]>) => string;
  disabled: () => string;
  redshift: (redshift: dataform.IRedshiftOptions) => string;
  bigquery: (bigquery: dataform.IBigQueryOptions) => string;
  dependencies: (name: string) => string;
  apply: <T>(value: TContextable<T>) => T;
  tags: (name: string | string[]) => string;
}

export class TableContext implements ITableContext {
  private table?: Table;

  constructor(table: Table) {
    this.table = table;
  }

  public config(config: TConfig) {
    this.table.config(config);
    return "";
  }

  public self(): string {
    return this.resolve(this.table.proto.name);
  }

  public name(): string {
    return this.table.proto.name;
  }

  public ref(reference: string | IResolvable) {
    const name =
      typeof reference === "string" || typeof reference === "undefined"
        ? reference
        : (reference as IResolvable).schema + "." + (reference as IResolvable).name;
    if (!name) {
      const message = `Action name is not specified`;
      this.table.session.compileError(new Error(message));
      return "";
    }
    this.table.dependencies(name);
    return this.resolve(reference);
  }

  public resolve(reference: string | IResolvable) {
    return this.table.session.resolve(reference);
  }

  public type(type: TableType) {
    this.table.type(type);
    return "";
  }

  public where(where: TContextable<string>) {
    this.table.where(where);
    return "";
  }

  public preOps(statement: TContextable<string | string[]>) {
    this.table.preOps(statement);
    return "";
  }

  public postOps(statement: TContextable<string | string[]>) {
    this.table.postOps(statement);
    return "";
  }

  public disabled() {
    this.table.disabled();
    return "";
  }

  public redshift(redshift: dataform.IRedshiftOptions) {
    this.table.redshift(redshift);
    return "";
  }

  public bigquery(bigquery: dataform.IBigQueryOptions) {
    this.table.bigquery(bigquery);
    return "";
  }

  public dependencies(name: string) {
    this.table.dependencies(name);
    return "";
  }

  public apply<T>(value: TContextable<T>): T {
    if (typeof value === "function") {
      return (value as any)(this);
    } else {
      return value;
    }
  }
  public tags(tags: string[]) {
    this.table.tags(tags);
    return "";
  }
}<|MERGE_RESOLUTION|>--- conflicted
+++ resolved
@@ -1,9 +1,10 @@
-<<<<<<< HEAD
-import { IResolvable, Session } from "@dataform/core/session";
+import {
+  IColumnsDescriptor,
+  IResolvable,
+  mapToColumnProtoArray,
+  Session
+} from "@dataform/core/session";
 import * as utils from "@dataform/core/utils";
-=======
-import { IColumnsDescriptor, mapToColumnProtoArray, Session } from "@dataform/core/session";
->>>>>>> eb1d1f89
 import { dataform } from "@dataform/protos";
 
 export enum TableTypes {
