--- conflicted
+++ resolved
@@ -160,24 +160,14 @@
  */
 export interface ITableContext extends ICommonContext {
   /**
-<<<<<<< HEAD
-   * Shorthand if condition that uses an empty string in case of the condition not being satisfied.
-=======
+   * Shorthand if condition that uses an empty string in the case of the condition not being satisfied.
+   */
+  when: (cond: boolean, trueCase: string, falseCase?: string) => string;
+
+  /**
    * Indicates whether the config indicates the file is dealing with an incremental table.
->>>>>>> 43d97ec2
-   */
-  when: (cond: boolean, trueCase: string, falseCase?: string) => string;
-
-  /**
-<<<<<<< HEAD
-   * Indicates whether the config indicates the file is dealing with an incremental table.
    */
   incremental: () => boolean;
-=======
-   * Returns the string or an optional alternative string if the config indicates the file is dealing with an incremental table.
-   */
-  ifIncremental: (trueValue: string, falseValue?: string) => string;
->>>>>>> 43d97ec2
 }
 
 /**
@@ -440,13 +430,8 @@
     return cond ? trueCase : falseCase ? falseCase : "";
   }
 
-<<<<<<< HEAD
   public incremental() {
     return !!this.isIncremental;
-=======
-  public ifIncremental(trueValue: string, falseValue?: string) {
-    return this.isIncremental() ? trueValue : falseValue ? falseValue : "";
->>>>>>> 43d97ec2
   }
 
   public preOps(statement: Contextable<ITableContext, string | string[]>) {
