--- conflicted
+++ resolved
@@ -1,21 +1,8 @@
-import { Assertion } from "@dataform/core/assertion";
-import { Operation } from "@dataform/core/operation";
-import { Resolvable } from "@dataform/core/session";
-import {
-  DistStyleTypes,
-  ignoredProps,
-  SortStyleTypes,
-  Table,
-  TableTypes
-} from "@dataform/core/table";
-import { dataform } from "@dataform/protos";
-<<<<<<< HEAD
 import { Assertion } from "@dataform/core/assertion";
 import { Operation } from "@dataform/core/operation";
 import { Resolvable } from "@dataform/core/session";
 import { Table } from "@dataform/core/table";
-=======
->>>>>>> 8b47833b
+import { dataform } from "@dataform/protos";
 
 export const SQL_DATA_WAREHOUSE_DIST_HASH_REGEXP = new RegExp("HASH\\s*\\(\\s*\\w*\\s*\\)\\s*");
 
@@ -121,115 +108,11 @@
 }
 
 export function validate(compiledGraph: dataform.ICompiledGraph): dataform.IGraphErrors {
-<<<<<<< HEAD
   return dataform.GraphErrors.create({
     compilationErrors:
       compiledGraph.graphErrors && compiledGraph.graphErrors.compilationErrors
         ? compiledGraph.graphErrors.compilationErrors
         : []
-=======
-  const validationErrors: dataform.IValidationError[] = [];
-
-  // Check there aren't any duplicate names.
-  const allActions = [].concat(
-    compiledGraph.tables,
-    compiledGraph.assertions,
-    compiledGraph.operations
-  );
-
-  const actionsByName: { [name: string]: dataform.IExecutionAction } = {};
-  allActions.forEach(action => (actionsByName[action.name] = action));
-
-  // Table validation
-  compiledGraph.tables.forEach(action => {
-    const actionName = action.name;
-
-    // type
-    if (!!action.type && !Object.values(TableTypes).includes(action.type)) {
-      const predefinedTypes = joinQuoted(Object.values(TableTypes));
-      const message = `Wrong type of table detected. Should only use predefined types: ${predefinedTypes}`;
-      validationErrors.push(dataform.ValidationError.create({ message, actionName }));
-    }
-
-    // "where" property
-    if (action.type === TableTypes.INCREMENTAL && (!action.where || action.where.length === 0)) {
-      const message = `"where" property is not defined. With the type “incremental” you must also specify the property “where”!`;
-      validationErrors.push(dataform.ValidationError.create({ message, actionName }));
-    }
-
-    // sqldatawarehouse config
-    if (action.sqlDataWarehouse && action.sqlDataWarehouse.distribution) {
-      const distribution = action.sqlDataWarehouse.distribution.toUpperCase();
-
-      if (
-        distribution !== "REPLICATE" &&
-        distribution !== "ROUND_ROBIN" &&
-        !SQL_DATA_WAREHOUSE_DIST_HASH_REGEXP.test(distribution)
-      ) {
-        const message = `Invalid value for sqldatawarehouse distribution: "${distribution}"`;
-        validationErrors.push(dataform.ValidationError.create({ message, actionName }));
-      }
-    }
-
-    // redshift config
-    if (!!action.redshift) {
-      if (
-        Object.keys(action.redshift).length === 0 ||
-        Object.values(action.redshift).every((value: string) => !value.length)
-      ) {
-        const message = `Missing properties in redshift config`;
-        validationErrors.push(dataform.ValidationError.create({ message, actionName }));
-      }
-
-      const validatePropertyDefined = (
-        opts: dataform.IRedshiftOptions,
-        prop: keyof dataform.IRedshiftOptions
-      ) => {
-        if (!opts[prop] || !opts[prop].length) {
-          const message = `Property "${prop}" is not defined`;
-          validationErrors.push(dataform.ValidationError.create({ message, actionName }));
-        }
-      };
-      const validatePropertiesDefined = (
-        opts: dataform.IRedshiftOptions,
-        props: Array<keyof dataform.IRedshiftOptions>
-      ) => props.forEach(prop => validatePropertyDefined(opts, prop));
-      const validatePropertyValueInValues = (
-        opts: dataform.IRedshiftOptions,
-        prop: keyof dataform.IRedshiftOptions & ("distStyle" | "sortStyle"),
-        values: string[]
-      ) => {
-        if (!!opts[prop] && !values.includes(opts[prop])) {
-          const message = `Wrong value of "${prop}" property. Should only use predefined values: ${joinQuoted(
-            values
-          )}`;
-          validationErrors.push(dataform.ValidationError.create({ message, actionName }));
-        }
-      };
-
-      if (action.redshift.distStyle || action.redshift.distKey) {
-        validatePropertiesDefined(action.redshift, ["distStyle", "distKey"]);
-        validatePropertyValueInValues(action.redshift, "distStyle", Object.values(DistStyleTypes));
-      }
-      if (
-        action.redshift.sortStyle ||
-        (action.redshift.sortKeys && action.redshift.sortKeys.length)
-      ) {
-        validatePropertiesDefined(action.redshift, ["sortStyle", "sortKeys"]);
-        validatePropertyValueInValues(action.redshift, "sortStyle", Object.values(SortStyleTypes));
-      }
-    }
-
-    // ignored properties in tables
-    if (!!ignoredProps[action.type]) {
-      ignoredProps[action.type].forEach(ignoredProp => {
-        if (objectExistsOrIsNonEmpty(action[ignoredProp])) {
-          const message = `Unused property was detected: "${ignoredProp}". This property is not used for tables with type "${action.type}" and will be ignored.`;
-          validationErrors.push(dataform.ValidationError.create({ message, actionName }));
-        }
-      });
-    }
->>>>>>> 8b47833b
   });
 }
 
@@ -251,14 +134,11 @@
   return { schema: t.schema, name: t.name };
 }
 
-<<<<<<< HEAD
-=======
 export function appendSuffixToSchema(d: Resolvable, suffix: string) {
   const dStr = stringifyResolvable(d);
   return dStr.includes(".") ? `${dStr.split(".")[0]}${suffix}.${dStr.split(".")[1]}` : dStr;
 }
 
->>>>>>> 8b47833b
 export function ambiguousActionNameMsg(
   act: Resolvable,
   allActs: Array<Table | Operation | Assertion> | string[]
