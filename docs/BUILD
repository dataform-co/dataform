--- conflicted
+++ resolved
@@ -32,11 +32,8 @@
         "//fe:css",
         "//static:files",
         "@npm//@blueprintjs/core",
-<<<<<<< HEAD
         "@npm//@blueprintjs/select",
-=======
         "@npm//@mapbox/rehype-prism",
->>>>>>> 2dce91d2
         "@npm//@zeit/next-css",
         "@npm//@zeit/next-mdx",
         "@npm//@zeit/next-typescript",
