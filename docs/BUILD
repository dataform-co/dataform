package(default_visibility = ["//visibility:public"])

EXCLUDE_PATTERNS = [
    ".next/**",
    "out/**",
]

load("//tools:css_typings.bzl", "css_typings")

filegroup(
    name = "css",
    srcs = glob(["**/*.css"]),
)

css_typings(
    name = "css_typings",
    srcs = [":css"],
)

load("//tools:next_site.bzl", "next_site")

next_site(
    name = "docs",
    srcs = glob(
        ["**/*.*"],
        exclude = EXCLUDE_PATTERNS,
    ),
    data = [
        ":css_typings",
        "//:package.json",
        "//:tsconfig.json",
        "//fe:css",
        "//static:files",
        "@npm//@blueprintjs/core",
        "@npm//@zeit/next-css",
        "@npm//@zeit/next-mdx",
        "@npm//@zeit/next-typescript",
        "@npm//css-loader",
        "@npm//extracted-loader",
        "@npm//next-images",
        "@npm//next-server",
        "@npm//react-is",
        "@npm//react-media",
        "@npm//remark",
        "@npm//remark-react",
        "@npm//@mapbox/rehype-prism",
        "@npm//remark-slug",
        "@npm//tsconfig-paths-webpack-plugin",
        "@npm//umd-compat-loader",
        "@npm//url-loader",
    ],
    site_path = "docs",
)

load("@io_bazel_rules_docker//container:container.bzl", "container_image")

container_image(
    name = "image",
    base = "//tools/nginx/static",
    directory = "/usr/share/nginx/html",
    tars = [":docs_pkg"],
)

load("@io_bazel_rules_docker//container:container.bzl", "container_push")

container_push(
    name = "push",
    format = "Docker",
    image = ":image",
    registry = "gcr.io",
    repository = "tada-analytics/static-docs",
<<<<<<< HEAD
    tag = "debug",
=======
    tag = "latest",
>>>>>>> 1521dab9
)<|MERGE_RESOLUTION|>--- conflicted
+++ resolved
@@ -69,9 +69,5 @@
     image = ":image",
     registry = "gcr.io",
     repository = "tada-analytics/static-docs",
-<<<<<<< HEAD
-    tag = "debug",
-=======
     tag = "latest",
->>>>>>> 1521dab9
 )