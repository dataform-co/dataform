import * as Octokit from "@octokit/rest";
import { ICms, IFile } from "df/docs/cms";
import { join } from "path";

<<<<<<< HEAD
const octokit = new Octokit({ auth: "5e396250f7b4dd25c3519278faf28a447573aad0" });
=======
const octokit = new Octokit({ auth: "" });
>>>>>>> 8776f3c4

interface IOptions {
  owner: string;
  repo: string;
  rootPath: string;
}

export class GitHubCms implements ICms {
  constructor(private options: IOptions) {}

  public async list(version: string, directoryPath?: string) {
    const isDir = await this.isDirectory(version, directoryPath);
    console.log(join(this.options.rootPath, directoryPath));
    console.log(isDir);
    if (!isDir) {
      return [];
    }
    const result = await octokit.repos.getContents({
      owner: this.options.owner,
      repo: this.options.repo,
      ref: version,
      path: join(this.options.rootPath, directoryPath)
    });

    if (!(result.data instanceof Array)) {
      return [] as IFile[];
    }
    return result.data
      .filter(file => file.name !== "index.md")
      .map(file => {
        const fullPath = join(directoryPath, file.name);
        const cleanPath = fullPath.endsWith(".md")
          ? fullPath.substring(0, fullPath.length - 3)
          : fullPath;
        return { path: cleanPath, hasChildren: file.type === "dir" } as IFile;
      });
  }

  public async get(version: string, filePath?: string) {
    const isDir = await this.isDirectory(version, filePath);
    const resolvedPath = isDir ? join(filePath, "index.md") : `${filePath}.md`;
    const result = await octokit.repos.getContents({
      owner: this.options.owner,
      repo: this.options.repo,
      ref: version,
      path: join(this.options.rootPath, resolvedPath)
    });
    const buffer = new Buffer((result.data as any).content, "base64");
    return buffer.toString("utf8");
  }

  private async isDirectory(version: string, filePath?: string): Promise<boolean> {
    try {
      const result = await octokit.repos.getContents({
        owner: this.options.owner,
        repo: this.options.repo,
        ref: version,
        path: join(this.options.rootPath, filePath)
      });
      return result.data instanceof Array;
    } catch (e) {
      return false;
    }
  }
}<|MERGE_RESOLUTION|>--- conflicted
+++ resolved
@@ -2,11 +2,7 @@
 import { ICms, IFile } from "df/docs/cms";
 import { join } from "path";
 
-<<<<<<< HEAD
-const octokit = new Octokit({ auth: "5e396250f7b4dd25c3519278faf28a447573aad0" });
-=======
 const octokit = new Octokit({ auth: "" });
->>>>>>> 8776f3c4
 
 interface IOptions {
   owner: string;
