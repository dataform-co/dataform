import * as React from "react";

import Head from "next/head";

import { Footer } from "df/fe/components/footer";
import { Header } from "df/fe/components/header";

import * as styles from "df/docs/layouts/base.css";
import * as globalStyles from "df/fe/global.css";
import * as highlightStyles from "df/fe/highlight.css";

export interface IProps {
  title: string;
}

const PAGES = [
<<<<<<< HEAD
  {
    name: "framework"
  },
  {
    name: "web"
  },
  {
    name: "reference"
  }
=======
>>>>>>> b1d08773
];

const MAX_WIDTH = "1500px";

export class BaseLayout extends React.Component<IProps, {}> {
  public render() {
    return (
      <div className={`${globalStyles.root} ${highlightStyles.root}`}>
        <Head>
          <title>{this.props.title}</title>
        </Head>
        <Header pages={PAGES} invert={false} maxWidth={MAX_WIDTH} />
        <div className={styles.container} style={{ maxWidth: MAX_WIDTH }}>
          {this.props.children}
        </div>
        <Footer maxWidth={MAX_WIDTH} />
      </div>
    );
  }
}<|MERGE_RESOLUTION|>--- conflicted
+++ resolved
@@ -14,18 +14,6 @@
 }
 
 const PAGES = [
-<<<<<<< HEAD
-  {
-    name: "framework"
-  },
-  {
-    name: "web"
-  },
-  {
-    name: "reference"
-  }
-=======
->>>>>>> b1d08773
 ];
 
 const MAX_WIDTH = "1500px";
