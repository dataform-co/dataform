--- conflicted
+++ resolved
@@ -40,15 +40,11 @@
       <BaseLayout title={`Dataform docs | ${this.props.title}`}>
         <div className={styles.container}>
           <div className={styles.sidebar}>
-<<<<<<< HEAD
+          <Search />
             <Navigation
               currentPath={pathFromFilename(this.props.__filename)}
               onThisPageItems={menu}
             />
-=======
-          <Search />
-            <Navigation />
->>>>>>> 60df1f96
           </div>
           <div className={styles.mainContent}>
             <h1>{this.props.title}</h1>
