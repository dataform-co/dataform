import Documentation from "df/docs/layouts/documentation";

import logoWithText from "df/static/images/new_logo_with_text.svg";

export default ({ children }) => <Documentation title="Dataform">{children}</Documentation>;

Dataform makes it easy to manage complex SQL pipelines in your data warehouse. Using Dataform's API you can power large, complex data transformations with just a few simple statements.

<img src="/static/images/main_schema.svg" style={{ width: "100%", padding: "20px" }} />

# Get started

For an overview of Dataform's core concepts, see our [core concepts](/guides/core-concepts) page.

To install and use Dataform locally, check out our [getting started guide](/guides/command-line-interface).

To use Dataform web's development environment, create an account [here](https://dataform.co/signup).

To start developing and publishing your first datasets, you can jump straight to our [guide](/guides/datasets) section.

# Need help?

<<<<<<< HEAD
Join us on [Slack](https://slack.dataform.co) or contact us via the intercom messenger on Dataform web
=======
Join us on <a href="https://slack.dataform.co" target="_blank">Slack</a> or contact us via the intercom messenger on Dataform web
>>>>>>> 65cadb0d
<|MERGE_RESOLUTION|>--- conflicted
+++ resolved
@@ -20,8 +20,4 @@
 
 # Need help?
 
-<<<<<<< HEAD
-Join us on [Slack](https://slack.dataform.co) or contact us via the intercom messenger on Dataform web
-=======
-Join us on <a href="https://slack.dataform.co" target="_blank">Slack</a> or contact us via the intercom messenger on Dataform web
->>>>>>> 65cadb0d
+Join us on <a href="https://slack.dataform.co" target="_blank">Slack</a> or contact us via the intercom messenger on Dataform web