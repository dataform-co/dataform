import Documentation from "df/docs/layouts/documentation";

import logoWithText from "df/static/images/new_logo_with_text.svg";

<<<<<<< HEAD
export default ({ children }) => <Documentation title="Dataform">{children}</Documentation>;

=======
export default ({ children }) => (
  <Documentation title="Dataform documentation">{children}</Documentation>
);

# Intro to Dataform
>>>>>>> aec57322
Dataform makes it easy to manage complex SQL pipelines in your data warehouse. Using Dataform's API you can power large, complex data transformations with just a few simple statements.

<img src="/static/images/main_schema.svg" style={{ width: "100%", padding: "20px" }} />

# Get started

For an overview of Dataform's core concepts, see our [core concepts](/guides/core-concepts) page.

To install and use Dataform locally, check out our [getting started guide](/guides/command-line-interface).

To use Dataform web's development environment, create an account [here](https://dataform.co/signup).

To start developing and publishing your first tables, you can jump straight to our [guide](/guides/tables) section.


# Need help?

Join us on [Slack](#) or contact us via the intercom messenger on Dataform web<|MERGE_RESOLUTION|>--- conflicted
+++ resolved
@@ -2,16 +2,10 @@
 
 import logoWithText from "df/static/images/new_logo_with_text.svg";
 
-<<<<<<< HEAD
 export default ({ children }) => <Documentation title="Dataform">{children}</Documentation>;
 
-=======
-export default ({ children }) => (
-  <Documentation title="Dataform documentation">{children}</Documentation>
-);
+# Intro to Dataform
 
-# Intro to Dataform
->>>>>>> aec57322
 Dataform makes it easy to manage complex SQL pipelines in your data warehouse. Using Dataform's API you can power large, complex data transformations with just a few simple statements.
 
 <img src="/static/images/main_schema.svg" style={{ width: "100%", padding: "20px" }} />
@@ -26,7 +20,6 @@
 
 To start developing and publishing your first tables, you can jump straight to our [guide](/guides/tables) section.
 
-
 # Need help?
 
 Join us on [Slack](#) or contact us via the intercom messenger on Dataform web