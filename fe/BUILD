package(default_visibility = ["//visibility:public"])

load("//tools:css_typings.bzl", "css_typings")

filegroup(
    name = "files",
    srcs = glob(["**/*"]),
)

css_typings(
    name = "css",
    srcs = glob(["**/*.css"]),
)

load("@npm_bazel_typescript//:index.bzl", "ts_library")

ts_library(
    name = "fe",
<<<<<<< HEAD
    srcs = glob(["**/*.tsx", "**/*.ts"]) + [":css"],
=======
    srcs = glob(["**/*.tsx"]),
>>>>>>> 5e85f7b2
    module_name = "@dataform/fe",
    data = ["//static:files"],
    deps = [
        ":css",
        "@npm//@blueprintjs/core",
        "@npm//@types/node",
        "@npm//@types/react",
        "@npm//react",
    ],
)<|MERGE_RESOLUTION|>--- conflicted
+++ resolved
@@ -16,13 +16,8 @@
 
 ts_library(
     name = "fe",
-<<<<<<< HEAD
-    srcs = glob(["**/*.tsx", "**/*.ts"]) + [":css"],
-=======
-    srcs = glob(["**/*.tsx"]),
->>>>>>> 5e85f7b2
+    srcs = glob(["**/*.tsx", "**/*.ts"]),
     module_name = "@dataform/fe",
-    data = ["//static:files"],
     deps = [
         ":css",
         "@npm//@blueprintjs/core",
