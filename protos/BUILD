--- conflicted
+++ resolved
@@ -70,18 +70,6 @@
     ],
 )
 
-<<<<<<< HEAD
-load("//protobufts:ts_proto_library.bzl", new_ts_proto_library = "ts_proto_library")
-
-new_ts_proto_library(
-    name = "dataform_ts_proto",
-    protos = [
-        ":dataform_proto",
-    ],
-    deps = [
-        "@npm//@types/long",
-    ],
-=======
 load("//testing:build_test.bzl", "build_test")
 
 build_test(
@@ -100,5 +88,16 @@
     importpath = "github.com/dataform-co/dataform/protos",
     proto = ":server_proto",
     deps = [":dataform_go_proto"],
->>>>>>> d3fd1578
+)
+
+load("//protobufts:ts_proto_library.bzl", new_ts_proto_library = "ts_proto_library")
+
+new_ts_proto_library(
+    name = "dataform_ts_proto",
+    protos = [
+        ":dataform_proto",
+    ],
+    deps = [
+        "@npm//@types/long",
+    ],
 )