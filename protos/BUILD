--- conflicted
+++ resolved
@@ -3,20 +3,6 @@
 package(default_visibility = ["//visibility:public"])
 
 proto_library(
-<<<<<<< HEAD
-    name = "protos_lib",
-    srcs = ["core.proto", "profiles.proto"],
-)
-
-proto_library(
-    name = "protos_schedules_lib",
-    srcs = ["schedules.proto"],
-)
-
-java_proto_library(
-    name = "java",
-    deps = [":protos_lib", "protos_schedules_lib"],
-=======
     name = "dataform_proto",
     srcs = [
         "core.proto",
@@ -49,21 +35,16 @@
     name = "schedules_go_proto",
     importpath = "github.com/dataform-co/dataform/protos/dataform/schedules",
     proto = ":schedules_proto",
->>>>>>> 7b5e207d
 )
 
 load("//tools:ts_proto_library.bzl", "ts_proto_library")
 
 ts_proto_library(
     name = "protobufjs_lib",
-<<<<<<< HEAD
-    deps = [":protos_lib", ":protos_schedules_lib"],
-=======
     deps = [
         ":dataform_proto",
         ":schedules_proto",
     ],
->>>>>>> 7b5e207d
 )
 
 load("@npm_bazel_typescript//:index.bzl", "ts_library")
@@ -71,6 +52,7 @@
 ts_library(
     name = "protos",
     srcs = glob(["index.ts"]),
+    module_name = "@dataform/protos",
     data = [
         "//protos:protobufjs_lib",
     ],
