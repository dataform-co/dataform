syntax = "proto3";

package dataform;

option java_package = "com.dataform.protos";
option java_outer_classname = "ConfigsMeta";
option java_multiple_files = true;

option go_package = "github.com/dataform-co/dataform/protos/dataform";

// Workflow Settings defines the contents of the `workflow_settings.yaml`
// configuration file.
message WorkflowSettings {
  // The desired dataform core version to compile against.
  string dataform_core_version = 1;

  // Required. The default Google Cloud project (database).
  string default_project = 2;

  // Required. The default dataset (schema).
  string default_dataset = 3;

  // Required. The default BigQuery location to use. For more information on
  // BigQuery locations, see https://cloud.google.com/bigquery/docs/locations.
  string default_location = 4;

  // Required. The default dataset (schema) for assertions.
  string default_assertion_dataset = 5;

  // Optional. User-defined variables that are made available to project code
  // during compilation. An object containing a list of "key": value pairs.
  // Example: `{ "name": "wrench", "mass": "1.3kg", "count": "3" }`.
  map<string, string> vars = 6;

  // Optional. The suffix to append to all Google Cloud project references.
  string project_suffix = 7;

  // Optional. The suffix to append to all dataset references.
  string dataset_suffix = 8;

  // Optional. The prefix to append to all action names.
  string name_prefix = 9;

  // Optional. Default runtime options for Notebook actions.
  NotebookRuntimeOptionsConfig default_notebook_runtime_options = 10;
}

// TODO(ekrekr): consolidate ActionsConfigs proto types in the JS API.

// Action configs defines the contents of `actions.yaml` configuration files.
message ActionConfigs {
  repeated ActionConfig actions = 1;
}

// Action config defines the contents of `actions.yaml` configuration files.
message ActionConfig {
  // Target represents a unique action identifier.
  message Target {
    // The Google Cloud project (database) of the action.
    string project = 1;

    // The dataset (schema) of the action. For notebooks, this is the location.
    string dataset = 2;

    // The name of the action.
    string name = 4;

    // flag for when we want to add assertions of this dependency in
<<<<<<< HEAD
    // dependency_targets as well
=======
    // dependency_targets as well.
>>>>>>> ce31f240
    bool include_dependent_assertions = 5;
  }

  message ColumnDescriptor {
    // The identifier for the column, using multiple parts for nested records.
    repeated string path = 1;

    // A text description of the column.
    string description = 2;

    // A list of BigQuery policy tags that will be applied to the column.
    repeated string bigquery_policy_tags = 3;
  }

  message TableConfig {
    // The name of the table.
    string name = 1;

    // The dataset (schema) of the table.
    string dataset = 2;

    // The Google Cloud project (database) of the table.
    string project = 3;

    // Targets of actions that this action is dependent on.
    repeated Target dependency_targets = 4;

    // Path to the source file that the contents of the action is loaded from.
    string filename = 5;

    // A list of user-defined tags with which the action should be labeled.
    repeated string tags = 6;

    // If set to true, this action will not be executed. However, the action can
    // still be depended upon. Useful for temporarily turning off broken
    // actions.
    bool disabled = 7;

    // Queries to run before `query`. This can be useful for granting
    // permissions.
    repeated string pre_operations = 8;

    // Queries to run after `query`.
    repeated string post_operations = 9;

    // Description of the table.
    string description = 10;

    // Descriptions of columns within the table.
    repeated ColumnDescriptor columns = 11;

    // The key by which to partition the table. Typically the name of a
    // timestamp or the date column. See
    // https://cloud.google.com/dataform/docs/partitions-clusters.
    string partition_by = 12;

    // The number of days for which BigQuery stores data in each partition.
    // The setting applies to all partitions in a table, but is calculated
    // independently for each partition based on the partition time.
    int32 partition_expiration_days = 13;

    // Declares whether the partitioned table requires a WHERE clause
    // predicate filter that filters the partitioning column.
    bool require_partition_filter = 14;

    // The keys by which to cluster partitions by. See
    // https://cloud.google.com/dataform/docs/partitions-clusters.
    repeated string cluster_by = 15;

    // Key-value pairs for BigQuery labels. If the label name contains special
    // characters, e.g. hyphens, then quote its name, e.g. `labels: {
    // "label-name": "value" }`.
    map<string, string> labels = 16;

    // Key-value pairs of additional options to pass to the BigQuery API.
    //
    // Some options, for example, partitionExpirationDays, have dedicated
    // type/validity checked fields. For such options, use the dedicated
    // fields.
    //
    // String values must be encapsulated in double-quotes, for example:
    // additionalOptions: {numeric_option: "5", string_option: '"string-value"'}
    //
    // If the option name contains special characters, encapsulate the name in
    // quotes, for example: additionalOptions: { "option-name": "value" }.
    map<string, string> additional_options = 17;

    // When set to true, assertions dependent upon any dependency will
    // be add as dedpendency to this action
    bool depend_on_dependency_assertions = 18;
  }

  message ViewConfig {
    // The name of the view.
    string name = 1;

    // The dataset (schema) of the view.
    string dataset = 2;

    // The Google Cloud project (database) of the view.
    string project = 3;

    // Targets of actions that this action is dependent on.
    repeated Target dependency_targets = 4;

    // Path to the source file that the contents of the action is loaded from.
    string filename = 5;

    // A list of user-defined tags with which the action should be labeled.
    repeated string tags = 6;

    // If set to true, this action will not be executed. However, the action can
    // still be depended upon. Useful for temporarily turning off broken
    // actions.
    bool disabled = 7;

    // Queries to run before `query`. This can be useful for granting
    // permissions.
    repeated string pre_operations = 8;

    // Queries to run after `query`.
    repeated string post_operations = 9;

    // Applies the materialized view optimization, see
    // https://cloud.google.com/bigquery/docs/materialized-views-intro.
    bool materialized = 10;

    // Description of the view.
    string description = 11;

    // Descriptions of columns within the table.
    repeated ColumnDescriptor columns = 12;

    // Key-value pairs for BigQuery labels. If the label name contains special
    // characters, e.g. hyphens, then quote its name, e.g. `labels: {
    // "label-name": "value" }`.
    map<string, string> labels = 13;

    // Key-value pairs of additional options to pass to the BigQuery API.
    //
    // Some options, for example, partitionExpirationDays, have dedicated
    // type/validity checked fields. For such options, use the dedicated
    // fields.
    //
    // String values must be encapsulated in double-quotes, for example:
    // additionalOptions: {numeric_option: "5", string_option: '"string-value"'}
    //
    // If the option name contains special characters, encapsulate the name in
    // quotes, for example: additionalOptions: { "option-name": "value" }.
    map<string, string> additional_options = 14;

    // When set to true, assertions dependent upon any dependency will
    // be add as dedpendency to this action
    bool depend_on_dependency_assertions = 15;
  }

  message IncrementalTableConfig {
    // The name of the incremental table.
    string name = 1;

    // The dataset (schema) of the incremental table.
    string dataset = 2;

    // The Google Cloud project (database) of the incremental table.
    string project = 3;

    // Targets of actions that this action is dependent on.
    repeated Target dependency_targets = 4;

    // Path to the source file that the contents of the action is loaded from.
    string filename = 5;

    // A list of user-defined tags with which the action should be labeled.
    repeated string tags = 6;

    // If set to true, this action will not be executed. However, the action can
    // still be depended upon. Useful for temporarily turning off broken
    // actions.
    bool disabled = 7;

    // Queries to run before `query`. This can be useful for granting
    // permissions.
    repeated string pre_operations = 8;

    // Queries to run after `query`.
    repeated string post_operations = 9;

    // If true, prevents the dataset from being rebuilt from scratch.
    bool protected = 10;

    // is specified, if a row arrives whose key matches an existing row's key,
    // then the existing row is overwritten with the new data.

    // If set, unique key represents a set of names of columns that will act as
    // a the unique key. To enforce this, when updating the incremental
    // table, Dataform merges rows with `uniqueKey` instead of appending them.
    repeated string unique_key = 11;

    // Description of the incremental table.
    string description = 12;

    // Descriptions of columns within the table.
    repeated ColumnDescriptor columns = 13;

    // The key by which to partition the table. Typically the name of a
    // timestamp or the date column. See
    // https://cloud.google.com/dataform/docs/partitions-clusters.
    string partition_by = 14;

    // The number of days for which BigQuery stores data in each partition.
    // The setting applies to all partitions in a table, but is calculated
    // independently for each partition based on the partition time.
    int32 partition_expiration_days = 15;

    // Declares whether the partitioned table requires a WHERE clause
    // predicate filter that filters the partitioning column.
    bool require_partition_filter = 16;

    // SQL-based filter for when incremental updates are applied.
    string update_partition_filter = 17;

    // The keys by which to cluster partitions by. See
    // https://cloud.google.com/dataform/docs/partitions-clusters.
    repeated string cluster_by = 18;

    // Key-value pairs for BigQuery labels. If the label name contains special
    // characters, e.g. hyphens, then quote its name, e.g. `labels: {
    // "label-name": "value" }`.
    map<string, string> labels = 19;

    // Key-value pairs of additional options to pass to the BigQuery API.
    //
    // Some options, for example, partitionExpirationDays, have dedicated
    // type/validity checked fields. For such options, use the dedicated
    // fields.
    //
    // String values must be encapsulated in double-quotes, for example:
    // additionalOptions: {numeric_option: "5", string_option: '"string-value"'}
    //
    // If the option name contains special characters, encapsulate the name in
    // quotes, for example: additionalOptions: { "option-name": "value" }.
    map<string, string> additional_options = 20;

    // When set to true, assertions dependent upon any dependency will
    // be add as dedpendency to this action
    bool depend_on_dependency_assertions = 21;
  }

  message AssertionConfig {
    // The name of the assertion.
    string name = 1;

    // The dataset (schema) of the assertion.
    string dataset = 2;

    // The Google Cloud project (database) of the assertion.
    string project = 3;

    // Targets of actions that this action is dependent on.
    repeated Target dependency_targets = 4;

    // Path to the source file that the contents of the action is loaded from.
    string filename = 5;

    // A list of user-defined tags with which the action should be labeled.
    repeated string tags = 6;

    // If set to true, this action will not be executed. However, the action can
    // still be depended upon. Useful for temporarily turning off broken
    // actions.
    bool disabled = 7;

    // Description of the assertion.
    string description = 8;

    // If true, this indicates that the action only depends on data from
    // explicitly-declared dependencies. Otherwise if false, it indicates that
    // the  action depends on data from a source which has not been declared as
    // a dependency.
    bool hermetic = 9;

    // If true, assertions dependent upon any of the dependencies are added as
    // dependencies as well.
    bool depend_on_dependency_assertions = 10;
  }

  message OperationConfig {
    // The name of the operation.
    string name = 1;

    // The dataset (schema) of the operation.
    string dataset = 2;

    // The Google Cloud project (database) of the operation.
    string project = 3;

    // Targets of actions that this action is dependent on.
    repeated Target dependency_targets = 4;

    // Path to the source file that the contents of the action is loaded from.
    string filename = 5;

    // A list of user-defined tags with which the action should be labeled.
    repeated string tags = 6;

    // If set to true, this action will not be executed. However, the action can
    // still be depended upon. Useful for temporarily turning off broken
    // actions.
    bool disabled = 7;

    // Declares that this action creates a dataset which should be
    // referenceable as a dependency target, for example by using the `ref`
    // function.
    bool has_output = 8;

    // Description of the operation.
    string description = 9;

    // Descriptions of columns within the operation. Can only be set if
    // hasOutput is true.
    repeated ColumnDescriptor columns = 10;

    // When set to true, assertions dependent upon any dependency will
    // be add as dedpendency to this action
    bool depend_on_dependency_assertions = 11;
  }

  message DeclarationConfig {
    // The name of the declaration.
    string name = 1;

    // The dataset (schema) of the declaration.
    string dataset = 2;

    // The Google Cloud project (database) of the declaration.
    string project = 3;

    // Description of the declaration.
    string description = 4;

    // Descriptions of columns within the declaration.
    repeated ColumnDescriptor columns = 5;
  }

  message NotebookConfig {
    // The name of the notebook.
    string name = 1;

    // The Google Cloud location of the notebook.
    string location = 2;

    // The Google Cloud project (database) of the notebook.
    string project = 3;

    // Targets of actions that this action is dependent on.
    repeated Target dependency_targets = 4;

    // Path to the source file that the contents of the action is loaded from.
    string filename = 5;

    // A list of user-defined tags with which the action should be labeled.
    repeated string tags = 6;

    // If set to true, this action will not be executed. However, the action can
    // still be depended upon. Useful for temporarily turning off broken
    // actions.
    bool disabled = 7;

    // Description of the notebook.
    string description = 8;

    // When set to true, assertions dependent upon any dependency will
    // be add as dedpendency to this action
    bool depend_on_dependency_assertions = 9;

    // TODO(ekrekr): add a notebook runtime field definition.
  }

  oneof action {
    TableConfig table = 1;
    ViewConfig view = 2;
    IncrementalTableConfig incremental_table = 3;
    AssertionConfig assertion = 4;
    OperationConfig operation = 5;
    DeclarationConfig declaration = 6;
    NotebookConfig notebook = 7;
  }
}

message NotebookRuntimeOptionsConfig {
  oneof output_sink {
    // Storage bucket to output notebooks to after their execution.
    string output_bucket = 1;
  }
}<|MERGE_RESOLUTION|>--- conflicted
+++ resolved
@@ -66,11 +66,7 @@
     string name = 4;
 
     // flag for when we want to add assertions of this dependency in
-<<<<<<< HEAD
-    // dependency_targets as well
-=======
     // dependency_targets as well.
->>>>>>> ce31f240
     bool include_dependent_assertions = 5;
   }
 
