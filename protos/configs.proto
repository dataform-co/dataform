--- conflicted
+++ resolved
@@ -193,15 +193,12 @@
     // If configured, relevant assertions will automatically be created and run
     // as a dependency of this dataset.
     TableAssertionsConfig assertions = 19;
-<<<<<<< HEAD
-=======
 
     // If true, this indicates that the action only depends on data from
     // explicitly-declared dependencies. Otherwise if false, it indicates that
     // the  action depends on data from a source which has not been declared as
     // a dependency.
     bool hermetic = 20;
->>>>>>> da1d7bd3
   }
 
   message ViewConfig {
@@ -374,15 +371,12 @@
     // If configured, relevant assertions will automatically be created and run
     // as a dependency of this dataset.
     TableAssertionsConfig assertions = 22;
-<<<<<<< HEAD
-=======
 
     // If true, this indicates that the action only depends on data from
     // explicitly-declared dependencies. Otherwise if false, it indicates that
     // the  action depends on data from a source which has not been declared as
     // a dependency.
     bool hermetic = 23;
->>>>>>> da1d7bd3
   }
 
   message AssertionConfig {
