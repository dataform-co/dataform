syntax="proto3";

package dataform;

option java_package = "com.dataform.protos";
option java_outer_classname = "CoreMeta";
option java_multiple_files = true;

option go_package = "github.com/dataform-co/dataform/protos/dataform";

message ProjectConfig {
  string warehouse = 1;

  string default_database = 9;
  string default_schema = 2;
  string assertion_schema = 5;

  int32 idempotent_action_retries = 8;

  string schema_suffix = 7;

  bool use_run_cache = 10;

  // Deprecated. Please use 'default_database' instead.
  string gcloud_project_id = 6;
}

message Environment {
  string name = 1;
  
  message GitReference {
    oneof git_reference {
      string branch = 1;
      string commit_sha = 2;
    }
  }

  GitReference git_reference = 2;
  ProjectConfig config_override = 3;
}

message Environments {
  repeated Environment environments = 1;
}

message RunConfig {
  repeated string actions = 1;
  repeated string tags = 5;
  bool include_dependencies = 3;
  bool full_refresh = 2;
  int32 timeout_millis = 7;
  bool use_run_cache = 8;

  reserved 4, 6;
}

message GenerateIndexConfig {
  CompileConfig compile_config = 1;
  repeated string include_paths = 2;
  repeated string definition_paths = 3;

  // Deprecated.
  string return_override = 4;
}

message CompileConfig {
  // Required.
  string project_dir = 1;

  // Project configuration overrides (dataform.json).
  ProjectConfig project_config_override = 3;

  // If supplied, only the compiled form of 'query' will be returned.
  string query = 4;

  // Override compilation timeout settings.
  int32 timeout_millis = 6;

  // Deprecated.
  string schema_suffix_override = 2;
  string return_override = 5;
}

message Target {
  string database = 3;
  string schema = 1;
  string name = 2;
}

message BigQueryOptions {
  string partition_by = 1;
  repeated string cluster_by = 2;
}

message RedshiftOptions {
  string dist_key = 1;
  string dist_style = 2;
  repeated string sort_keys = 3;
  string sort_style = 4;
  bool bind = 5;
}

message SQLDataWarehouseOptions {
  string distribution = 1;
}

message GraphErrors {
  repeated CompilationError compilation_errors = 1;
  repeated ValidationError validation_errors = 2;
}

message ValidationError {
  string action_name = 1;
  string message = 2;
}

message CompilationError {
  string file_name = 1;
  string message = 2;
  string stack = 3;
}

message QueryEvaluationError {
  string message = 1;
  message ErrorLocation {
    int32 line = 1;
    int32 column = 2;
  }
  // will not be set if error_location can't be determined
  ErrorLocation error_location = 2;
}

message QueryEvaluationResponse {
  enum QueryEvaluationStatus {
    SUCCESS = 0;
    FAILURE = 1;
  }
  QueryEvaluationStatus status = 1;
  QueryEvaluationError error = 2;
}

message ActionDescriptor {
  string description = 1;
  // For Operations, 'columns' may be set iff has_output == true.
  // For Assertions, 'columns' will always be empty.
  repeated ColumnDescriptor columns = 2;
}

message ColumnDescriptor {
  string description = 1;
  // For nested records, the path might look like e.g. ["record", "column"].
  // For simple columns, this will always contain a single entry e.g. ["column"].
  repeated string path = 2; 
}

message Table {
  Target target = 4;
  repeated Target dependency_targets = 27;
  
  bool disabled = 6;

  string type = 3;
  string query = 5;
  bool protected = 9;

  ActionDescriptor action_descriptor = 24;

  repeated string tags = 23;

  // Incremental only.
  string where = 8 [deprecated = true];
  string incremental_query = 26;

  // Pre/post operations.
  repeated string pre_ops = 13;
  repeated string post_ops = 14;
  repeated string incremental_pre_ops = 28;
  repeated string incremental_post_ops = 29;

  // Warehouse specific features.
  RedshiftOptions redshift = 21;
  BigQueryOptions bigquery = 22;
  SQLDataWarehouseOptions sql_data_warehouse = 25;

  // Generated.
  string file_name = 18;

  // Deprecated.
  repeated string deprecated_parsed_columns = 12;
  repeated ValidationError deprecated_validation_errors = 7;
  string name = 1; // Use 'target' instead.
  repeated string dependencies = 2; // Use 'dependency_targets' instead.

  reserved 16;
}

message Operation {
  Target target = 3;
  repeated Target dependency_targets = 11;

  repeated string queries = 6;
  bool has_output = 8;
  repeated string tags = 9;

  ActionDescriptor action_descriptor = 10;

  // Generated.
  string file_name = 7;

  // Deprecated.
  string name = 1; // Use 'target' instead.
  repeated string dependencies = 2; // Use 'dependency_targets' instead.

  reserved 4, 5;
}

message Assertion {
  Target target = 8;
  repeated Target dependency_targets = 11;

  string query = 3;

  repeated string tags = 9;

  ActionDescriptor action_descriptor = 10;
  
  // Generated.
  string file_name = 7;

  // Deprecated.
  string name = 1; // Use 'target' instead.
  repeated string dependencies = 2; // Use 'dependency_targets' instead.

  reserved 4, 5, 6;
}

message Declaration {
  string name = 1;

  Target target = 2;

  ActionDescriptor action_descriptor = 3;

  // Generated.
  string file_name = 4;
}

message Test {
  string name = 1;

  string test_query = 2;
  string expected_output_query = 3;

  // Generated.
  string file_name = 4;
}

message CompiledGraph {
  ProjectConfig project_config = 4;

  repeated Table tables = 1;
  repeated Operation operations = 2;
  repeated Assertion assertions = 3;
  repeated Declaration declarations = 9;
  repeated Test tests = 8;

  GraphErrors graph_errors = 7;

  string dataform_core_version = 10;

  repeated ValidationError deprecated_validation_errors = 5;
  repeated CompilationError deprecated_compilation_errors = 6;

  repeated Target targets = 11;
}

message ExecutionTask {
  string type = 1;
  string statement = 2;
}

message ExecutionAction {
  string name = 1;
  repeated string dependencies = 3;
  repeated Target dependency_targets = 7;
  repeated ExecutionTask tasks = 2;
  string type = 4;
  Target target = 5;
  string table_type = 6;
}

message WarehouseState {
  repeated TableMetadata tables = 1;
  repeated PersistedTableMetadata cached_states = 2;
}

message ExecutionGraph {
  ProjectConfig project_config = 1;
  RunConfig run_config = 2;
  WarehouseState warehouse_state = 4;

  repeated ExecutionAction actions = 3;
}

message ExecutedTask {
  ExecutionTask task = 1;
  ExecutionMetadata metadata = 6;

  bool ok = 2;
  bool skipped = 5;
  string error = 3;
}

message Timing {
  int64 start_time_millis = 1;
  int64 end_time_millis = 2;
}

message RunResult {
  enum ExecutionStatus {
    UNKNOWN = 0;
    RUNNING = 1;
    SUCCESSFUL = 2;
    FAILED = 3;
    CANCELLED = 4;
    TIMED_OUT = 5;
  }
  ExecutionStatus status = 1;
  repeated ActionResult actions = 2;
  Timing timing = 3;
}

message ActionResult {
  string name = 1;

  enum ExecutionStatus {
    UNKNOWN = 0;
    RUNNING = 1;
    SUCCESSFUL = 2;
    FAILED = 3;
    SKIPPED = 4;
    DISABLED = 5;
    CANCELLED = 6;
  }
  ExecutionStatus status = 2;

  repeated TaskResult tasks = 3;
  Timing timing = 4;
}


message ExecutionMetadata {
  message BigqueryMetadata {
    string job_id = 1;
    int64 total_bytes_processed = 2;
    int64 total_bytes_billed = 3;  
  }
  BigqueryMetadata bigquery = 1;
}

message TaskResult {
  enum ExecutionStatus {
      UNKNOWN = 0;
      RUNNING = 1;
      SUCCESSFUL = 2;
      FAILED = 3;
      SKIPPED = 4;
      CANCELLED = 5;
  }
  ExecutionStatus status = 1;
  string error_message = 2;
  Timing timing = 3;
  ExecutionMetadata metadata = 4;
}

enum ActionExecutionStatus {
  UNKNOWN_ACTION_EXECUTION_STATUS = 0;
  SUCCESSFUL = 1;
  FAILED = 2;
  SKIPPED = 3;
  DISABLED = 4;
}

message ExecutedAction {
  string name = 1;
  // May be empty, indicating that nothing was run as part of this Action.
  repeated ExecutedTask tasks = 2;

  ActionExecutionStatus status = 6;
  int64 execution_time = 5;

  // Deprecated status fields. Prefer using the 'status' field.
  bool deprecated_ok = 3;
  bool deprecated_skipped = 4;
}

// TODO: Instead of returning this as a result of run(...), return an
// ExecutionGraph along with something like a RunStatus message indicating the
// success/failure of executing that graph on the data warehouse.
message ExecutedGraph {
  ProjectConfig project_config = 1;
  RunConfig run_config = 2;
  WarehouseState warehouse_state = 4;

  bool ok = 5;
  repeated ExecutedAction actions = 3;
}

message TestResult {
  string name = 1;
  bool successful = 2;
  repeated string messages = 3;
}

message Field {
  string name = 1;
  repeated string flags = 4;
  oneof type {
    string primitive = 2;
    Fields struct = 3;
  }
}

message Fields {
  repeated Field fields = 1;
}

message TableMetadata {
  Target target = 1;
  string type = 2; // "table" or "view"
  repeated Field fields = 3;
  int64 last_updated_millis = 4;
}

message PersistedTableMetadata {
  Target target = 1;
<<<<<<< HEAD
  message CacheKey {
    string definition_hash = 1;
    int64 last_updated_millis = 2;
  }
  CacheKey cache_key = 2; 
  repeated Target dependencies = 3;
  ActionResult.ExecutionStatus execution_status = 4;
=======
  string definition_hash = 2; // sha1 hash of ExectionAction object
  int64 last_updated_millis = 3; // when the table/view last updated, extracted from warehouse
  repeated Target dependencies = 4;
  ActionResult.ExecutionStatus execution_status = 5;
>>>>>>> 5827331c
}<|MERGE_RESOLUTION|>--- conflicted
+++ resolved
@@ -434,18 +434,8 @@
 
 message PersistedTableMetadata {
   Target target = 1;
-<<<<<<< HEAD
-  message CacheKey {
-    string definition_hash = 1;
-    int64 last_updated_millis = 2;
-  }
-  CacheKey cache_key = 2; 
-  repeated Target dependencies = 3;
-  ActionResult.ExecutionStatus execution_status = 4;
-=======
   string definition_hash = 2; // sha1 hash of ExectionAction object
   int64 last_updated_millis = 3; // when the table/view last updated, extracted from warehouse
   repeated Target dependencies = 4;
   ActionResult.ExecutionStatus execution_status = 5;
->>>>>>> 5827331c
 }