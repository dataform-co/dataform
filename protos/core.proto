syntax = "proto3";

package dataform;

option java_package = "com.dataform.protos";
option java_outer_classname = "CoreMeta";
option java_multiple_files = true;

option go_package = "github.com/dataform-co/dataform/protos/dataform";

message ProjectConfig {
  string warehouse = 1;

  string default_database = 9;
  string default_schema = 2;
  string default_location = 16;

  string assertion_schema = 5;

  map<string, string> vars = 14;

  string database_suffix = 15;
  string schema_suffix = 7;
  string table_prefix = 11;

<<<<<<< HEAD
  // Deprecated.
  // Please use 'default_database' instead.
  string gcloud_project_id = 6;
  // This setting no longer has any effect.
  bool use_run_cache = 10;

  reserved 3, 4, 8, 12, 13;
}

message GenerateIndexConfig {
  CompileConfig compile_config = 1;
  repeated string include_paths = 2;
  repeated string definition_paths = 3;
=======
  // TODO(ekrekr): Move these to be CLI flags instead.
  int32 concurrent_query_limit = 13;
  int32 idempotent_action_retries = 8;
>>>>>>> d5448517

  reserved 3, 4, 6, 10, 12;
}

message CompileConfig {
  // Required.
  string project_dir = 1;

  // A list of all files in the project directory.
  repeated string file_paths = 8;

  // Project configuration overrides (dataform.json).
  ProjectConfig project_config_override = 3;

  // Override compilation timeout settings.
  int32 timeout_millis = 6;

  reserved 2, 4, 5, 7, 9;
}

message Target {
  string database = 3;
  string schema = 1;
  string name = 2;
}

message BigQueryOptions {
  string partition_by = 1;
  repeated string cluster_by = 2;
  string update_partition_filter = 3;
  map<string, string> labels = 4;
  int32 partition_expiration_days = 5;
  bool require_partition_filter = 6;
  map<string, string> additional_options = 7;
}

message GraphErrors {
  repeated CompilationError compilation_errors = 1;

  reserved 2;
}

message CompilationError {
  string file_name = 1;
  // TODO: Deprecate this and replace with action_target.
  string action_name = 4;
  Target action_target = 5;
  string message = 2;
  string stack = 3;
}

message ActionDescriptor {
  string description = 1;
  // For Operations, 'columns' may be set iff has_output == true.
  // For Assertions, 'columns' will always be empty.
  repeated ColumnDescriptor columns = 2;
  map<string, string> bigquery_labels = 3;
}

message ColumnDescriptor {
  string description = 1;

  // For nested records, the path might look like e.g. ["record", "column"].
  // For simple columns, this will always contain a single entry e.g.
  // ["column"].
  repeated string path = 2;

  string display_name = 3;

  enum DimensionType {
    UNKNOWN_DIMENSION = 0;
    CATEGORY = 1;
    TIMESTAMP = 2;
    NUMBER = 3;
  }
  DimensionType dimension_type = 4;

  enum Aggregation {
    UNKNOWN_AGGREGATION = 0;
    SUM = 1;
    DISTINCT = 2;
    DERIVED = 3;
  }
  Aggregation aggregation = 5;

  string expression = 6;

  repeated string tags = 7;

  // BigQuery specific settings.

  repeated string bigquery_policy_tags = 8;
}

enum TableType {
  UNKNOWN_TYPE = 0;
  TABLE = 1;
  INCREMENTAL = 2;
  VIEW = 3;
  INLINE = 4;
}

message Table {
  Target target = 4;
  Target canonical_target = 32;

  repeated Target dependency_targets = 27;
  ActionHermeticity hermeticity = 31;

  bool disabled = 6;

  string type = 3 [deprecated = true];
  string query = 5;
  bool protected = 9;
  bool materialized = 35;
  TableType enum_type = 36;

  ActionDescriptor action_descriptor = 24;

  repeated string tags = 23;

  // Incremental only.
  string where = 8 [deprecated = true];
  string incremental_query = 26;
  repeated string unique_key = 30;

  // Pre/post operations.
  repeated string pre_ops = 13;
  repeated string post_ops = 14;
  repeated string incremental_pre_ops = 28;
  repeated string incremental_post_ops = 29;

  // Warehouse specific features.
  BigQueryOptions bigquery = 22;

  // Generated.
  string file_name = 18;

  reserved 1, 2, 7, 12, 16;
}

message Operation {
  Target target = 3;
  Target canonical_target = 13;
  repeated Target dependency_targets = 11;

  ActionHermeticity hermeticity = 12;

  bool disabled = 14;

  repeated string queries = 6;
  bool has_output = 8;
  repeated string tags = 9;

  ActionDescriptor action_descriptor = 10;

  // Generated.
  string file_name = 7;

  reserved 1, 2, 4, 5;
}

message Assertion {
  Target target = 8;
  Target canonical_target = 13;

  repeated Target dependency_targets = 11;
  ActionHermeticity hermeticity = 12;

  bool disabled = 14;

  string query = 3;

  repeated string tags = 9;

  ActionDescriptor action_descriptor = 10;

  // Only present for auto assertions.
  Target parent_action = 15;

  // Generated.
  string file_name = 7;

  reserved 1, 2, 4, 5, 6;
}

enum ActionHermeticity {
  UNKNOWN = 0;
  HERMETIC = 1;
  NON_HERMETIC = 2;
}

message Declaration {
  Target target = 2;
  Target canonical_target = 5;

  ActionDescriptor action_descriptor = 3;

  // Generated.
  string file_name = 4;
}

message Test {
  string name = 1;

  string test_query = 2;
  string expected_output_query = 3;

  // Generated.
  string file_name = 4;
}

message CompiledGraph {
  ProjectConfig project_config = 4;

  repeated Table tables = 1;
  repeated Operation operations = 2;
  repeated Assertion assertions = 3;
  repeated Declaration declarations = 9;
  repeated Test tests = 8;

  GraphErrors graph_errors = 7;

  string dataform_core_version = 10;

  repeated Target targets = 11;

  reserved 5, 6;
}

message CoreExecutionRequest {
  oneof request {
    CompileExecutionRequest compile = 1;
  }
}

message CoreExecutionResponse {
  oneof response {
    CompileExecutionResponse compile = 1;
  }
}

message CompileExecutionRequest {
  CompileConfig compile_config = 1;
}

message CompileExecutionResponse {
  CompiledGraph compiled_graph = 1;
}

// This feature list is added to when making potentilly backwards breaking
// changes. It lets the caller of Dataform Core know whether it supports the
// change.
enum SupportedFeatures {
  UNKNOWN_FEATURE = 0;
  ARRAY_BUFFER_IPC = 1;
}

message ActionConfigs {
  repeated ActionConfig actions = 1;
}

message ActionConfig {
  // Target is a unique action identifier.
  Target target = 1;

  // A list of user-defined tags with which the action should be labeled.
  repeated string tags = 2;

  // Targets of actions that this action is dependent on.
  repeated Target dependency_targets = 3;

  // Type specific configs. Must correspond to the declared type.
  oneof action_config {
    TableConfig table = 4;
    ViewConfig view = 5;
    IncrementalTableConfig incremental_table = 6;
    AssertionConfig assertion = 7;
    OperationConfig operation = 8;
    DeclarationConfig declaration = 9;
    NotebookConfig notebook = 10;
  }
}

// Configuration options for BigQuery tables.
message TableConfig {
  // If set to true, this action will not be executed. However, the action may
  // still be depended upon.
  bool disabled = 1;
}

// Configuration options for BigQuery views.
message ViewConfig {
  // If set to true, this action will not be executed. However, the action may
  // still be depended upon.
  bool disabled = 1;

  // If set to true, will make the view materialized.
  // For more information, read the [BigQuery materialized view
  // docs](https://cloud.google.com/bigquery/docs/materialized-views-intro).
  bool materialized = 2;
}

// Configuration options for BigQuery incremental tables.
message IncrementalTableConfig {
  // If set to true, this action will not be executed. However, the action may
  // still be depended upon.
  bool disabled = 1;
}

// Configuration options for BigQuery table assertions.
message AssertionConfig {
  // If set to true, this action will not be executed. However, the action may
  // still be depended upon.
  bool disabled = 1;
}

// Configuration options for BigQuery table opertions.
message OperationConfig {
  // If set to true, this action will not be executed. However, the action may
  // still be depended upon.
  bool disabled = 1;

  // Declares that this `operations` action creates a dataset which should be
  // referenceable using the `ref` function.
  bool has_output = 2;
}

// Configuration options for BigQuery table declarations.
// TODO(ekrekr): remove this empty message, if explicit action type without a
// `type` field proves to be impossible / ugly.
message DeclarationConfig {}

// Configuration options for Vertex AI notebooks.
message NotebookConfig {
  // If set to true, this action will not be executed. However, the action may
  // still be depended upon.
  bool disabled = 1;

  // TODO(ekrekr): add a notebook runtime field definition.
}<|MERGE_RESOLUTION|>--- conflicted
+++ resolved
@@ -23,27 +23,7 @@
   string schema_suffix = 7;
   string table_prefix = 11;
 
-<<<<<<< HEAD
-  // Deprecated.
-  // Please use 'default_database' instead.
-  string gcloud_project_id = 6;
-  // This setting no longer has any effect.
-  bool use_run_cache = 10;
-
-  reserved 3, 4, 8, 12, 13;
-}
-
-message GenerateIndexConfig {
-  CompileConfig compile_config = 1;
-  repeated string include_paths = 2;
-  repeated string definition_paths = 3;
-=======
-  // TODO(ekrekr): Move these to be CLI flags instead.
-  int32 concurrent_query_limit = 13;
-  int32 idempotent_action_retries = 8;
->>>>>>> d5448517
-
-  reserved 3, 4, 6, 10, 12;
+  reserved 3, 4, 6, 8, 10, 12, 13;
 }
 
 message CompileConfig {
