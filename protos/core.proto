--- conflicted
+++ resolved
@@ -281,11 +281,12 @@
 
 message ExecutionAction {
   string name = 1;
-  repeated string dependencies = 3;
+  repeated Target dependencies = 7;
   repeated ExecutionTask tasks = 2;
   string type = 4;
   Target target = 5;
   string table_type = 6;
+  reserved 3;
 }
 
 message WarehouseState {
@@ -433,19 +434,11 @@
 
 message PersistedTableMetadata {
   Target target = 1;
-<<<<<<< HEAD
   message CacheKey {
     string definition_hash = 1;
     int64 last_updated_millis = 2;
   }
   CacheKey cache_key = 2; 
-=======
-  message CacheKey{
-    string definition_hash = 1;
-    int64 last_updated_millis = 2;
-  }
-  CacheKey cache_key = 2;
->>>>>>> 5733d4f2
   repeated Target dependencies = 3;
   ActionResult.ExecutionStatus execution_status = 4;
 }