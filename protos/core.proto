syntax="proto3";

package dataform;

option java_package = "com.dataform.protos";
option java_outer_classname = "CoreMeta";
option java_multiple_files = true;

option go_package = "github.com/dataform-co/dataform/protos/dataform";

message ProjectConfig {
  string warehouse = 1;

  string default_database = 9;
  string default_schema = 2;
  string assertion_schema = 5;

  map<string, string> vars = 14;

  int32 concurrent_query_limit = 13;
  int32 idempotent_action_retries = 8;

  string database_suffix = 15;
  string schema_suffix = 7;
  string table_prefix = 11;
  
  

  // Deprecated. 
  // Please use 'default_database' instead.
  string gcloud_project_id = 6;
  // This setting no longer has any effect.
  bool use_run_cache = 10;

  reserved 3, 4, 12;
}

message Environments {
  message Environment {
    string name = 1;
    
    message GitReference {
      oneof git_reference {
        string branch = 1;
        string commit_sha = 2;
      }
    }
  
    oneof git_settings {
      string git_ref = 5;
      // Deprecated. Please use 'git_ref' instead.
      GitReference git_reference = 2;
    }

    ProjectConfig config_override = 3;

    message Schedule {
      // Required fields.
      string name = 1;
      string cron = 2;
      repeated string tags = 3;
  
      // This is a subset of RunConfig.
      message Options {
        bool include_dependencies = 4;
        bool include_dependents = 6;
        bool full_refresh = 5;
      }
      // Optional.
      Options options = 4;
      bool disabled = 5;
  
      message NotificationRequirement {
        string channel = 1;
  
        enum CompletionStatus {
          UNKNOWN = 0;
          SUCCESS = 1;
          FAILURE = 2;
        }
        repeated CompletionStatus statuses = 2;
      }
      repeated NotificationRequirement notify = 6;
    }
    repeated Schedule schedules = 4;  
  }
  repeated Environment environments = 1;

  message NotificationChannel {
    string name = 1;

    message EmailNotificationChannel {
      repeated string to = 1;
    }
    message SlackNotificationChannel {
      string webhook_url = 1;
    }
    oneof channel {
      EmailNotificationChannel email = 2;
      SlackNotificationChannel slack = 3;
    }
  }
  repeated NotificationChannel notification_channels = 2;
}

// This is a superset of Schedule.Options.
message RunConfig {
  repeated string actions = 1;
  repeated string tags = 5;
  bool include_dependencies = 3;
  bool include_dependents = 11;
  bool full_refresh = 2;
  int32 timeout_millis = 7;
  
  // For internal use only, will be removed at a later date.
  bool disable_set_metadata = 9;

  // This setting no longer has any effect.
  bool use_run_cache = 8;

  reserved 4, 6;
}

message GenerateIndexConfig {
  CompileConfig compile_config = 1;
  repeated string include_paths = 2;
  repeated string definition_paths = 3;

  reserved 4;
}

message CompileConfig {
  // Required.
  string project_dir = 1;

  // A list of all files in the project directory.
  repeated string file_paths = 8;

  // Project configuration overrides (dataform.json).
  ProjectConfig project_config_override = 3;

  // Override compilation timeout settings.
  int32 timeout_millis = 6;

  // Whether to use the new main function instead of gen index.
  bool use_main = 9;
  
  reserved 2, 4, 5, 7;
}

message Target {
  string database = 3;
  string schema = 1;
  string name = 2;
}

message BigQueryOptions {
  string partition_by = 1;
  repeated string cluster_by = 2;
  string update_partition_filter = 3;
  map<string, string> labels = 4;
}

message RedshiftOptions {
  string dist_key = 1;
  string dist_style = 2;
  repeated string sort_keys = 3;
  string sort_style = 4;

  bool bind = 5 [deprecated = true];
}

message SnowflakeOptions {
  bool secure = 1;
  bool transient = 2;
  repeated string cluster_by = 3;
}

message SQLDataWarehouseOptions {
  string distribution = 1;
}

message PrestoOptions {
  repeated string partition_by = 3;
}

message GraphErrors {
  repeated CompilationError compilation_errors = 1;

  reserved 2;
}

message CompilationError {
  string file_name = 1;
  // TODO: Deprecate this and replace with action_target.
  string action_name = 4;
  Target action_target = 5;
  string message = 2;
  string stack = 3;
}

message QueryEvaluationError {
  string message = 1;
  message ErrorLocation {
    int32 line = 1;
    int32 column = 2;
  }
  // will not be set if error_location can't be determined
  ErrorLocation error_location = 2;
}

message QueryEvaluation {
  enum QueryEvaluationStatus {
    SUCCESS = 0;
    FAILURE = 1;
  }
  QueryEvaluationStatus status = 1;
  QueryEvaluationError error = 2;
  bool incremental = 3;
  string query = 4;
}

message ValidationQuery {
  string query = 1;
  bool incremental = 2;
}

message ActionDescriptor {
  string description = 1;
  // For Operations, 'columns' may be set iff has_output == true.
  // For Assertions, 'columns' will always be empty.
  repeated ColumnDescriptor columns = 2;
  map<string, string> bigquery_labels = 3;
}

message ColumnDescriptor {
  string description = 1;

  // For nested records, the path might look like e.g. ["record", "column"].
  // For simple columns, this will always contain a single entry e.g. ["column"].
  repeated string path = 2;

  string display_name = 3;

  enum DimensionType {
    UNKNOWN_DIMENSION = 0;
    CATEGORY = 1;
    TIMESTAMP = 2;
    NUMBER = 3;
  }
  DimensionType dimension_type = 4;

  enum Aggregation {
    UNKNOWN_AGGREGATION = 0;
    SUM = 1;
    DISTINCT = 2;
    DERIVED = 3;
  }
  Aggregation aggregation = 5;

  string expression = 6;

  repeated string tags = 7;

  // BigQuery specific settings.

  repeated string bigquery_policy_tags = 8;
}

message Table {
  Target target = 4;
  Target canonical_target = 32;

  repeated Target dependency_targets = 27;
  ActionHermeticity hermeticity = 31;
  
  bool disabled = 6;

  string type = 3;
  string query = 5;
  bool protected = 9;

  ActionDescriptor action_descriptor = 24;

  repeated string tags = 23;

  // Incremental only.
  string where = 8 [deprecated = true];
  string incremental_query = 26;
  repeated string unique_key = 30;

  // Pre/post operations.
  repeated string pre_ops = 13;
  repeated string post_ops = 14;
  repeated string incremental_pre_ops = 28;
  repeated string incremental_post_ops = 29;

  // Warehouse specific features.
  RedshiftOptions redshift = 21;
  BigQueryOptions bigquery = 22;
  SnowflakeOptions snowflake = 33;
  SQLDataWarehouseOptions sql_data_warehouse = 25;
  PrestoOptions presto = 34;

  // Generated.
  string file_name = 18;

  reserved 1,2, 7, 12, 16;
}

message Operation {
  Target target = 3;
  Target canonical_target = 13;
  repeated Target dependency_targets = 11;

  ActionHermeticity hermeticity = 12;
  
  bool disabled = 14;

  repeated string queries = 6;
  bool has_output = 8;
  repeated string tags = 9;

  ActionDescriptor action_descriptor = 10;

  // Generated.
  string file_name = 7;

  reserved 1, 2, 4, 5;
}

message Assertion {
  Target target = 8;
  Target canonical_target = 13;

  repeated Target dependency_targets = 11;
  ActionHermeticity hermeticity = 12;
  
  bool disabled = 14;

  string query = 3;

  repeated string tags = 9;

  ActionDescriptor action_descriptor = 10;

  // Only present for auto assertions.
  Target parent_action = 15;
  
  // Generated.
  string file_name = 7;

  reserved 1, 2, 4, 5, 6;
}

enum ActionHermeticity {
  UNKNOWN = 0;
  HERMETIC = 1;
  NON_HERMETIC = 2;
}

message Declaration {

  Target target = 2;
  Target canonical_target = 5;

  ActionDescriptor action_descriptor = 3;

  // Generated.
  string file_name = 4;
}

message Test {
  string name = 1;

  string test_query = 2;
  string expected_output_query = 3;

  // Generated.
  string file_name = 4;
}

message CompiledGraph {
  ProjectConfig project_config = 4;

  repeated Table tables = 1;
  repeated Operation operations = 2;
  repeated Assertion assertions = 3;
  repeated Declaration declarations = 9;
  repeated Test tests = 8;

  GraphErrors graph_errors = 7;

  string dataform_core_version = 10;

  repeated Target targets = 11;

  reserved 5, 6;
}

message ExecutionTask {
  string type = 1;
  string statement = 2;
}

message ExecutionAction {
  Target target = 5;
  string file_name = 8;

  string type = 4;
  string table_type = 6;

  
  repeated Target dependency_targets = 11;
  ActionHermeticity hermeticity = 10;

  repeated ExecutionTask tasks = 2;

  ActionDescriptor action_descriptor = 9;

<<<<<<< HEAD
  reserved 1, 3;
=======
  // TODO: Deprecate this after consumers are updated.
  repeated string dependencies = 3;

  reserved 7;
>>>>>>> 11c6a293
}

message WarehouseState {
  repeated TableMetadata tables = 1;

  reserved 2;
}

message ExecutionGraph {
  ProjectConfig project_config = 1;
  RunConfig run_config = 2;
  WarehouseState warehouse_state = 4;
  repeated Target declaration_targets = 5;

  repeated ExecutionAction actions = 3;
}

message Timing {
  int64 start_time_millis = 1;
  int64 end_time_millis = 2;
}

message RunResult {
  enum ExecutionStatus {
    UNKNOWN = 0;
    RUNNING = 1;
    SUCCESSFUL = 2;
    FAILED = 3;
    CANCELLED = 4;
    TIMED_OUT = 5;
  }
  ExecutionStatus status = 1;
  repeated ActionResult actions = 2;
  Timing timing = 3;
}

message ActionResult {
  
  Target target = 5;

  enum ExecutionStatus {
    UNKNOWN = 0;
    RUNNING = 1;
    SUCCESSFUL = 2;
    FAILED = 3;
    SKIPPED = 4;
    DISABLED = 5;
    CANCELLED = 6;
    reserved 7;
  }
  ExecutionStatus status = 2;

  repeated TaskResult tasks = 3;
  Timing timing = 4;
<<<<<<< HEAD
  // Only set if use_run_cache was set to true.
  int64 post_execution_timestamp_millis = 7;

  reserved 1;
=======

  reserved 6, 7;
>>>>>>> 11c6a293
}


message ExecutionMetadata {
  message BigqueryMetadata {
    string job_id = 1;
    int64 total_bytes_processed = 2;
    int64 total_bytes_billed = 3;  
  }
  BigqueryMetadata bigquery = 1;
}

message TaskResult {
  enum ExecutionStatus {
      UNKNOWN = 0;
      RUNNING = 1;
      SUCCESSFUL = 2;
      FAILED = 3;
      SKIPPED = 4;
      CANCELLED = 5;
  }
  ExecutionStatus status = 1;
  string error_message = 2;
  Timing timing = 3;
  ExecutionMetadata metadata = 4;
}

message TestResult {
  string name = 1;
  bool successful = 2;
  repeated string messages = 3;
}

message Field {

  enum Primitive {
    UNKNOWN = 0;
    INTEGER = 1;
    FLOAT = 2;
    NUMERIC = 5;
    BOOLEAN = 3;
    STRING = 4;
    DATE = 6;
    DATETIME = 7;
    TIMESTAMP = 8;
    TIME = 9;
    BYTES = 10;
    // Semi structured data from Snowflake has no strong schema, and could therefore be anything.
    ANY = 11;
    GEOGRAPHY = 12;
  }

  enum Flag {
    UNKNOWN_FLAG = 0;
    REPEATED = 1;
  }

  string name = 1;
  
  repeated Flag flags = 6;

  oneof type {
    Primitive primitive = 7;
    Fields struct = 3;
  }

  string description = 5;

  reserved 2, 4;
}

message Fields {
  repeated Field fields = 1;
}

message TableMetadata {
  Target target = 1;
  enum Type {
    UNKNOWN = 0;
    TABLE = 1;
    VIEW = 2;
  }
  Type type = 6;

  repeated Field fields = 3;
  string description = 5;
  map<string, string> labels = 7;
  int64 last_updated_millis = 4;

  message BigQuery {
    bool has_streaming_buffer = 1;
  }
  BigQuery bigquery = 8;

  reserved 2;
}

message CoreExecutionRequest {
  oneof request {
    CompileExecutionRequest compile = 1;
  }
}

message CoreExecutionResponse {
  oneof response {
    CompileExecutionResponse compile = 1;
  }
}

message CompileExecutionRequest {
  CompileConfig compile_config = 1;
}

message CompileExecutionResponse {
  CompiledGraph compiled_graph = 1;
}<|MERGE_RESOLUTION|>--- conflicted
+++ resolved
@@ -418,14 +418,7 @@
 
   ActionDescriptor action_descriptor = 9;
 
-<<<<<<< HEAD
-  reserved 1, 3;
-=======
-  // TODO: Deprecate this after consumers are updated.
-  repeated string dependencies = 3;
-
-  reserved 7;
->>>>>>> 11c6a293
+  reserved 1, 3, 7;
 }
 
 message WarehouseState {
@@ -480,15 +473,8 @@
 
   repeated TaskResult tasks = 3;
   Timing timing = 4;
-<<<<<<< HEAD
-  // Only set if use_run_cache was set to true.
-  int64 post_execution_timestamp_millis = 7;
-
-  reserved 1;
-=======
-
-  reserved 6, 7;
->>>>>>> 11c6a293
+
+  reserved 1, 6, 7;
 }
 
 
