--- conflicted
+++ resolved
@@ -46,16 +46,7 @@
 
   // Deprecated.
   string schema_suffix_override = 2;
-<<<<<<< HEAD
-
-  // Project configuration overrides (dataform.json).
-  ProjectConfig project_config_override = 3;
-
-  // Allow injecting custom code at the end of compilation.
-  string injected_code = 4;
-=======
   string return_override = 5;
->>>>>>> 3eb38887
 }
 
 message Target {
