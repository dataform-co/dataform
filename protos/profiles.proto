--- conflicted
+++ resolved
@@ -56,16 +56,6 @@
   string username = 3;
   string password = 4;
   string database = 5;
-<<<<<<< HEAD
-}
-
-
-message SSHTunnel {
-  string private_key = 1;
-  string username = 2;
-  string password = 3;
-  string host = 4;
-  int32 port = 5;
 }
 
 // TODO: Add TLS/SSL details.
@@ -76,6 +66,4 @@
   // TODO: Deprecate these fields once https://github.com/tagomoris/presto-client-node/pull/40 is merged.
   string catalog = 4;
   string schema = 5;
-=======
->>>>>>> 91da1f64
 }