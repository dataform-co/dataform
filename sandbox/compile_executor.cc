--- conflicted
+++ resolved
@@ -55,26 +55,6 @@
 
 const int TIMEOUT_SECS = 1000;
 
-<<<<<<< HEAD
-=======
-void OutputFD(int stdoutFd, int errFd)
-{
-    for (;;)
-    {
-        char stdoutBuf[4096];
-        char stderrBuf[4096];
-        ssize_t stdoutRLen = read(stdoutFd, stdoutBuf, sizeof(stdoutBuf));
-        ssize_t stderrRLen = read(errFd, stderrBuf, sizeof(stderrBuf));
-        printf("stdout: '%s'\n", std::string(stdoutBuf, stdoutRLen).c_str());
-        printf("stderr: '%s'\n", std::string(stderrBuf, stderrRLen).c_str());
-        if (stdoutRLen < 1)
-        {
-            break;
-        }
-    }
-}
-
->>>>>>> 70ed4157
 int main(int argc, char **argv)
 {
     gflags::ParseCommandLineFlags(&argc, &argv, true);
