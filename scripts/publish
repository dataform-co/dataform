#!/bin/bash
set -e

if [ "$(git status --porcelain)" ]; then 
    echo "There are uncommitted changes; aborting." 1>&2
    exit 1
fi

<<<<<<< HEAD
if [ "main" != "$(git branch --show-current)" ]; then 
    echo "Not on the 'main' branch; aborting." 1>&2
=======
if [ "main_v1" != "$(git branch --show-current)" ]; then 
    echo "Not on the 'main_v1' branch; aborting." 1>&2
>>>>>>> c05ded7d
    exit 1
fi

# Run all the tests.

bazel test //... --build_tests_only -- -tests/integration:snowflake.spec

bazel run packages/@dataform/cli:package.publish
bazel run packages/@dataform/core:package.publish
bazel run cli:push

VERSION=$(cat version.bzl | grep DF_VERSION | awk '{ print $3 }' | sed "s/\"//g")
git tag $VERSION
git push origin $VERSION

docker pull dataformco/dataform:$VERSION
docker tag dataformco/dataform:$VERSION dataformco/dataform:latest
docker push dataformco/dataform:latest<|MERGE_RESOLUTION|>--- conflicted
+++ resolved
@@ -6,13 +6,8 @@
     exit 1
 fi
 
-<<<<<<< HEAD
-if [ "main" != "$(git branch --show-current)" ]; then 
-    echo "Not on the 'main' branch; aborting." 1>&2
-=======
 if [ "main_v1" != "$(git branch --show-current)" ]; then 
     echo "Not on the 'main_v1' branch; aborting." 1>&2
->>>>>>> c05ded7d
     exit 1
 fi
 
