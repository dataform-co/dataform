import { expect, assert, config } from "chai";
import * as Long from "long";
import * as rimraf from "rimraf";
import { query, Builder, compile, init, Runner, utils as apiUtils } from "@dataform/api";
import { BigQueryDbAdapter } from "@dataform/api/dbadapters/bigquery";
import { utils } from "@dataform/core";
import * as protos from "@dataform/protos";
import * as Bluebird from "bluebird";
import { asPlainObject, cleanSql } from "df/tests/utils";
import * as path from "path";
import * as stackTrace from "stack-trace";
import { anyString, mock, instance, when } from "ts-mockito";

config.truncateThreshold = 0;

describe("@dataform/api", () => {
  describe("build", () => {
    const TEST_GRAPH: protos.ICompiledGraph = protos.CompiledGraph.create({
      projectConfig: { warehouse: "redshift" },
      tables: [
        {
          name: "a",
          target: {
            schema: "schema",
            name: "a"
          },
          query: "query",
          dependencies: ["b"]
        },
        {
          name: "b",
          target: {
            schema: "schema",
            name: "b"
          },
          query: "query",
          dependencies: ["c"],
          disabled: true
        },
        {
          name: "c",
          target: {
            schema: "schema",
            name: "c"
          },
          query: "query"
        }
      ]
    });

    const TEST_STATE = protos.WarehouseState.create({ tables: [] });

    it("include_deps", () => {
      var builder = new Builder(TEST_GRAPH, { nodes: ["a"], includeDependencies: true }, TEST_STATE);
      var executionGraph = builder.build();
      var includedNodeNames = executionGraph.nodes.map(n => n.name);
      expect(includedNodeNames).includes("a");
      expect(includedNodeNames).includes("b");
    });

    it("exclude_deps", () => {
      var builder = new Builder(TEST_GRAPH, { nodes: ["a"], includeDependencies: false }, TEST_STATE);
      var executionGraph = builder.build();
      var includedNodeNames = executionGraph.nodes.map(n => n.name);
      expect(includedNodeNames).includes("a");
      expect(includedNodeNames).not.includes("b");
    });

    it("exclude_disabled", () => {
      const builder = new Builder(TEST_GRAPH, { includeDependencies: true }, TEST_STATE);
      const executionGraph = builder.build();

      const nodeA = executionGraph.nodes.find(n => n.name === "a");
      const nodeB = executionGraph.nodes.find(n => n.name === "b");
      const nodeC = executionGraph.nodes.find(n => n.name === "c");

      assert.exists(nodeA);
      assert.exists(nodeB);
      assert.exists(nodeC);

      expect(nodeA)
        .to.have.property("tasks")
        .to.be.an("array").that.not.is.empty;
      expect(nodeB)
        .to.have.property("tasks")
        .to.be.an("array").that.is.empty;
      expect(nodeC)
        .to.have.property("tasks")
        .to.be.an("array").that.not.is.empty;
    });

    it("build_with_errors", () => {
      expect(() => {
        const graphWithErrors: protos.ICompiledGraph = protos.CompiledGraph.create({
          projectConfig: { warehouse: "redshift" },
          graphErrors: { compilationErrors: [{ message: "Some critical error" }] },
          tables: [{ name: "a", target: { schema: "schema", name: "a" } }]
        });

        const builder = new Builder(graphWithErrors, {}, TEST_STATE);
        builder.build();
      }).to.throw();
    });

    it("node_types", () => {
      const graph: protos.ICompiledGraph = protos.CompiledGraph.create({
        projectConfig: { warehouse: "redshift" },
        tables: [
          { name: "a", target: { schema: "schema", name: "a" }, type: "table" },
          { name: "b", target: { schema: "schema", name: "b" }, type: "incremental", where: "test" },
          { name: "c", target: { schema: "schema", name: "c" }, type: "view" }
        ],
        operations: [
          {
            name: "d",
            target: { schema: "schema", name: "d" },
            queries: ["create or replace view schema.someview as select 1 as test"]
          }
        ],
        assertions: [{ name: "e" }]
      });

      const builder = new Builder(graph, {}, TEST_STATE);
      const executedGraph = builder.build();

      expect(executedGraph)
        .to.have.property("nodes")
        .to.be.an("array").that.is.not.empty;

      graph.tables.forEach(t => {
        const node = executedGraph.nodes.find(item => item.name == t.name);
        expect(node).to.include({ type: "table", target: t.target, tableType: t.type });
      });

      graph.operations.forEach(t => {
        const node = executedGraph.nodes.find(item => item.name == t.name);
        expect(node).to.include({ type: "operation", target: t.target });
      });

      graph.assertions.forEach(t => {
        const node = executedGraph.nodes.find(item => item.name == t.name);
        expect(node).to.include({ type: "assertion" });
      });
    });

    it("inline_tables", () => {
      const graph: protos.ICompiledGraph = protos.CompiledGraph.create({
        projectConfig: { warehouse: "bigquery" },
        tables: [
          { name: "a", target: { schema: "schema", name: "a" }, type: "table", dependencies: [] },
          { name: "b", target: { schema: "schema", name: "b" }, type: "inline", dependencies: ["a"] },
          { name: "c", target: { schema: "schema", name: "c" }, type: "table", dependencies: ["a"] }
        ]
      });

      const builder = new Builder(graph, {}, TEST_STATE);
      const executedGraph = builder.build();

      expect(executedGraph).to.exist;
      expect(executedGraph)
        .to.have.property("nodes")
        .to.be.an("array").that.is.not.empty;

      const nodeNames = executedGraph.nodes.map(t => t.name);

      expect(nodeNames).includes("a");
      expect(nodeNames).not.includes("b");
      expect(nodeNames).includes("c");
    });
  });

  describe("sql_generating", () => {
    it("bigquery_incremental", () => {
      const graph = protos.CompiledGraph.create({
        projectConfig: { warehouse: "bigquery" },
        tables: [
          {
            name: "incremental",
            target: {
              schema: "schema",
              name: "incremental"
            },
            type: "incremental",
            query: "select 1 as test",
            where: "true"
          }
        ]
      });
      const state = protos.WarehouseState.create({
        tables: [
          {
            target: {
              schema: "schema",
              name: "incremental"
            },
            type: "table",
            fields: [
              {
                name: "existing_field"
              }
            ]
          }
        ]
      });
      const executionGraph = new Builder(graph, {}, state).build();
      expect(executionGraph.nodes.filter(n => n.name == "incremental")).is.not.empty;
      expect(cleanSql(executionGraph.nodes.filter(n => n.name == "incremental")[0].tasks[0].statement)).equals(
        cleanSql(
          `insert into \`schema.incremental\` (existing_field)
           select existing_field from (
             select * from (select 1 as test)
             where true
           )`
        )
      );
    });

    it("redshift_create", () => {
      const testGraph: protos.ICompiledGraph = protos.CompiledGraph.create({
        projectConfig: { warehouse: "redshift" },
        tables: [
          {
            name: "redshift_all",
            target: {
              schema: "schema",
              name: "redshift_all"
            },
            query: "query",
            redshift: {
              distKey: "column1",
              distStyle: "even",
              sortKeys: ["column1", "column2"],
              sortStyle: "compound"
            }
          },
          {
            name: "redshift_only_sort",
            target: {
              schema: "schema",
              name: "redshift_only_sort"
            },
            query: "query",
            redshift: {
              sortKeys: ["column1"],
              sortStyle: "interleaved"
            }
          },
          {
            name: "redshift_only_dist",
            target: {
              schema: "schema",
              name: "redshift_only_dist"
            },
            query: "query",
            redshift: {
              distKey: "column1",
              distStyle: "even"
            }
          },
          {
            name: "redshift_without_redshift",
            target: {
              schema: "schema",
              name: "redshift_without_redshift"
            },
            query: "query"
          }
        ]
      });
      const testState = protos.WarehouseState.create({});
      const expectedSQL = [
        'create table "schema"."redshift_all_temp" diststyle even distkey (column1) compound sortkey (column1, column2) as query',
        'create table "schema"."redshift_only_sort_temp" interleaved sortkey (column1) as query',
        'create table "schema"."redshift_only_dist_temp" diststyle even distkey (column1) as query',
        'create table "schema"."redshift_without_redshift_temp" as query'
      ];

      const builder = new Builder(testGraph, {}, testState);
      const executionGraph = builder.build();

      expect(executionGraph.nodes)
        .to.be.an("array")
        .to.have.lengthOf(4);

      executionGraph.nodes.forEach((node, index) => {
        expect(node)
          .to.have.property("tasks")
          .to.be.an("array").that.is.not.empty;

        const statements = node.tasks.map(item => item.statement);
        expect(statements).includes(expectedSQL[index]);
      });
    });

    it("bigquery_partitionby", () => {
      const testGraph: protos.ICompiledGraph = protos.CompiledGraph.create({
        projectConfig: { warehouse: "bigquery" },
        tables: [
          {
            name: "partitionby",
            target: {
              schema: "schema",
              name: "name"
            },
            type: "table",
            query: "select 1 as test",
            bigquery: {
              partitionBy: "DATE(test)"
            }
          },
          {
            name: "plain",
            target: {
              schema: "schema",
              name: "name"
            },
            type: "table",
            query: "select 1 as test"
          }
        ]
      });
      const expectedExecutionNodes: protos.IExecutionNode[] = [
        {
          name: "partitionby",
          type: "table",
          tableType: "table",
          target: {
            schema: "schema",
            name: "name"
          },
          tasks: [
            {
              type: "statement",
              statement: "create or replace table `schema.name` partition by DATE(test) as select 1 as test"
            }
          ]
        },
        {
          name: "plain",
          type: "table",
          tableType: "table",
          target: {
            schema: "schema",
            name: "name"
          },
          tasks: [
            {
              type: "statement",
              statement: "create or replace table `schema.name`  as select 1 as test"
            }
          ]
        }
      ];
      const executionGraph = new Builder(testGraph, {}, protos.WarehouseState.create({})).build();
      expect(asPlainObject(executionGraph.nodes)).deep.equals(asPlainObject(expectedExecutionNodes));
    });

    it("snowflake", () => {
      const testGraph: protos.ICompiledGraph = protos.CompiledGraph.create({
        projectConfig: { warehouse: "snowflake" },
        tables: [
          {
            name: "a",
            target: {
              schema: "schema",
              name: "a"
            },
            query: "select 1 as test"
          },
          {
            name: "b",
            target: {
              schema: "schema",
              name: "b"
            },
            dependencies: ["a"],
            query: "select 1 as test"
          }
        ]
      });
      const testState = protos.WarehouseState.create({});
      const builder = new Builder(testGraph, {}, testState);
      const executionGraph = builder.build();

      expect(executionGraph.nodes)
        .to.be.an("array")
        .to.have.lengthOf(2);

      executionGraph.nodes.forEach((node, index) => {
        expect(node)
          .to.have.property("tasks")
          .to.be.an("array").that.is.not.empty;

        const statements = node.tasks.map(item => item.statement);
        expect(statements).includes(`create or replace table "schema"."${node.name}" as select 1 as test`);
      });
    });
  });

  describe("init", () => {
    it("init", async function() {
      this.timeout(30000);

      // create temp directory
      const projectDir = "df/examples/init";

      // Project has already been initialized via the tests script, check data is valid.

      // compile project
      const graph = await compile({ projectDir }).catch(error => error);
      expect(graph).to.not.be.an.instanceof(Error);

      const gErrors = utils.validate(graph);

      expect(gErrors)
        .to.have.property("compilationErrors")
        .to.be.an("array").that.is.empty;
      expect(gErrors)
        .to.have.property("validationErrors")
        .to.be.an("array").that.is.empty;
    });
  });

  describe("compile", () => {
<<<<<<< HEAD
    it("bigquery_example", () => {
      return compile(path.resolve("df/examples/bigquery")).then(graph => {
        const tableNames = graph.tables.map(t => t.name);

        // Check JS blocks get processed.
        expect(tableNames).includes("example_js_blocks");
        const exampleJsBlocks = graph.tables.filter(t => t.name == "example_js_blocks")[0];
        expect(exampleJsBlocks.type).equals("table");
        expect(exampleJsBlocks.query).equals("select 1 as foo");

        // Check we can import and use an external package.
        expect(tableNames).includes("example_incremental");
        const exampleIncremental = graph.tables.filter(t => t.name == "example_incremental")[0];
        expect(exampleIncremental.query).equals("select current_timestamp() as ts");

        // Check tables defined in includes are not included.
        expect(tableNames).not.includes("example_ignore");

        // Check SQL files with raw back-ticks get escaped.
        expect(tableNames).includes("example_backticks");
        const exampleBackticks = graph.tables.filter(t => t.name == "example_backticks")[0];
        expect(cleanSql(exampleBackticks.query)).equals(
          "select * from `tada-analytics.df_integration_test.sample_data`"
        );

        // Check deferred calls to table resolve to the correct definitions file.
        expect(tableNames).includes("example_deferred");
        const exampleDeferred = graph.tables.filter(t => t.name == "example_deferred")[0];
        expect(exampleDeferred.fileName).includes("definitions/example_deferred.js");

        // Check inline tables
        expect(tableNames).includes("example_inline");
        const exampleInline = graph.tables.filter(t => t.name == "example_inline")[0];
        expect(exampleInline.type).equals("inline");
        expect(exampleInline.query).equals("\nselect * from `tada-analytics.df_integration_test.sample_data`");
        expect(exampleInline.dependencies).includes("sample_data");

        expect(tableNames).includes("example_using_inline");
        const exampleUsingInline = graph.tables.filter(t => t.name == "example_using_inline")[0];
        expect(exampleUsingInline.type).equals("table");
        expect(exampleUsingInline.query).equals(
          "\nselect * from (\nselect * from `tada-analytics.df_integration_test.sample_data`)\nwhere true"
        );
        expect(exampleUsingInline.dependencies).includes("sample_data");
=======
    it("bigquery_example", async () => {
      const graph = await compile({ projectDir: path.resolve("df/examples/bigquery") });
      var tableNames = graph.tables.map(t => t.name);

      // Check JS blocks get processed.
      expect(tableNames).includes("example_js_blocks");
      var exampleJsBlocks = graph.tables.filter(t => t.name == "example_js_blocks")[0];
      expect(exampleJsBlocks.type).equals("table");
      expect(exampleJsBlocks.query).equals("select 1 as foo");

      // Check we can import and use an external package.
      expect(tableNames).includes("example_incremental");
      var exampleIncremental = graph.tables.filter(t => t.name == "example_incremental")[0];
      expect(exampleIncremental.query).equals("select current_timestamp() as ts");

      // Check tables defined in includes are not included.
      expect(tableNames).not.includes("example_ignore");

      // Check SQL files with raw back-ticks get escaped.
      expect(tableNames).includes("example_backticks");
      var exampleBackticks = graph.tables.filter(t => t.name == "example_backticks")[0];
      expect(cleanSql(exampleBackticks.query)).equals("select * from `tada-analytics.df_integration_test.sample_data`");

      // Check deferred calls to table resolve to the correct definitions file.
      expect(tableNames).includes("example_deferred");
      var exampleDeferred = graph.tables.filter(t => t.name == "example_deferred")[0];
      expect(exampleDeferred.fileName).includes("definitions/example_deferred.js");
    });

    it("schema overrides", async () => {
      const graph = await compile({
        projectDir: path.resolve("df/examples/bigquery"),
        defaultSchemaOverride: "overridden_default_schema",
        assertionSchemaOverride: "overridden_assertion_schema"
>>>>>>> 71e26ca3
      });
      expect(graph.projectConfig.defaultSchema).to.equal("overridden_default_schema");
      expect(graph.projectConfig.assertionSchema).to.equal("overridden_assertion_schema");
      graph.tables.forEach(table => expect(table.target.schema).to.equal("overridden_default_schema"));
    });

    it("redshift_example", () => {
<<<<<<< HEAD
      return compile("df/examples/redshift").then(graph => {
        const tableNames = graph.tables.map(t => t.name);
=======
      return compile({ projectDir: "df/examples/redshift" }).then(graph => {
        var tableNames = graph.tables.map(t => t.name);
>>>>>>> 71e26ca3

        // Check we can import and use an external package.
        expect(tableNames).includes("example_incremental");
        const exampleIncremental = graph.tables.filter(t => t.name == "example_incremental")[0];
        expect(exampleIncremental.query).equals("select current_timestamp::timestamp as ts");

        // Check inline tables
        expect(tableNames).includes("example_inline");
        const exampleInline = graph.tables.filter(t => t.name == "example_inline")[0];
        expect(exampleInline.type).equals("inline");
        expect(exampleInline.query).equals('\nselect * from "df_integration_test"."sample_data"');
        expect(exampleInline.dependencies).includes("sample_data");

        expect(tableNames).includes("example_using_inline");
        const exampleUsingInline = graph.tables.filter(t => t.name == "example_using_inline")[0];
        expect(exampleUsingInline.type).equals("table");
        expect(exampleUsingInline.query).equals(
          '\nselect * from (\nselect * from "df_integration_test"."sample_data")\nwhere true'
        );
        expect(exampleUsingInline.dependencies).includes("sample_data");
      });
    });

    it("bigquery_with_errors_example", async () => {
      const expectedResults = [
        {
          fileName: "definitions/test.js",
          message: /Error in JS/,
          lineNumber: 4
        },
        {
          fileName: "definitions/example_js_blocks.sql",
          message: /Error in multiline comment/
        },
        {
          fileName: "definitions/example_table.sql",
          message: /ref_with_error is not defined/
        }
      ];
      const graph = await compile({ projectDir: path.resolve("df/examples/bigquery_with_errors") }).catch(
        error => error
      );
      expect(graph).to.not.be.an.instanceof(Error);

      const gErrors = utils.validate(graph);

      expect(gErrors)
        .to.have.property("compilationErrors")
        .to.be.an("array");

      expectedResults.forEach(result => {
        const error = gErrors.compilationErrors.find(item => result.message.test(item.message));

        expect(error).to.exist;
        expect(error)
          .to.have.property("fileName")
          .that.equals(result.fileName);
        expect(error)
          .to.have.property("stack")
          .that.is.a("string");

        if (result.lineNumber) {
          const err = new Error();
          err.stack = error.stack;
          const stack = stackTrace.parse(err);
          expect(stack).to.be.an("array").that.is.not.empty;
          expect(stack[0])
            .to.have.property("lineNumber")
            .that.equals(result.lineNumber);
        }
      });
    });

    it("bigquery_backwards_compatibility_example", () => {
      return compile({ projectDir: "df/examples/bigquery_backwards_compatibility" }).then(graph => {
        const tableNames = graph.tables.map(t => t.name);

        // We just want to make sure this compiles really.
        expect(tableNames).includes("example");
        const example = graph.tables.filter(t => t.name == "example")[0];
        expect(example.type).equals("table");
        expect(example.query.trim()).equals("select 1 as foo_bar");
      });
    });

    it("operation_refing", async function() {
      const expectedQueries = {
        sample_1: 'create table "test_schema"."sample_1" as select 1 as sample_1',
        sample_2: 'select * from "test_schema"."sample_1"'
      };

      const graph = await compile({ projectDir: "df/examples/redshift_operations" }).catch(error => error);
      expect(graph).to.not.be.an.instanceof(Error);

      const gErrors = utils.validate(graph);

      expect(gErrors)
        .to.have.property("compilationErrors")
        .to.be.an("array").that.is.empty;
      expect(gErrors)
        .to.have.property("validationErrors")
        .to.be.an("array").that.is.empty;
      expect(graph)
        .to.have.property("operations")
        .to.be.an("array")
        .that.have.lengthOf(Object.keys(expectedQueries).length);

      graph.operations.forEach(op => {
        expect(op.queries).deep.equals([expectedQueries[op.name]]);
      });
    });

    it("snowflake_example", async () => {
      const graph = await compile({ projectDir: "df/examples/snowflake" }).catch(error => error);
      expect(graph).to.not.be.an.instanceof(Error);

      const gErrors = utils.validate(graph);

      expect(gErrors)
        .to.have.property("compilationErrors")
        .to.be.an("array").that.is.empty;
      expect(gErrors)
        .to.have.property("validationErrors")
        .to.be.an("array").that.is.empty;

      const mNames = graph.tables.map(t => t.name);

      expect(mNames).includes("example_incremental");
      const mIncremental = graph.tables.filter(t => t.name == "example_incremental")[0];
      expect(mIncremental.type).equals("incremental");
      expect(mIncremental.query).equals("select convert_timezone('UTC', current_timestamp())::timestamp as ts");
      expect(mIncremental.dependencies).to.be.an("array").that.is.empty;

      expect(mNames).includes("example_table");
      const mTable = graph.tables.filter(t => t.name == "example_table")[0];
      expect(mTable.type).equals("table");
      expect(mTable.query).equals('\nselect * from "df_integration_test"."sample_data"');
      expect(mTable.dependencies).deep.equals(["sample_data"]);

      expect(mNames).includes("example_view");
      const mView = graph.tables.filter(t => t.name == "example_view")[0];
      expect(mView.type).equals("view");
      expect(mView.query).equals('\nselect * from "df_integration_test"."sample_data"');
      expect(mView.dependencies).deep.equals(["sample_data"]);

      expect(mNames).includes("sample_data");
      const mSampleData = graph.tables.filter(t => t.name == "sample_data")[0];
      expect(mSampleData.type).equals("view");
      expect(mSampleData.query).equals(
        "select 1 as sample_column union all\nselect 2 as sample_column union all\nselect 3 as sample_column"
      );
      expect(mSampleData.dependencies).to.be.an("array").that.is.empty;

      // Check inline tables
      expect(mNames).includes("example_inline");
      const exampleInline = graph.tables.filter(t => t.name == "example_inline")[0];
      expect(exampleInline.type).equals("inline");
      expect(exampleInline.query).equals('\nselect * from "df_integration_test"."sample_data"');
      expect(exampleInline.dependencies).includes("sample_data");

      expect(mNames).includes("example_using_inline");
      const exampleUsingInline = graph.tables.filter(t => t.name == "example_using_inline")[0];
      expect(exampleUsingInline.type).equals("table");
      expect(exampleUsingInline.query).equals(
        '\nselect * from (\nselect * from "df_integration_test"."sample_data")\nwhere true'
      );
      expect(exampleUsingInline.dependencies).includes("sample_data");

      const aNames = graph.assertions.map(a => a.name);

      expect(aNames).includes("sample_data_assertion");
      const assertion = graph.assertions.filter(a => a.name == "sample_data_assertion")[0];
      expect(assertion.query).equals('select * from "df_integration_test"."sample_data" where sample_column > 3');
      expect(assertion.dependencies).to.include.members([
        "sample_data",
        "example_table",
        "example_incremental",
        "example_view"
      ]);
    });
  });

  describe("query", () => {
    it("bigquery_example", () => {
      return query
        .compile('select 1 as ${describe("test")}', { projectDir: "df/examples/bigquery" })
        .then(compiledQuery => {
          expect(compiledQuery).equals("select 1 as test");
        });
    });
  });

  describe("profile_config", () => {
    const bigqueryProfile = { projectId: "", credentials: "" };
    const redshiftProfile = { host: "", port: Long.fromNumber(0), user: "", password: "", database: "" };
    const snowflakeProfile = { accountId: "", userName: "", password: "", role: "", databaseName: "", warehouse: "" };

    it("empty_profile", () => {
      expect(() => apiUtils.validateProfile(null)).to.throw(/Profile JSON file is empty/);
      expect(() => apiUtils.validateProfile({})).to.throw(/Profile JSON file is empty/);
    });

    it("warehouse_check", () => {
      expect(() => apiUtils.validateProfile({ bigquery: bigqueryProfile })).to.not.throw();
      expect(() => apiUtils.validateProfile({ redshift: redshiftProfile })).to.not.throw();
      expect(() => apiUtils.validateProfile({ snowflake: snowflakeProfile })).to.not.throw();
      expect(() => apiUtils.validateProfile(JSON.parse('{ "some_other_warehouse": {}}'))).to.throw(
        /Unsupported warehouse/
      );
      expect(() => apiUtils.validateProfile({ bigquery: bigqueryProfile, redshift: redshiftProfile })).to.throw(
        /Multiple warehouses detected/
      );
    });

    it("props_check", () => {
      const toThrow = [
        { bigquery: {} },
        { bigquery: { wrongPropery: "" } },
        { bigquery: { projectId: "" } },
        { redshift: {} },
        { redshift: { wrongPropery: "" } },
        { redshift: { host: "" } },
        { snowflake: {} },
        { snowflake: { wrongPropery: "" } },
        { snowflake: { accountId: "" } }
      ];
      const toNotThrow = [
        { bigquery: { ...bigqueryProfile, oneMoreProperty: "" } },
        { redshift: { ...redshiftProfile, oneMoreProperty: "" } },
        { snowflake: { ...snowflakeProfile, oneMoreProperty: "" } }
      ];

      toThrow.forEach(profile => {
        expect(() => apiUtils.validateProfile(JSON.parse(JSON.stringify(profile)))).to.throw();
      });
      toNotThrow.forEach(profile => {
        expect(() => apiUtils.validateProfile(JSON.parse(JSON.stringify(profile)))).to.not.throw(
          /Missing required properties/
        );
      });
    });
  });

  describe("run", () => {
    const TEST_GRAPH: protos.IExecutionGraph = protos.ExecutionGraph.create({
      projectConfig: {
        warehouse: "bigquery",
        defaultSchema: "foo",
        assertionSchema: "bar"
      },
      runConfig: {
        fullRefresh: true
      },
      warehouseState: {
        tables: [{ type: "table" }]
      },
      nodes: [
        {
          name: "node1",
          dependencies: [],
          tasks: [
            {
              type: "executionTaskType",
              statement: "SELECT foo FROM bar"
            }
          ],
          type: "table",
          target: {
            schema: "schema1",
            name: "target1"
          },
          tableType: "someTableType"
        },
        {
          name: "node2",
          dependencies: ["node1"],
          tasks: [
            {
              type: "executionTaskType2",
              statement: "SELECT bar FROM baz"
            }
          ],
          type: "assertion",
          target: {
            schema: "schema1",
            name: "target1"
          },
          tableType: "someTableType"
        }
      ]
    });

    it("execute", async () => {
      const mockedDbAdapter = mock(BigQueryDbAdapter);
      when(mockedDbAdapter.prepareSchema(anyString())).thenResolve(null);
      when(mockedDbAdapter.execute(TEST_GRAPH.nodes[0].tasks[0].statement)).thenReturn(Bluebird.resolve([]));
      when(mockedDbAdapter.execute(TEST_GRAPH.nodes[1].tasks[0].statement)).thenReturn(
        Bluebird.reject(new Error("bad statement"))
      );

      const runner = new Runner(instance(mockedDbAdapter), TEST_GRAPH);
      await runner.execute();
      const result = await runner.resultPromise();

      const timeCleanedNodes = result.nodes.map(node => {
        delete node["executionTime"];
        return node;
      });
      result.nodes = timeCleanedNodes;

      expect(protos.ExecutedGraph.create(result)).to.deep.equal(
        protos.ExecutedGraph.create({
          projectConfig: TEST_GRAPH.projectConfig,
          runConfig: TEST_GRAPH.runConfig,
          warehouseState: TEST_GRAPH.warehouseState,
          ok: false,
          nodes: [
            {
              name: TEST_GRAPH.nodes[0].name,
              tasks: [
                {
                  task: TEST_GRAPH.nodes[0].tasks[0],
                  ok: true
                }
              ],
              status: protos.NodeExecutionStatus.SUCCESSFUL,
              deprecatedOk: true
            },
            {
              name: TEST_GRAPH.nodes[1].name,
              tasks: [
                {
                  task: TEST_GRAPH.nodes[1].tasks[0],
                  ok: false,
                  error: "bad statement"
                }
              ],
              status: protos.NodeExecutionStatus.FAILED,
              deprecatedOk: false
            }
          ]
        })
      );
    });
  });
});<|MERGE_RESOLUTION|>--- conflicted
+++ resolved
@@ -422,52 +422,6 @@
   });
 
   describe("compile", () => {
-<<<<<<< HEAD
-    it("bigquery_example", () => {
-      return compile(path.resolve("df/examples/bigquery")).then(graph => {
-        const tableNames = graph.tables.map(t => t.name);
-
-        // Check JS blocks get processed.
-        expect(tableNames).includes("example_js_blocks");
-        const exampleJsBlocks = graph.tables.filter(t => t.name == "example_js_blocks")[0];
-        expect(exampleJsBlocks.type).equals("table");
-        expect(exampleJsBlocks.query).equals("select 1 as foo");
-
-        // Check we can import and use an external package.
-        expect(tableNames).includes("example_incremental");
-        const exampleIncremental = graph.tables.filter(t => t.name == "example_incremental")[0];
-        expect(exampleIncremental.query).equals("select current_timestamp() as ts");
-
-        // Check tables defined in includes are not included.
-        expect(tableNames).not.includes("example_ignore");
-
-        // Check SQL files with raw back-ticks get escaped.
-        expect(tableNames).includes("example_backticks");
-        const exampleBackticks = graph.tables.filter(t => t.name == "example_backticks")[0];
-        expect(cleanSql(exampleBackticks.query)).equals(
-          "select * from `tada-analytics.df_integration_test.sample_data`"
-        );
-
-        // Check deferred calls to table resolve to the correct definitions file.
-        expect(tableNames).includes("example_deferred");
-        const exampleDeferred = graph.tables.filter(t => t.name == "example_deferred")[0];
-        expect(exampleDeferred.fileName).includes("definitions/example_deferred.js");
-
-        // Check inline tables
-        expect(tableNames).includes("example_inline");
-        const exampleInline = graph.tables.filter(t => t.name == "example_inline")[0];
-        expect(exampleInline.type).equals("inline");
-        expect(exampleInline.query).equals("\nselect * from `tada-analytics.df_integration_test.sample_data`");
-        expect(exampleInline.dependencies).includes("sample_data");
-
-        expect(tableNames).includes("example_using_inline");
-        const exampleUsingInline = graph.tables.filter(t => t.name == "example_using_inline")[0];
-        expect(exampleUsingInline.type).equals("table");
-        expect(exampleUsingInline.query).equals(
-          "\nselect * from (\nselect * from `tada-analytics.df_integration_test.sample_data`)\nwhere true"
-        );
-        expect(exampleUsingInline.dependencies).includes("sample_data");
-=======
     it("bigquery_example", async () => {
       const graph = await compile({ projectDir: path.resolve("df/examples/bigquery") });
       var tableNames = graph.tables.map(t => t.name);
@@ -495,6 +449,21 @@
       expect(tableNames).includes("example_deferred");
       var exampleDeferred = graph.tables.filter(t => t.name == "example_deferred")[0];
       expect(exampleDeferred.fileName).includes("definitions/example_deferred.js");
+
+      // Check inline tables
+      expect(tableNames).includes("example_inline");
+      var exampleInline = graph.tables.filter(t => t.name == "example_inline")[0];
+      expect(exampleInline.type).equals("inline");
+      expect(exampleInline.query).equals("\nselect * from `tada-analytics.df_integration_test.sample_data`");
+      expect(exampleInline.dependencies).includes("sample_data");
+
+      expect(tableNames).includes("example_using_inline");
+      var exampleUsingInline = graph.tables.filter(t => t.name == "example_using_inline")[0];
+      expect(exampleUsingInline.type).equals("table");
+      expect(exampleUsingInline.query).equals(
+        "\nselect * from (\nselect * from `tada-analytics.df_integration_test.sample_data`)\nwhere true"
+      );
+      expect(exampleUsingInline.dependencies).includes("sample_data");
     });
 
     it("schema overrides", async () => {
@@ -502,7 +471,6 @@
         projectDir: path.resolve("df/examples/bigquery"),
         defaultSchemaOverride: "overridden_default_schema",
         assertionSchemaOverride: "overridden_assertion_schema"
->>>>>>> 71e26ca3
       });
       expect(graph.projectConfig.defaultSchema).to.equal("overridden_default_schema");
       expect(graph.projectConfig.assertionSchema).to.equal("overridden_assertion_schema");
@@ -510,13 +478,8 @@
     });
 
     it("redshift_example", () => {
-<<<<<<< HEAD
-      return compile("df/examples/redshift").then(graph => {
-        const tableNames = graph.tables.map(t => t.name);
-=======
       return compile({ projectDir: "df/examples/redshift" }).then(graph => {
         var tableNames = graph.tables.map(t => t.name);
->>>>>>> 71e26ca3
 
         // Check we can import and use an external package.
         expect(tableNames).includes("example_incremental");
