<<<<<<< HEAD
import { expect, assert } from "chai";
import * as Long from "long";
import * as rimraf from "rimraf";
import { query, Builder, compile, init, utils as apiUtils } from "@dataform/api";
=======
import { query, Builder, compile, init, Runner } from "@dataform/api";
import { BigQueryDbAdapter } from "@dataform/api/dbadapters/bigquery";
>>>>>>> c14c8374
import { utils } from "@dataform/core";
import * as protos from "@dataform/protos";
import * as Bluebird from "bluebird";
import { assert, config, expect } from "chai";
import { asPlainObject, cleanSql } from "df/tests/utils";
import * as path from "path";
import * as stackTrace from "stack-trace";
import { anyString, mock, instance, when } from "ts-mockito";

config.truncateThreshold = 0;

describe("@dataform/api", () => {
  describe("build", () => {
    const TEST_GRAPH: protos.ICompiledGraph = protos.CompiledGraph.create({
      projectConfig: { warehouse: "redshift" },
      tables: [
        {
          name: "a",
          target: {
            schema: "schema",
            name: "a"
          },
          query: "query",
          dependencies: ["b"]
        },
        {
          name: "b",
          target: {
            schema: "schema",
            name: "b"
          },
          query: "query",
          dependencies: ["c"],
          disabled: true
        },
        {
          name: "c",
          target: {
            schema: "schema",
            name: "c"
          },
          query: "query"
        }
      ]
    });

    const TEST_STATE = protos.WarehouseState.create({ tables: [] });

    it("include_deps", () => {
      var builder = new Builder(TEST_GRAPH, { nodes: ["a"], includeDependencies: true }, TEST_STATE);
      var executionGraph = builder.build();
      var includedNodeNames = executionGraph.nodes.map(n => n.name);
      expect(includedNodeNames).includes("a");
      expect(includedNodeNames).includes("b");
    });

    it("exclude_deps", () => {
      var builder = new Builder(TEST_GRAPH, { nodes: ["a"], includeDependencies: false }, TEST_STATE);
      var executionGraph = builder.build();
      var includedNodeNames = executionGraph.nodes.map(n => n.name);
      expect(includedNodeNames).includes("a");
      expect(includedNodeNames).not.includes("b");
    });

    it("exclude_disabled", () => {
      const builder = new Builder(TEST_GRAPH, { includeDependencies: true }, TEST_STATE);
      const executionGraph = builder.build();

      const nodeA = executionGraph.nodes.find(n => n.name === "a");
      const nodeB = executionGraph.nodes.find(n => n.name === "b");
      const nodeC = executionGraph.nodes.find(n => n.name === "c");

      assert.exists(nodeA);
      assert.exists(nodeB);
      assert.exists(nodeC);

      expect(nodeA)
        .to.have.property("tasks")
        .to.be.an("array").that.not.is.empty;
      expect(nodeB)
        .to.have.property("tasks")
        .to.be.an("array").that.is.empty;
      expect(nodeC)
        .to.have.property("tasks")
        .to.be.an("array").that.not.is.empty;
    });

    it("build_with_errors", () => {
      expect(() => {
        const graphWithErrors: protos.ICompiledGraph = protos.CompiledGraph.create({
          projectConfig: { warehouse: "redshift" },
          graphErrors: { compilationErrors: [{ message: "Some critical error" }] },
          tables: [{ name: "a", target: { schema: "schema", name: "a" } }]
        });

        const builder = new Builder(graphWithErrors, {}, TEST_STATE);
        builder.build();
      }).to.throw();
    });

    it("node_types", () => {
      const graph: protos.ICompiledGraph = protos.CompiledGraph.create({
        projectConfig: { warehouse: "redshift" },
        tables: [
          { name: "a", target: { schema: "schema", name: "a" }, type: "table" },
          { name: "b", target: { schema: "schema", name: "b" }, type: "incremental", where: "test" },
          { name: "c", target: { schema: "schema", name: "c" }, type: "view" }
        ],
        operations: [
          {
            name: "d",
            target: { schema: "schema", name: "d" },
            queries: ["create or replace view schema.someview as select 1 as test"]
          }
        ],
        assertions: [{ name: "e" }]
      });

      const builder = new Builder(graph, {}, TEST_STATE);
      const executedGraph = builder.build();

      expect(executedGraph)
        .to.have.property("nodes")
        .to.be.an("array").that.is.not.empty;

      graph.tables.forEach(t => {
        const node = executedGraph.nodes.find(item => item.name == t.name);
        expect(node).to.include({ type: "table", target: t.target, tableType: t.type });
      });

      graph.operations.forEach(t => {
        const node = executedGraph.nodes.find(item => item.name == t.name);
        expect(node).to.include({ type: "operation", target: t.target });
      });

      graph.assertions.forEach(t => {
        const node = executedGraph.nodes.find(item => item.name == t.name);
        expect(node).to.include({ type: "assertion" });
      });
    });
  });

  describe("sql_generating", () => {
    it("bigquery_incremental", () => {
      const graph = protos.CompiledGraph.create({
        projectConfig: { warehouse: "bigquery" },
        tables: [
          {
            name: "incremental",
            target: {
              schema: "schema",
              name: "incremental"
            },
            type: "incremental",
            query: "select 1 as test",
            where: "true"
          }
        ]
      });
      const state = protos.WarehouseState.create({
        tables: [
          {
            target: {
              schema: "schema",
              name: "incremental"
            },
            type: "table",
            fields: [
              {
                name: "existing_field"
              }
            ]
          }
        ]
      });
      const executionGraph = new Builder(graph, {}, state).build();
      expect(executionGraph.nodes.filter(n => n.name == "incremental")).is.not.empty;
      expect(cleanSql(executionGraph.nodes.filter(n => n.name == "incremental")[0].tasks[0].statement)).equals(
        cleanSql(
          `insert into \`schema.incremental\` (existing_field)
           select existing_field from (
             select * from (select 1 as test)
             where true
           )`
        )
      );
    });

    it("redshift_create", () => {
      const testGraph: protos.ICompiledGraph = protos.CompiledGraph.create({
        projectConfig: { warehouse: "redshift" },
        tables: [
          {
            name: "redshift_all",
            target: {
              schema: "schema",
              name: "redshift_all"
            },
            query: "query",
            redshift: {
              distKey: "column1",
              distStyle: "even",
              sortKeys: ["column1", "column2"],
              sortStyle: "compound"
            }
          },
          {
            name: "redshift_only_sort",
            target: {
              schema: "schema",
              name: "redshift_only_sort"
            },
            query: "query",
            redshift: {
              sortKeys: ["column1"],
              sortStyle: "interleaved"
            }
          },
          {
            name: "redshift_only_dist",
            target: {
              schema: "schema",
              name: "redshift_only_dist"
            },
            query: "query",
            redshift: {
              distKey: "column1",
              distStyle: "even"
            }
          },
          {
            name: "redshift_without_redshift",
            target: {
              schema: "schema",
              name: "redshift_without_redshift"
            },
            query: "query"
          }
        ]
      });
      const testState = protos.WarehouseState.create({});
      const expectedSQL = [
        'create table "schema"."redshift_all_temp" diststyle even distkey (column1) compound sortkey (column1, column2) as query',
        'create table "schema"."redshift_only_sort_temp" interleaved sortkey (column1) as query',
        'create table "schema"."redshift_only_dist_temp" diststyle even distkey (column1) as query',
        'create table "schema"."redshift_without_redshift_temp" as query'
      ];

      const builder = new Builder(testGraph, {}, testState);
      const executionGraph = builder.build();

      expect(executionGraph.nodes)
        .to.be.an("array")
        .to.have.lengthOf(4);

      executionGraph.nodes.forEach((node, index) => {
        expect(node)
          .to.have.property("tasks")
          .to.be.an("array").that.is.not.empty;

        const statements = node.tasks.map(item => item.statement);
        expect(statements).includes(expectedSQL[index]);
      });
    });

    it("bigquery_partitionby", () => {
      const testGraph: protos.ICompiledGraph = protos.CompiledGraph.create({
        projectConfig: { warehouse: "bigquery" },
        tables: [
          {
            name: "partitionby",
            target: {
              schema: "schema",
              name: "name"
            },
            type: "table",
            query: "select 1 as test",
            bigquery: {
              partitionBy: "DATE(test)"
            }
          },
          {
            name: "plain",
            target: {
              schema: "schema",
              name: "name"
            },
            type: "table",
            query: "select 1 as test"
          }
        ]
      });
      const expectedExecutionNodes: protos.IExecutionNode[] = [
        {
          name: "partitionby",
          type: "table",
          tableType: "table",
          target: {
            schema: "schema",
            name: "name"
          },
          tasks: [
            {
              type: "statement",
              statement: "create or replace table `schema.name` partition by DATE(test) as select 1 as test"
            }
          ]
        },
        {
          name: "plain",
          type: "table",
          tableType: "table",
          target: {
            schema: "schema",
            name: "name"
          },
          tasks: [
            {
              type: "statement",
              statement: "create or replace table `schema.name`  as select 1 as test"
            }
          ]
        }
      ];
      const executionGraph = new Builder(testGraph, {}, protos.WarehouseState.create({})).build();
      expect(asPlainObject(executionGraph.nodes)).deep.equals(asPlainObject(expectedExecutionNodes));
    });

    it("snowflake", () => {
      const testGraph: protos.ICompiledGraph = protos.CompiledGraph.create({
        projectConfig: { warehouse: "snowflake" },
        tables: [
          {
            name: "a",
            target: {
              schema: "schema",
              name: "a"
            },
            query: "select 1 as test"
          },
          {
            name: "b",
            target: {
              schema: "schema",
              name: "b"
            },
            dependencies: ["a"],
            query: "select 1 as test"
          }
        ]
      });
      const testState = protos.WarehouseState.create({});
      const builder = new Builder(testGraph, {}, testState);
      const executionGraph = builder.build();

      expect(executionGraph.nodes)
        .to.be.an("array")
        .to.have.lengthOf(2);

      executionGraph.nodes.forEach((node, index) => {
        expect(node)
          .to.have.property("tasks")
          .to.be.an("array").that.is.not.empty;

        const statements = node.tasks.map(item => item.statement);
        expect(statements).includes(`create or replace table "schema"."${node.name}" as select 1 as test`);
      });
    });
  });

  describe("init", () => {
    it("init", async function() {
      this.timeout(30000);

      // create temp directory
      const projectDir = "df/examples/init";

      // Project has already been initialized via the tests script, check data is valid.

      // compile project
      const graph = await compile(projectDir).catch(error => error);
      expect(graph).to.not.be.an.instanceof(Error);

      const gErrors = utils.validate(graph);

      expect(gErrors)
        .to.have.property("compilationErrors")
        .to.be.an("array").that.is.empty;
      expect(gErrors)
        .to.have.property("validationErrors")
        .to.be.an("array").that.is.empty;
    });
  });

  describe("compile", () => {
    it("bigquery_example", () => {
      return compile(path.resolve("df/examples/bigquery")).then(graph => {
        var tableNames = graph.tables.map(t => t.name);

        // Check JS blocks get processed.
        expect(tableNames).includes("example_js_blocks");
        var exampleJsBlocks = graph.tables.filter(t => t.name == "example_js_blocks")[0];
        expect(exampleJsBlocks.type).equals("table");
        expect(exampleJsBlocks.query).equals("select 1 as foo");

        // Check we can import and use an external package.
        expect(tableNames).includes("example_incremental");
        var exampleIncremental = graph.tables.filter(t => t.name == "example_incremental")[0];
        expect(exampleIncremental.query).equals("select current_timestamp() as ts");

        // Check tables defined in includes are not included.
        expect(tableNames).not.includes("example_ignore");

        // Check SQL files with raw back-ticks get escaped.
        expect(tableNames).includes("example_backticks");
        var exampleBackticks = graph.tables.filter(t => t.name == "example_backticks")[0];
        expect(cleanSql(exampleBackticks.query)).equals(
          "select * from `tada-analytics.df_integration_test.sample_data`"
        );

        // Check deferred calls to table resolve to the correct definitions file.
        expect(tableNames).includes("example_deferred");
        var exampleDeferred = graph.tables.filter(t => t.name == "example_deferred")[0];
        expect(exampleDeferred.fileName).includes("definitions/example_deferred.js");
      });
    });

    it("redshift_example", () => {
      return compile("df/examples/redshift").then(graph => {
        var tableNames = graph.tables.map(t => t.name);

        // Check we can import and use an external package.
        expect(tableNames).includes("example_incremental");
        var exampleIncremental = graph.tables.filter(t => t.name == "example_incremental")[0];
        expect(exampleIncremental.query).equals("select current_timestamp::timestamp as ts");
      });
    });

    it("bigquery_with_errors_example", async () => {
      const expectedResults = [
        {
          fileName: "definitions/test.js",
          message: /Error in JS/,
          lineNumber: 4
        },
        {
          fileName: "definitions/example_js_blocks.sql",
          message: /Error in multiline comment/
        },
        {
          fileName: "definitions/example_table.sql",
          message: /ref_with_error is not defined/
        }
      ];
      const graph = await compile(path.resolve("df/examples/bigquery_with_errors")).catch(error => error);
      expect(graph).to.not.be.an.instanceof(Error);

      const gErrors = utils.validate(graph);

      expect(gErrors)
        .to.have.property("compilationErrors")
        .to.be.an("array");

      expectedResults.forEach(result => {
        const error = gErrors.compilationErrors.find(item => result.message.test(item.message));

        expect(error).to.exist;
        expect(error)
          .to.have.property("fileName")
          .that.equals(result.fileName);
        expect(error)
          .to.have.property("stack")
          .that.is.a("string");

        if (result.lineNumber) {
          const err = new Error();
          err.stack = error.stack;
          const stack = stackTrace.parse(err);
          expect(stack).to.be.an("array").that.is.not.empty;
          expect(stack[0])
            .to.have.property("lineNumber")
            .that.equals(result.lineNumber);
        }
      });
    });

    it("bigquery_backwards_compatibility_example", () => {
      return compile("df/examples/bigquery_backwards_compatibility").then(graph => {
        const tableNames = graph.tables.map(t => t.name);

        // We just want to make sure this compiles really.
        expect(tableNames).includes("example");
        const example = graph.tables.filter(t => t.name == "example")[0];
        expect(example.type).equals("table");
        expect(example.query.trim()).equals("select 1 as foo_bar");
      });
    });

    it("operation_refing", async function() {
      const expectedQueries = {
        sample_1: 'create table "test_schema"."sample_1" as select 1 as sample_1',
        sample_2: 'select * from "test_schema"."sample_1"'
      };

      const graph = await compile("df/examples/redshift_operations").catch(error => error);
      expect(graph).to.not.be.an.instanceof(Error);

      const gErrors = utils.validate(graph);

      expect(gErrors)
        .to.have.property("compilationErrors")
        .to.be.an("array").that.is.empty;
      expect(gErrors)
        .to.have.property("validationErrors")
        .to.be.an("array").that.is.empty;
      expect(graph)
        .to.have.property("operations")
        .to.be.an("array")
        .that.have.lengthOf(Object.keys(expectedQueries).length);

      graph.operations.forEach(op => {
        expect(op.queries).deep.equals([expectedQueries[op.name]]);
      });
    });

    it("snowflake_example", async () => {
      const graph = await compile("df/examples/snowflake").catch(error => error);
      expect(graph).to.not.be.an.instanceof(Error);

      const gErrors = utils.validate(graph);

      expect(gErrors)
        .to.have.property("compilationErrors")
        .to.be.an("array").that.is.empty;
      expect(gErrors)
        .to.have.property("validationErrors")
        .to.be.an("array").that.is.empty;

      const mNames = graph.tables.map(t => t.name);

      expect(mNames).includes("example_incremental");
      const mIncremental = graph.tables.filter(t => t.name == "example_incremental")[0];
      expect(mIncremental.type).equals("incremental");
      expect(mIncremental.query).equals("select convert_timezone('UTC', current_timestamp())::timestamp as ts");
      expect(mIncremental.dependencies).to.be.an("array").that.is.empty;

      expect(mNames).includes("example_table");
      const mTable = graph.tables.filter(t => t.name == "example_table")[0];
      expect(mTable.type).equals("table");
      expect(mTable.query).equals('\nselect * from "df_integration_test"."sample_data"');
      expect(mTable.dependencies).deep.equals(["sample_data"]);

      expect(mNames).includes("example_view");
      const mView = graph.tables.filter(t => t.name == "example_view")[0];
      expect(mView.type).equals("view");
      expect(mView.query).equals('\nselect * from "df_integration_test"."sample_data"');
      expect(mView.dependencies).deep.equals(["sample_data"]);

      expect(mNames).includes("sample_data");
      const mSampleData = graph.tables.filter(t => t.name == "sample_data")[0];
      expect(mSampleData.type).equals("view");
      expect(mSampleData.query).equals(
        "select 1 as sample_column union all\nselect 2 as sample_column union all\nselect 3 as sample_column"
      );
      expect(mSampleData.dependencies).to.be.an("array").that.is.empty;

      const aNames = graph.assertions.map(a => a.name);

      expect(aNames).includes("sample_data_assertion");
      const assertion = graph.assertions.filter(a => a.name == "sample_data_assertion")[0];
      expect(assertion.query).equals('select * from "df_integration_test"."sample_data" where sample_column > 3');
      expect(assertion.dependencies).to.include.members([
        "sample_data",
        "example_table",
        "example_incremental",
        "example_view"
      ]);
    });
  });

  describe("query", () => {
    it("bigquery_example", () => {
      return query
        .compile('select 1 as ${describe("test")}', { projectDir: "df/examples/bigquery" })
        .then(compiledQuery => {
          expect(compiledQuery).equals("select 1 as test");
        });
    });
  });

<<<<<<< HEAD
  describe("profile_config", () => {
    const bigqueryProfile = { projectId: "", credentials: "" };
    const redshiftProfile = { host: "", port: Long.fromNumber(0), user: "", password: "", database: "" };
    const snowflakeProfile = { accountId: "", userName: "", password: "", role: "", databaseName: "", warehouse: "" };

    it("empty_profile", () => {
      expect(() => apiUtils.validateProfile(null)).to.throw(/Profile JSON file is empty/);
      expect(() => apiUtils.validateProfile({})).to.throw(/Profile JSON file is empty/);
    });

    it("warehouse_check", () => {
      expect(() => apiUtils.validateProfile({ bigquery: bigqueryProfile })).to.not.throw();
      expect(() => apiUtils.validateProfile({ redshift: redshiftProfile })).to.not.throw();
      expect(() => apiUtils.validateProfile({ snowflake: snowflakeProfile })).to.not.throw();
      expect(() => apiUtils.validateProfile(JSON.parse('{ "some_other_warehouse": {}}'))).to.throw(
        /Unsupported warehouse/
      );
      expect(() => apiUtils.validateProfile({ bigquery: bigqueryProfile, redshift: redshiftProfile })).to.throw(
        /Multiple warehouses detected/
      );
    });

    it("props_check", () => {
      const toThrow = [
        { bigquery: {} },
        { bigquery: { wrongPropery: "" } },
        { bigquery: { projectId: "" } },
        { redshift: {} },
        { redshift: { wrongPropery: "" } },
        { redshift: { host: "" } },
        { snowflake: {} },
        { snowflake: { wrongPropery: "" } },
        { snowflake: { accountId: "" } }
      ];
      const toNotThrow = [
        { bigquery: { ...bigqueryProfile, oneMoreProperty: "" } },
        { redshift: { ...redshiftProfile, oneMoreProperty: "" } },
        { snowflake: { ...snowflakeProfile, oneMoreProperty: "" } }
      ];

      toThrow.forEach(profile => {
        expect(() => apiUtils.validateProfile(JSON.parse(JSON.stringify(profile)))).to.throw();
      });
      toNotThrow.forEach(profile => {
        expect(() => apiUtils.validateProfile(JSON.parse(JSON.stringify(profile)))).to.not.throw(
          /Missing required properties/
        );
      });
=======
  describe("run", () => {
    const TEST_GRAPH: protos.IExecutionGraph = protos.ExecutionGraph.create({
      projectConfig: {
        warehouse: "bigquery",
        defaultSchema: "foo",
        assertionSchema: "bar"
      },
      runConfig: {
        fullRefresh: true
      },
      warehouseState: {
        tables: [{ type: "table" }]
      },
      nodes: [
        {
          name: "node1",
          dependencies: [],
          tasks: [
            {
              type: "executionTaskType",
              statement: "SELECT foo FROM bar"
            }
          ],
          type: "table",
          target: {
            schema: "schema1",
            name: "target1"
          },
          tableType: "someTableType"
        },
        {
          name: "node2",
          dependencies: ["node1"],
          tasks: [
            {
              type: "executionTaskType2",
              statement: "SELECT bar FROM baz"
            }
          ],
          type: "assertion",
          target: {
            schema: "schema1",
            name: "target1"
          },
          tableType: "someTableType"
        }
      ]
    });
    it("execute", async () => {
      const mockedDbAdapter = mock(BigQueryDbAdapter);
      when(mockedDbAdapter.prepareSchema(anyString())).thenResolve(null);
      when(mockedDbAdapter.execute(TEST_GRAPH.nodes[0].tasks[0].statement)).thenReturn(Bluebird.resolve([]));
      when(mockedDbAdapter.execute(TEST_GRAPH.nodes[1].tasks[0].statement)).thenReturn(
        Bluebird.reject(new Error("bad statement"))
      );

      const runner = new Runner(instance(mockedDbAdapter), TEST_GRAPH);
      await runner.execute();
      const result = await runner.resultPromise();

      const timeCleanedNodes = result.nodes.map(node => {
        delete node["executionTime"];
        return node;
      });
      result.nodes = timeCleanedNodes;

      expect(protos.ExecutedGraph.create(result)).to.deep.equal(
        protos.ExecutedGraph.create({
          projectConfig: TEST_GRAPH.projectConfig,
          runConfig: TEST_GRAPH.runConfig,
          warehouseState: TEST_GRAPH.warehouseState,
          ok: false,
          nodes: [
            {
              name: TEST_GRAPH.nodes[0].name,
              tasks: [
                {
                  task: TEST_GRAPH.nodes[0].tasks[0],
                  ok: true
                }
              ],
              status: protos.NodeExecutionStatus.SUCCESSFUL,
              deprecatedOk: true
            },
            {
              name: TEST_GRAPH.nodes[1].name,
              tasks: [
                {
                  task: TEST_GRAPH.nodes[1].tasks[0],
                  ok: false,
                  error: "bad statement"
                }
              ],
              status: protos.NodeExecutionStatus.FAILED,
              deprecatedOk: false
            }
          ]
        })
      );
>>>>>>> c14c8374
    });
  });
});<|MERGE_RESOLUTION|>--- conflicted
+++ resolved
@@ -1,16 +1,11 @@
-<<<<<<< HEAD
-import { expect, assert } from "chai";
+import { expect, assert, config } from "chai";
 import * as Long from "long";
 import * as rimraf from "rimraf";
-import { query, Builder, compile, init, utils as apiUtils } from "@dataform/api";
-=======
-import { query, Builder, compile, init, Runner } from "@dataform/api";
+import { query, Builder, compile, init, Runner, utils as apiUtils } from "@dataform/api";
 import { BigQueryDbAdapter } from "@dataform/api/dbadapters/bigquery";
->>>>>>> c14c8374
 import { utils } from "@dataform/core";
 import * as protos from "@dataform/protos";
 import * as Bluebird from "bluebird";
-import { assert, config, expect } from "chai";
 import { asPlainObject, cleanSql } from "df/tests/utils";
 import * as path from "path";
 import * as stackTrace from "stack-trace";
@@ -597,7 +592,7 @@
     });
   });
 
-<<<<<<< HEAD
+
   describe("profile_config", () => {
     const bigqueryProfile = { projectId: "", credentials: "" };
     const redshiftProfile = { host: "", port: Long.fromNumber(0), user: "", password: "", database: "" };
@@ -646,7 +641,9 @@
           /Missing required properties/
         );
       });
-=======
+    });
+  });
+
   describe("run", () => {
     const TEST_GRAPH: protos.IExecutionGraph = protos.ExecutionGraph.create({
       projectConfig: {
@@ -695,6 +692,7 @@
         }
       ]
     });
+
     it("execute", async () => {
       const mockedDbAdapter = mock(BigQueryDbAdapter);
       when(mockedDbAdapter.prepareSchema(anyString())).thenResolve(null);
@@ -746,7 +744,6 @@
           ]
         })
       );
->>>>>>> c14c8374
     });
   });
 });