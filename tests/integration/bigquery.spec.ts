--- conflicted
+++ resolved
@@ -219,13 +219,20 @@
     );
     expect(exampleAssertionFail).to.be.eql(undefined);
 
-<<<<<<< HEAD
-    expect(persistedMetaData.length).to.be.eql(10);
-
-    // incremental metadata
+    expect(persistedMetaData.length).to.be.eql(11);
+
+    compiledGraph.tables = compiledGraph.tables.map(table => {
+      if (table.name === "dataform-integration-tests.df_integration_test.example_view") {
+        table.query = "select 1 as test";
+      }
+      return table;
+    });
+
+    // metadata
     const incrementalAction = executionGraph.actions.find(
       action => action.name === "dataform-integration-tests.df_integration_test.example_incremental"
     );
+
     const expectedIncrementalSchema = {
       fields: [
         {
@@ -277,15 +284,6 @@
     const viewMetadata = await dbadapter.getMetadata(viewAction.target);
     expect(viewMetadata.schema).to.deep.equal(expectedViewSchema);
     expect(viewMetadata.description).to.equal("An example view");
-=======
-    expect(persistedMetaData.length).to.be.eql(11);
-
-    compiledGraph.tables = compiledGraph.tables.map(table => {
-      if (table.name === "dataform-integration-tests.df_integration_test.example_view") {
-        table.query = "select 1 as test";
-      }
-      return table;
-    });
 
     executionGraph = await dfapi.build(
       compiledGraph,
@@ -308,7 +306,6 @@
     for (const actionName of Object.keys(actionMap)) {
       expect(actionMap[actionName].status).equals(expectedActionStatus[actionName]);
     }
->>>>>>> 6a225b68
   });
 
   suite("result limit works", async () => {
