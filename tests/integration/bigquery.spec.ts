import { expect } from "chai";
import Long from "long";

import * as dfapi from "df/api";
import * as dbadapters from "df/api/dbadapters";
import { BigQueryDbAdapter } from "df/api/dbadapters/bigquery";
import * as adapters from "df/core/adapters";
import { BigQueryAdapter } from "df/core/adapters/bigquery";
import { targetToName } from "df/core/utils";
import { dataform } from "df/protos/ts";
import { suite, test } from "df/testing";
import { compile, dropAllTables, getTableRows, keyBy } from "df/tests/integration/utils";

suite("@dataform/integration/bigquery", { parallel: true }, ({ before, after }) => {
  const credentials = dfapi.credentials.read("bigquery", "test_credentials/bigquery.json");
  let dbadapter: BigQueryDbAdapter;

  before("create adapter", async () => {
    dbadapter = (await dbadapters.create(
      { ...credentials, location: "EU" },
      "bigquery"
    )) as BigQueryDbAdapter;
  });

  after("close adapter", () => dbadapter.close());

  suite("run", { parallel: true }, () => {
    test("project e2e", { timeout: 60000 }, async () => {
      const compiledGraph = await compile("tests/integration/bigquery_project", "project_e2e");

      // Drop all the tables before we do anything.
      await cleanWarehouse(compiledGraph, dbadapter);

      // Drop schemas to make sure schema creation works.
      await dbadapter.execute(
        "drop schema if exists `dataform-integration-tests.df_integration_test_eu_project_e2e` cascade"
      );

      // Run the project.
      const executionGraph = await dfapi.build(compiledGraph, {}, dbadapter);
      const executedGraph = await dfapi.run(dbadapter, executionGraph).result();

      const actionMap = keyBy(executedGraph.actions, v => targetToName(v.target));
      expect(Object.keys(actionMap).length).eql(18);

      // Check the status of action execution.
      const expectedFailedActions = [
        "dataform-integration-tests.df_integration_test_eu_assertions_project_e2e.example_assertion_uniqueness_fail",
        "dataform-integration-tests.df_integration_test_eu_assertions_project_e2e.example_assertion_fail",
        "dataform-integration-tests.df_integration_test_eu_project_e2e.example_operation_partial_fail"
      ];
      for (const actionName of Object.keys(actionMap)) {
        const expectedResult = expectedFailedActions.includes(actionName)
          ? dataform.ActionResult.ExecutionStatus.FAILED
          : dataform.ActionResult.ExecutionStatus.SUCCESSFUL;
        expect(actionMap[actionName].status).equals(
          expectedResult,
          JSON.stringify(actionMap[actionName], null, 4)
        );
      }

      expect(
        actionMap[
          "dataform-integration-tests.df_integration_test_eu_assertions_project_e2e.example_assertion_uniqueness_fail"
        ].tasks[1].errorMessage
      ).to.eql("bigquery error: Assertion failed: query returned 1 row(s).");

      expect(
        actionMap[
          "dataform-integration-tests.df_integration_test_eu_project_e2e.example_operation_partial_fail"
        ].tasks[0].errorMessage
      ).to.eql("bigquery error: Query error: Unrecognized name: invalid_column at [3:8]");
    });

<<<<<<< HEAD
    test("run caching", { timeout: 60000 }, async () => {
      const compiledGraph = await compile("tests/integration/bigquery_project", "run_caching", {
        useRunCache: true
      });

      // Drop all the tables before we do anything.
      await cleanWarehouse(compiledGraph, dbadapter);

      // Run the project.
      let executionGraph = await dfapi.build(compiledGraph, {}, dbadapter);
      let runResult = await dfapi.run(dbadapter, executionGraph).result();
      const previouslyExecutedActions = runResult.actions
        .filter(
          actionResult => actionResult.status === dataform.ActionResult.ExecutionStatus.SUCCESSFUL
        )
        .map(actionResult => ({
          executionAction: executionGraph.actions.find(
            executionAction => targetToName(executionAction.target) === targetToName(actionResult.target)
          ),
          actionResult
        }));

      // Re-run (some of) the project. Each included action should cache, or complete
      // successfully (if the previous run was unable to write cache results).
      executionGraph = await dfapi.build(
        compiledGraph,
        {
          actions: [
            "example_table",
            "example_view",
            "depends_on_example_view",
            "sample_data_2",
            "depends_on_sample_data_3"
          ]
        },
        dbadapter
      );

      runResult = await dfapi
        .run(dbadapter, executionGraph, {}, previouslyExecutedActions)
        .result();
      for (const action of runResult.actions) {
        expect(
          dataform.ActionResult.ExecutionStatus[action.status],
          `ActionResult ExecutionStatus for action "${action.target}"`
        ).eql(
          dataform.ActionResult.ExecutionStatus[dataform.ActionResult.ExecutionStatus.CACHE_SKIPPED]
        );
      }

      // Manually change some datasets (to model a data change happening outside of a DF run).
      await Promise.all([
        dbadapter.execute(
          "create or replace view `dataform-integration-tests.df_integration_test_eu_run_caching.sample_data_2` as select 'new' as foo"
        ),
        dbadapter.execute(
          "create or replace view `dataform-integration-tests.df_integration_test_eu_run_caching.sample_data_3` as select 'old' as bar"
        )
      ]);

      // Make a change to the 'example_view' query (to model an ExecutionAction hash change).
      compiledGraph.tables = compiledGraph.tables.map(table => {
        if (
          targetToName(table.target) ===
          "dataform-integration-tests.df_integration_test_eu_run_caching.example_view"
        ) {
          table.query = "select 1 as test";
        }
        return table;
      });

      // Re-run the project, checking caching results.
      executionGraph = await dfapi.build(
        compiledGraph,
        {
          actions: [
            "example_incremental",
            "example_table",
            "example_assertion_fail",
            "example_view",
            "depends_on_example_view",
            "sample_data_2",
            "depends_on_sample_data_3"
          ]
        },
        dbadapter
      );

      runResult = await dfapi
        .run(dbadapter, executionGraph, {}, previouslyExecutedActions)
        .result();
      const actionMap = keyBy(runResult.actions, v => targetToName(v.target));

      const expectedActionStatus: { [index: string]: dataform.ActionResult.ExecutionStatus } = {
        // Should run because it is non-hermetic.
        "dataform-integration-tests.df_integration_test_eu_run_caching.example_incremental":
          dataform.ActionResult.ExecutionStatus.SUCCESSFUL,
        // Should run because it failed on the last run.
        "dataform-integration-tests.df_integration_test_eu_assertions_run_caching.example_assertion_fail":
          dataform.ActionResult.ExecutionStatus.FAILED,
        // Should run because its query definition (and thus ExecutionAction hash) has changed.
        "dataform-integration-tests.df_integration_test_eu_run_caching.example_view":
          dataform.ActionResult.ExecutionStatus.SUCCESSFUL,
        // Should run because the dataset has changed in the warehouse.
        "dataform-integration-tests.df_integration_test_eu_run_caching.sample_data_2":
          dataform.ActionResult.ExecutionStatus.SUCCESSFUL,
        // Should run because they are auto assertions.
        "dataform-integration-tests.df_integration_test_eu_assertions_run_caching.df_integration_test_eu_sample_data_2_assertions_uniqueKey_0":
          dataform.ActionResult.ExecutionStatus.SUCCESSFUL,
        "dataform-integration-tests.df_integration_test_eu_assertions_run_caching.df_integration_test_eu_sample_data_2_assertions_uniqueKey_1":
          dataform.ActionResult.ExecutionStatus.SUCCESSFUL,
        "dataform-integration-tests.df_integration_test_eu_assertions_run_caching.df_integration_test_eu_sample_data_2_assertions_rowConditions":
          dataform.ActionResult.ExecutionStatus.SUCCESSFUL,
        // Should run because an input to dataset has changed in the warehouse.
        "dataform-integration-tests.df_integration_test_eu_run_caching.depends_on_sample_data_3":
          dataform.ActionResult.ExecutionStatus.SUCCESSFUL,
        // Should run because a transitive input (included in the run) did not cache.
        "dataform-integration-tests.df_integration_test_eu_run_caching.depends_on_example_view":
          dataform.ActionResult.ExecutionStatus.SUCCESSFUL,
        "dataform-integration-tests.df_integration_test_eu_run_caching.example_table":
          dataform.ActionResult.ExecutionStatus.CACHE_SKIPPED
      };

      for (const actionName of Object.keys(actionMap)) {
        expect(
          dataform.ActionResult.ExecutionStatus[actionMap[actionName].status],
          `ActionResult ExecutionStatus for action "${actionName}"`
        ).equals(dataform.ActionResult.ExecutionStatus[expectedActionStatus[actionName]]);
      }
    });

=======
>>>>>>> 11c6a293
    test("incremental tables", { timeout: 60000 }, async () => {
      const compiledGraph = await compile(
        "tests/integration/bigquery_project",
        "incremental_tables"
      );

      // Drop all the tables before we do anything.
      await cleanWarehouse(compiledGraph, dbadapter);

      // Run two iterations of the project.
      const adapter = adapters.create(
        compiledGraph.projectConfig,
        compiledGraph.dataformCoreVersion
      );
      for (const runIteration of [
        {
          runConfig: {
            actions: ["example_incremental", "example_incremental_merge"],
            includeDependencies: true
          },
          expectedIncrementalRows: 3,
          expectedIncrementalMergeRows: 2
        },
        {
          runConfig: {
            actions: ["example_incremental", "example_incremental_merge"]
          },
          expectedIncrementalRows: 5,
          expectedIncrementalMergeRows: 2
        }
      ]) {
        const executionGraph = await dfapi.build(compiledGraph, runIteration.runConfig, dbadapter);
        const runResult = await dfapi.run(dbadapter, executionGraph).result();
        expect(dataform.RunResult.ExecutionStatus[runResult.status]).eql(
          dataform.RunResult.ExecutionStatus[dataform.RunResult.ExecutionStatus.SUCCESSFUL]
        );
        const [incrementalRows, incrementalMergeRows] = await Promise.all([
          getTableRows(
            {
              database: "dataform-integration-tests",
              schema: "df_integration_test_eu_incremental_tables",
              name: "example_incremental"
            },
            adapter,
            dbadapter
          ),
          getTableRows(
            {
              database: "dataform-integration-tests",
              schema: "df_integration_test_eu_incremental_tables",
              name: "example_incremental_merge"
            },
            adapter,
            dbadapter
          )
        ]);
        expect(incrementalRows.length).equals(runIteration.expectedIncrementalRows);
        expect(incrementalMergeRows.length).equals(runIteration.expectedIncrementalMergeRows);
      }
    });

    test("dataset metadata set correctly", { timeout: 60000 }, async () => {
      const compiledGraph = await compile("tests/integration/bigquery_project", "dataset_metadata");

      // Drop all the tables before we do anything.
      await cleanWarehouse(compiledGraph, dbadapter);

      // Run the project.
      const executionGraph = await dfapi.build(
        compiledGraph,
        {
          actions: ["example_incremental", "example_view"],
          includeDependencies: true
        },
        dbadapter
      );
      const runResult = await dfapi.run(dbadapter, executionGraph).result();
      expect(dataform.RunResult.ExecutionStatus[runResult.status]).eql(
        dataform.RunResult.ExecutionStatus[dataform.RunResult.ExecutionStatus.SUCCESSFUL]
      );

      // Check expected metadata.
      for (const expectedMetadata of [
        {
          target: {
            database: "dataform-integration-tests",
            schema: "df_integration_test_eu_dataset_metadata",
            name: "example_incremental"
          },
          expectedDescription: "An incremental table",
          expectedFields: [
            dataform.Field.create({
              description: "the timestamp",
              name: "user_timestamp",
              primitive: dataform.Field.Primitive.INTEGER
            }),
            dataform.Field.create({
              description: "the id",
              name: "user_id",
              primitive: dataform.Field.Primitive.INTEGER
            }),
            dataform.Field.create({
              name: "nested_data",
              description: "some nested data with duplicate fields",
              struct: dataform.Fields.create({
                fields: [
                  dataform.Field.create({
                    description: "nested timestamp",
                    name: "user_timestamp",
                    primitive: dataform.Field.Primitive.INTEGER
                  }),
                  dataform.Field.create({
                    description: "nested id",
                    name: "user_id",
                    primitive: dataform.Field.Primitive.INTEGER
                  })
                ]
              })
            })
          ],
          expectedLabels: {}
        },
        {
          target: {
            database: "dataform-integration-tests",
            schema: "df_integration_test_eu_dataset_metadata",
            name: "example_view"
          },
          expectedDescription: "An example view",
          expectedFields: [
            dataform.Field.create({
              description: "val doc",
              name: "val",
              primitive: dataform.Field.Primitive.INTEGER
            })
          ],
          expectedLabels: {
            label1: "val1",
            label2: "val2"
          }
        }
      ]) {
        const metadata = await dbadapter.table(expectedMetadata.target);
        expect(metadata.description).to.equal(expectedMetadata.expectedDescription);
        expect(metadata.fields).to.deep.equal(expectedMetadata.expectedFields);
        expect(metadata.labels).to.deep.equal(expectedMetadata.expectedLabels);
      }
    });
  });

  test("run unit tests", async () => {
    const compiledGraph = await compile("tests/integration/bigquery_project", "unit_tests");

    // Run the tests.
    const testResults = await dfapi.test(dbadapter, compiledGraph.tests);
    expect(testResults).to.eql([
      { name: "successful", successful: true },
      {
        name: "expected more rows than got",
        successful: false,
        messages: ["Expected 3 rows, but saw 2 rows."]
      },
      {
        name: "expected fewer columns than got",
        successful: false,
        messages: ['Expected columns "col1,col2,col3", but saw "col1,col2,col3,col4".']
      },
      {
        name: "wrong columns",
        successful: false,
        messages: ['Expected columns "col1,col2,col3,col4", but saw "col1,col2,col3,col5".']
      },
      {
        name: "wrong row contents",
        successful: false,
        messages: [
          'For row 0 and column "col2": expected "1", but saw "5".',
          'For row 1 and column "col3": expected "6.5", but saw "12".',
          'For row 2 and column "col1": expected "sup?", but saw "WRONG".'
        ]
      }
    ]);
  });

  suite("evaluate", async () => {
    test("evaluate from valid compiled graph as valid", async () => {
      // Create and run the project.
      const compiledGraph = await compile("tests/integration/bigquery_project", "evaluate", {
        useRunCache: false
      });
      const executionGraph = await dfapi.build(compiledGraph, {}, dbadapter);
      await dfapi.run(dbadapter, executionGraph).result();

      const view = keyBy(compiledGraph.tables, t => targetToName(t.target))[
        "dataform-integration-tests.df_integration_test_eu_evaluate.example_view"
      ];
      let evaluations = await dbadapter.evaluate(dataform.Table.create(view));
      expect(evaluations.length).to.equal(1);
      expect(evaluations[0].status).to.equal(
        dataform.QueryEvaluation.QueryEvaluationStatus.SUCCESS
      );

      const table = keyBy(compiledGraph.tables, t => targetToName(t.target))[
        "dataform-integration-tests.df_integration_test_eu_evaluate.example_table"
      ];
      evaluations = await dbadapter.evaluate(dataform.Table.create(table));
      expect(evaluations.length).to.equal(1);
      expect(evaluations[0].status).to.equal(
        dataform.QueryEvaluation.QueryEvaluationStatus.SUCCESS
      );

      const operation = keyBy(compiledGraph.operations, t => targetToName(t.target))[
        "dataform-integration-tests.df_integration_test_eu_evaluate.example_operation"
      ];
      evaluations = await dbadapter.evaluate(dataform.Operation.create(operation));
      expect(evaluations.length).to.equal(1);
      expect(evaluations[0].status).to.equal(
        dataform.QueryEvaluation.QueryEvaluationStatus.SUCCESS
      );

      const assertion = keyBy(compiledGraph.assertions, t => targetToName(t.target))[
        "dataform-integration-tests.df_integration_test_eu_assertions_evaluate.example_assertion_pass"
      ];
      evaluations = await dbadapter.evaluate(dataform.Assertion.create(assertion));
      expect(evaluations.length).to.equal(1);
      expect(evaluations[0].status).to.equal(
        dataform.QueryEvaluation.QueryEvaluationStatus.SUCCESS
      );

      const incremental = keyBy(compiledGraph.tables, t => targetToName(t.target))[
        "dataform-integration-tests.df_integration_test_eu_evaluate.example_incremental"
      ];
      evaluations = await dbadapter.evaluate(dataform.Table.create(incremental));
      expect(evaluations.length).to.equal(2);
      expect(evaluations[0].status).to.equal(
        dataform.QueryEvaluation.QueryEvaluationStatus.SUCCESS
      );
      expect(evaluations[1].status).to.equal(
        dataform.QueryEvaluation.QueryEvaluationStatus.SUCCESS
      );
    });

    test("variable persistence validated correctly", async () => {
      const target = (name: string) => ({
        schema: "df_integration_test_eu",
        name,
        database: "dataform-integration-tests"
      });

      let evaluations = await dbadapter.evaluate(
        dataform.Table.create({
          type: "table",
          preOps: ["declare var string; set var = 'val';"],
          query: "select var as col;",
          target: target("example_valid_variable")
        })
      );
      expect(evaluations.length).to.equal(1);
      expect(evaluations[0].status).to.equal(
        dataform.QueryEvaluation.QueryEvaluationStatus.SUCCESS
      );

      evaluations = await dbadapter.evaluate(
        dataform.Table.create({
          type: "table",
          query: "select var as col;",
          target: target("example_invalid_variable")
        })
      );
      expect(evaluations.length).to.equal(1);
      expect(evaluations[0].status).to.equal(
        dataform.QueryEvaluation.QueryEvaluationStatus.FAILURE
      );
    });

    test("invalid table fails validation and error parsed correctly", async () => {
      const evaluations = await dbadapter.evaluate(
        dataform.Table.create({
          type: "table",
          query: "selects\n1 as x",
          target: {
            name: "EXAMPLE_ILLEGAL_TABLE",
            database: "df_integration_test_eu"
          }
        })
      );
      expect(evaluations.length).to.equal(1);
      expect(evaluations[0].status).to.equal(
        dataform.QueryEvaluation.QueryEvaluationStatus.FAILURE
      );
      expect(
        dataform.QueryEvaluationError.ErrorLocation.create(evaluations[0].error.errorLocation)
      ).eql(dataform.QueryEvaluationError.ErrorLocation.create({ line: 1, column: 1 }));
    });
  });

  suite("publish tasks", { parallel: true }, async () => {
    test("incremental pre and post ops, core version <= 1.4.8", async () => {
      // 1.4.8 used `preOps` and `postOps` instead of `incrementalPreOps` and `incrementalPostOps`.
      const table: dataform.ITable = {
        type: "incremental",
        query: "query",
        preOps: ["preop task1", "preop task2"],
        incrementalQuery: "",
        postOps: ["postop task1", "postop task2"],
        target: { schema: "", name: "", database: "" }
      };

      const bqadapter = new BigQueryAdapter({ warehouse: "bigquery" }, "1.4.8");

      const refresh = bqadapter.publishTasks(table, { fullRefresh: true }, { fields: [] }).build();
      const splitRefresh = refresh[0].statement.split("\n;\n");
      expect([...splitRefresh.slice(0, 2), ...splitRefresh.slice(-2)]).to.eql([
        ...table.preOps,
        ...table.postOps
      ]);

      const increment = bqadapter
        .publishTasks(table, { fullRefresh: false }, { fields: [] })
        .build();

      const splitIncrement = increment[0].statement.split("\n;\n");
      expect([...splitIncrement.slice(0, 2), ...splitIncrement.slice(-2)]).to.eql([
        ...table.preOps,
        ...table.postOps
      ]);
    });
  });

  suite("execute", { parallel: true }, async () => {
    test("returned metadata includes jobReference and statistics", async () => {
      const query = `select 1 as test`;
      const { metadata } = await dbadapter.execute(query);
      const { bigquery: bqMetadata } = metadata;
      expect(bqMetadata).to.have.property("jobId");
      expect(bqMetadata.jobId).to.match(
        /^dataform-[0-9A-Fa-f]{8}(?:-[0-9A-Fa-f]{4}){3}-[0-9A-Fa-f]{12}$/
      );
      expect(bqMetadata).to.have.property("totalBytesBilled");
      expect(bqMetadata.totalBytesBilled).to.eql(Long.fromNumber(0));
      expect(bqMetadata).to.have.property("totalBytesProcessed");
      expect(bqMetadata.totalBytesProcessed).to.eql(Long.fromNumber(0));
    });

    suite("query limits work", { parallel: true }, async () => {
      const query = `
        select 1 union all
        select 2 union all
        select 3 union all
        select 4 union all
        select 5`;

      for (const options of [
        { interactive: true, rowLimit: 2 },
        { interactive: false, rowLimit: 2 },
        { interactive: true, byteLimit: 30 },
        { interactive: false, byteLimit: 30 }
      ]) {
        test(`with options=${JSON.stringify(options)}`, async () => {
          const { rows } = await dbadapter.execute(query, options);
          expect(rows).to.eql([
            {
              f0_: 1
            },
            {
              f0_: 2
            }
          ]);
        });
      }
    });
  });

  test("search", async () => {
    const compiledGraph = await compile("tests/integration/bigquery_project", "search");

    // Drop all the tables before we do anything.
    await cleanWarehouse(compiledGraph, dbadapter);

    // Run the project.
    const executionGraph = await dfapi.build(
      compiledGraph,
      {
        actions: ["example_view"],
        includeDependencies: true
      },
      dbadapter
    );
    const runResult = await dfapi.run(dbadapter, executionGraph).result();
    expect(dataform.RunResult.ExecutionStatus[runResult.status]).eql(
      dataform.RunResult.ExecutionStatus[dataform.RunResult.ExecutionStatus.SUCCESSFUL]
    );

    const [fullSearch, partialSearch, columnSearch] = await Promise.all([
      dbadapter.search("df_integration_test_eu_search"),
      dbadapter.search("test_eu_sear"),
      dbadapter.search("val")
    ]);

    expect(fullSearch.length).equals(2);
    expect(partialSearch.length).equals(2);
    expect(columnSearch.length).greaterThan(0);
  });
});

async function cleanWarehouse(
  compiledGraph: dataform.CompiledGraph,
  dbadapter: dbadapters.IDbAdapter
) {
  await dropAllTables(
    (await dfapi.build(compiledGraph, {}, dbadapter)).warehouseState.tables,
    adapters.create(compiledGraph.projectConfig, compiledGraph.dataformCoreVersion),
    dbadapter
  );
}<|MERGE_RESOLUTION|>--- conflicted
+++ resolved
@@ -6,7 +6,7 @@
 import { BigQueryDbAdapter } from "df/api/dbadapters/bigquery";
 import * as adapters from "df/core/adapters";
 import { BigQueryAdapter } from "df/core/adapters/bigquery";
-import { targetToName } from "df/core/utils";
+import { targetAsReadableString } from "df/core/targets";
 import { dataform } from "df/protos/ts";
 import { suite, test } from "df/testing";
 import { compile, dropAllTables, getTableRows, keyBy } from "df/tests/integration/utils";
@@ -40,7 +40,7 @@
       const executionGraph = await dfapi.build(compiledGraph, {}, dbadapter);
       const executedGraph = await dfapi.run(dbadapter, executionGraph).result();
 
-      const actionMap = keyBy(executedGraph.actions, v => targetToName(v.target));
+      const actionMap = keyBy(executedGraph.actions, v => targetAsReadableString(v.target));
       expect(Object.keys(actionMap).length).eql(18);
 
       // Check the status of action execution.
@@ -72,140 +72,6 @@
       ).to.eql("bigquery error: Query error: Unrecognized name: invalid_column at [3:8]");
     });
 
-<<<<<<< HEAD
-    test("run caching", { timeout: 60000 }, async () => {
-      const compiledGraph = await compile("tests/integration/bigquery_project", "run_caching", {
-        useRunCache: true
-      });
-
-      // Drop all the tables before we do anything.
-      await cleanWarehouse(compiledGraph, dbadapter);
-
-      // Run the project.
-      let executionGraph = await dfapi.build(compiledGraph, {}, dbadapter);
-      let runResult = await dfapi.run(dbadapter, executionGraph).result();
-      const previouslyExecutedActions = runResult.actions
-        .filter(
-          actionResult => actionResult.status === dataform.ActionResult.ExecutionStatus.SUCCESSFUL
-        )
-        .map(actionResult => ({
-          executionAction: executionGraph.actions.find(
-            executionAction => targetToName(executionAction.target) === targetToName(actionResult.target)
-          ),
-          actionResult
-        }));
-
-      // Re-run (some of) the project. Each included action should cache, or complete
-      // successfully (if the previous run was unable to write cache results).
-      executionGraph = await dfapi.build(
-        compiledGraph,
-        {
-          actions: [
-            "example_table",
-            "example_view",
-            "depends_on_example_view",
-            "sample_data_2",
-            "depends_on_sample_data_3"
-          ]
-        },
-        dbadapter
-      );
-
-      runResult = await dfapi
-        .run(dbadapter, executionGraph, {}, previouslyExecutedActions)
-        .result();
-      for (const action of runResult.actions) {
-        expect(
-          dataform.ActionResult.ExecutionStatus[action.status],
-          `ActionResult ExecutionStatus for action "${action.target}"`
-        ).eql(
-          dataform.ActionResult.ExecutionStatus[dataform.ActionResult.ExecutionStatus.CACHE_SKIPPED]
-        );
-      }
-
-      // Manually change some datasets (to model a data change happening outside of a DF run).
-      await Promise.all([
-        dbadapter.execute(
-          "create or replace view `dataform-integration-tests.df_integration_test_eu_run_caching.sample_data_2` as select 'new' as foo"
-        ),
-        dbadapter.execute(
-          "create or replace view `dataform-integration-tests.df_integration_test_eu_run_caching.sample_data_3` as select 'old' as bar"
-        )
-      ]);
-
-      // Make a change to the 'example_view' query (to model an ExecutionAction hash change).
-      compiledGraph.tables = compiledGraph.tables.map(table => {
-        if (
-          targetToName(table.target) ===
-          "dataform-integration-tests.df_integration_test_eu_run_caching.example_view"
-        ) {
-          table.query = "select 1 as test";
-        }
-        return table;
-      });
-
-      // Re-run the project, checking caching results.
-      executionGraph = await dfapi.build(
-        compiledGraph,
-        {
-          actions: [
-            "example_incremental",
-            "example_table",
-            "example_assertion_fail",
-            "example_view",
-            "depends_on_example_view",
-            "sample_data_2",
-            "depends_on_sample_data_3"
-          ]
-        },
-        dbadapter
-      );
-
-      runResult = await dfapi
-        .run(dbadapter, executionGraph, {}, previouslyExecutedActions)
-        .result();
-      const actionMap = keyBy(runResult.actions, v => targetToName(v.target));
-
-      const expectedActionStatus: { [index: string]: dataform.ActionResult.ExecutionStatus } = {
-        // Should run because it is non-hermetic.
-        "dataform-integration-tests.df_integration_test_eu_run_caching.example_incremental":
-          dataform.ActionResult.ExecutionStatus.SUCCESSFUL,
-        // Should run because it failed on the last run.
-        "dataform-integration-tests.df_integration_test_eu_assertions_run_caching.example_assertion_fail":
-          dataform.ActionResult.ExecutionStatus.FAILED,
-        // Should run because its query definition (and thus ExecutionAction hash) has changed.
-        "dataform-integration-tests.df_integration_test_eu_run_caching.example_view":
-          dataform.ActionResult.ExecutionStatus.SUCCESSFUL,
-        // Should run because the dataset has changed in the warehouse.
-        "dataform-integration-tests.df_integration_test_eu_run_caching.sample_data_2":
-          dataform.ActionResult.ExecutionStatus.SUCCESSFUL,
-        // Should run because they are auto assertions.
-        "dataform-integration-tests.df_integration_test_eu_assertions_run_caching.df_integration_test_eu_sample_data_2_assertions_uniqueKey_0":
-          dataform.ActionResult.ExecutionStatus.SUCCESSFUL,
-        "dataform-integration-tests.df_integration_test_eu_assertions_run_caching.df_integration_test_eu_sample_data_2_assertions_uniqueKey_1":
-          dataform.ActionResult.ExecutionStatus.SUCCESSFUL,
-        "dataform-integration-tests.df_integration_test_eu_assertions_run_caching.df_integration_test_eu_sample_data_2_assertions_rowConditions":
-          dataform.ActionResult.ExecutionStatus.SUCCESSFUL,
-        // Should run because an input to dataset has changed in the warehouse.
-        "dataform-integration-tests.df_integration_test_eu_run_caching.depends_on_sample_data_3":
-          dataform.ActionResult.ExecutionStatus.SUCCESSFUL,
-        // Should run because a transitive input (included in the run) did not cache.
-        "dataform-integration-tests.df_integration_test_eu_run_caching.depends_on_example_view":
-          dataform.ActionResult.ExecutionStatus.SUCCESSFUL,
-        "dataform-integration-tests.df_integration_test_eu_run_caching.example_table":
-          dataform.ActionResult.ExecutionStatus.CACHE_SKIPPED
-      };
-
-      for (const actionName of Object.keys(actionMap)) {
-        expect(
-          dataform.ActionResult.ExecutionStatus[actionMap[actionName].status],
-          `ActionResult ExecutionStatus for action "${actionName}"`
-        ).equals(dataform.ActionResult.ExecutionStatus[expectedActionStatus[actionName]]);
-      }
-    });
-
-=======
->>>>>>> 11c6a293
     test("incremental tables", { timeout: 60000 }, async () => {
       const compiledGraph = await compile(
         "tests/integration/bigquery_project",
@@ -399,7 +265,7 @@
       const executionGraph = await dfapi.build(compiledGraph, {}, dbadapter);
       await dfapi.run(dbadapter, executionGraph).result();
 
-      const view = keyBy(compiledGraph.tables, t => targetToName(t.target))[
+      const view = keyBy(compiledGraph.tables, t => targetAsReadableString(t.target))[
         "dataform-integration-tests.df_integration_test_eu_evaluate.example_view"
       ];
       let evaluations = await dbadapter.evaluate(dataform.Table.create(view));
@@ -408,7 +274,7 @@
         dataform.QueryEvaluation.QueryEvaluationStatus.SUCCESS
       );
 
-      const table = keyBy(compiledGraph.tables, t => targetToName(t.target))[
+      const table = keyBy(compiledGraph.tables, t => targetAsReadableString(t.target))[
         "dataform-integration-tests.df_integration_test_eu_evaluate.example_table"
       ];
       evaluations = await dbadapter.evaluate(dataform.Table.create(table));
@@ -417,7 +283,7 @@
         dataform.QueryEvaluation.QueryEvaluationStatus.SUCCESS
       );
 
-      const operation = keyBy(compiledGraph.operations, t => targetToName(t.target))[
+      const operation = keyBy(compiledGraph.operations, t => targetAsReadableString(t.target))[
         "dataform-integration-tests.df_integration_test_eu_evaluate.example_operation"
       ];
       evaluations = await dbadapter.evaluate(dataform.Operation.create(operation));
@@ -426,7 +292,7 @@
         dataform.QueryEvaluation.QueryEvaluationStatus.SUCCESS
       );
 
-      const assertion = keyBy(compiledGraph.assertions, t => targetToName(t.target))[
+      const assertion = keyBy(compiledGraph.assertions, t => targetAsReadableString(t.target))[
         "dataform-integration-tests.df_integration_test_eu_assertions_evaluate.example_assertion_pass"
       ];
       evaluations = await dbadapter.evaluate(dataform.Assertion.create(assertion));
@@ -435,7 +301,7 @@
         dataform.QueryEvaluation.QueryEvaluationStatus.SUCCESS
       );
 
-      const incremental = keyBy(compiledGraph.tables, t => targetToName(t.target))[
+      const incremental = keyBy(compiledGraph.tables, t => targetAsReadableString(t.target))[
         "dataform-integration-tests.df_integration_test_eu_evaluate.example_incremental"
       ];
       evaluations = await dbadapter.evaluate(dataform.Table.create(incremental));
