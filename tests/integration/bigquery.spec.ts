import * as dfapi from "@dataform/api";
import * as dbadapters from "@dataform/api/dbadapters";
import * as adapters from "@dataform/core/adapters";
import { dataform } from "@dataform/protos";
import { expect } from "chai";
import { BigQueryDbAdapter } from "df/api/dbadapters/bigquery";
import { hashExecutionAction } from "df/api/utils/run_cache";
import { BigQueryAdapter } from "df/core/adapters/bigquery";
import { suite, test } from "df/testing";
import { dropAllTables, getTableRows, keyBy } from "df/tests/integration/utils";
import * as Long from "long";

suite("@dataform/integration/bigquery", ({ after }) => {
  const credentials = dfapi.credentials.read("bigquery", "test_credentials/bigquery.json");
  const dbadapter = dbadapters.create(credentials, "bigquery") as BigQueryDbAdapter;
  after("close adapter", () => dbadapter.close());

  test("run", { timeout: 60000 }, async () => {
    const compiledGraph = await dfapi.compile({
      projectDir: "tests/integration/bigquery_project"
    });

    expect(compiledGraph.graphErrors.compilationErrors).to.eql([]);
    expect(compiledGraph.graphErrors.validationErrors).to.eql([]);

    const adapter = adapters.create(compiledGraph.projectConfig, compiledGraph.dataformCoreVersion);

    // Drop all the tables before we do anything.
    const tablesToDelete = (await dfapi.build(compiledGraph, {}, credentials)).warehouseState
      .tables;
    await dropAllTables(tablesToDelete, adapter, dbadapter);

    // Drop schemas to make sure schema creation works.
    await dbadapter.dropSchema("dataform-integration-tests", "df_integration_test");

    // Drop the meta schema
    await dbadapter.dropSchema("dataform-integration-tests", "dataform_meta");

    // Run the tests.
    const testResults = await dfapi.test(credentials, "bigquery", compiledGraph.tests);
    expect(testResults).to.eql([
      { name: "successful", successful: true },
      {
        name: "expected more rows than got",
        successful: false,
        messages: ["Expected 3 rows, but saw 2 rows."]
      },
      {
        name: "expected fewer columns than got",
        successful: false,
        messages: ['Expected columns "col1,col2,col3", but saw "col1,col2,col3,col4".']
      },
      {
        name: "wrong columns",
        successful: false,
        messages: ['Expected columns "col1,col2,col3,col4", but saw "col1,col2,col3,col5".']
      },
      {
        name: "wrong row contents",
        successful: false,
        messages: [
          'For row 0 and column "col2": expected "1" (number), but saw "5" (number).',
          'For row 1 and column "col3": expected "6.5" (number), but saw "12" (number).',
          'For row 2 and column "col1": expected "sup?" (string), but saw "WRONG" (string).'
        ]
      }
    ]);

    // Run the project.
<<<<<<< HEAD
    let executionGraph = await dfapi.build(compiledGraph, {}, credentials);
    let executedGraph = await dfapi.run(executionGraph, credentials).result();
=======

    const actionsToRun = [
      ...compiledGraph.tables
        .filter(
          table => table.name !== "dataform-integration-tests.df_integration_test.depends_on_example_view"
        )
        .map(table => table.name),
      ...compiledGraph.assertions.map(assertion => assertion.name),
      ...compiledGraph.operations.map(operation => operation.name)
    ]

    let executionGraph = await dfapi.build(
      compiledGraph,
      {
        actions: actionsToRun
      },
      credentials
    );

    let executedGraph = await dfapi.run(executionGraph, credentials).resultPromise();
>>>>>>> 1ab91186

    let actionMap = keyBy(executedGraph.actions, v => v.name);
    expect(Object.keys(actionMap).length).eql(13);

    // Check the status of action execution.
    const expectedFailedActions = [
      "dataform-integration-tests.df_integration_test_assertions.example_assertion_uniqueness_fail",
      "dataform-integration-tests.df_integration_test_assertions.example_assertion_fail"
    ];
    for (const actionName of Object.keys(actionMap)) {
      const expectedResult = expectedFailedActions.includes(actionName)
        ? dataform.ActionResult.ExecutionStatus.FAILED
        : dataform.ActionResult.ExecutionStatus.SUCCESSFUL;
      expect(actionMap[actionName].status).equals(expectedResult);
    }

    expect(
      actionMap[
        "dataform-integration-tests.df_integration_test_assertions.example_assertion_uniqueness_fail"
      ].tasks[1].errorMessage
    ).to.eql("bigquery error: Assertion failed: query returned 1 row(s).");

    // Check the data in the incremental table.
    let incrementalTable = keyBy(compiledGraph.tables, t => t.name)[
      "dataform-integration-tests.df_integration_test.example_incremental"
    ];
    let incrementalRows = await getTableRows(
      incrementalTable.target,
      adapter,
      credentials,
      "bigquery"
    );
    expect(incrementalRows.length).equals(3);

    // Check the data in the incremental merge table.
    incrementalTable = keyBy(compiledGraph.tables, t => t.name)[
      "dataform-integration-tests.df_integration_test.example_incremental_merge"
    ];
    incrementalRows = await getTableRows(incrementalTable.target, adapter, credentials, "bigquery");
    expect(incrementalRows.length).equals(2);

    // Re-run some of the actions.
    executionGraph = await dfapi.build(
      compiledGraph,
      {
        actions: [
          "example_incremental",
          "example_incremental_merge",
          "example_table",
          "example_view"
        ]
      },
      credentials
    );

    executedGraph = await dfapi.run(executionGraph, credentials).result();
    expect(executedGraph.status).equals(dataform.RunResult.ExecutionStatus.SUCCESSFUL);

    // Check there are the expected number of extra rows in the incremental table.
    incrementalTable = keyBy(compiledGraph.tables, t => t.name)[
      "dataform-integration-tests.df_integration_test.example_incremental"
    ];
    incrementalRows = await getTableRows(incrementalTable.target, adapter, credentials, "bigquery");
    expect(incrementalRows.length).equals(5);

    // Check there are the expected number of extra rows in the incremental merge table.
    incrementalTable = keyBy(compiledGraph.tables, t => t.name)[
      "dataform-integration-tests.df_integration_test.example_incremental_merge"
    ];
    incrementalRows = await getTableRows(incrementalTable.target, adapter, credentials, "bigquery");
    expect(incrementalRows.length).equals(2);

    // run cache assertions
    executionGraph = await dfapi.build(
      compiledGraph,
      {
        actions: [
          "example_incremental",
          "example_incremental_merge",
          "example_table",
          "example_view",
          "example_assertion_fail",
          "example_operation",
          "depends_on_example_view"
        ]
      },
      credentials
    );

    executedGraph = await dfapi.run(executionGraph, credentials).result();
    actionMap = keyBy(executedGraph.actions, v => v.name);

    expect(executedGraph.status).equals(dataform.RunResult.ExecutionStatus.FAILED);

    let expectedActionStatus: { [index: string]: dataform.ActionResult.ExecutionStatus } = {
      "dataform-integration-tests.df_integration_test.example_incremental":
        dataform.ActionResult.ExecutionStatus.CACHE_SKIPPED,
      "dataform-integration-tests.df_integration_test.example_incremental_merge":
        dataform.ActionResult.ExecutionStatus.CACHE_SKIPPED,
      "dataform-integration-tests.df_integration_test.example_table":
        dataform.ActionResult.ExecutionStatus.CACHE_SKIPPED,
      "dataform-integration-tests.df_integration_test.example_view":
        dataform.ActionResult.ExecutionStatus.CACHE_SKIPPED,
      "dataform-integration-tests.df_integration_test_assertions.example_assertion_fail":
        dataform.ActionResult.ExecutionStatus.FAILED,
      "dataform-integration-tests.df_integration_test.example_operation":
        dataform.ActionResult.ExecutionStatus.SUCCESSFUL,
      "dataform-integration-tests.df_integration_test.depends_on_example_view":
        dataform.ActionResult.ExecutionStatus.SUCCESSFUL
    };

    for (const actionName of Object.keys(actionMap)) {
      expect(actionMap[actionName].status).equals(expectedActionStatus[actionName]);
    }

    const persistedMetaData = await dbadapter.persistedStateMetadata();
    expect(persistedMetaData.length).to.be.eql(11);

    const exampleView = persistedMetaData.find(table => table.target.name === "example_view");
    expect(exampleView).to.have.property("definitionHash");

    const exampleViewExecutionAction = executionGraph.actions.find(
      action => action.name === "dataform-integration-tests.df_integration_test.example_view"
    );
    expect(exampleView.definitionHash).to.eql(hashExecutionAction(exampleViewExecutionAction));

    const exampleAssertionFail = persistedMetaData.find(
      table => table.target.name === "example_assertion_fail"
    );
    expect(exampleAssertionFail).to.be.eql(undefined);

    expect(persistedMetaData.length).to.be.eql(11);

    compiledGraph.tables = compiledGraph.tables.map(table => {
      if (table.name === "dataform-integration-tests.df_integration_test.example_view") {
        table.query = "select 1 as test";
      }
      return table;
    });

    executionGraph = await dfapi.build(
      compiledGraph,
      {
        actions: ["example_view", "depends_on_example_view"]
      },
      credentials
    );

    executedGraph = await dfapi.run(executionGraph, credentials).resultPromise();
    expect(executedGraph.status).equals(dataform.RunResult.ExecutionStatus.SUCCESSFUL);
    actionMap = keyBy(executedGraph.actions, v => v.name);
    expectedActionStatus = {
      "dataform-integration-tests.df_integration_test.example_view":
        dataform.ActionResult.ExecutionStatus.SUCCESSFUL,
      "dataform-integration-tests.df_integration_test.depends_on_example_view":
        dataform.ActionResult.ExecutionStatus.SUCCESSFUL
    };

    for (const actionName of Object.keys(actionMap)) {
      expect(actionMap[actionName].status).equals(expectedActionStatus[actionName]);
    }
  });

  suite("result limit works", async () => {
    const query = `
      select 1 union all
      select 2 union all
      select 3 union all
      select 4 union all
      select 5`;

    for (const interactive of [true, false]) {
      test(`with interactive=${interactive}`, async () => {
        const { rows } = await dbadapter.execute(query, { interactive, maxResults: 2 });
        expect(rows).to.eql([
          {
            f0_: 1
          },
          {
            f0_: 2
          }
        ]);
      });
    }
  });

  suite("publish tasks", async () => {
    test("incremental pre and post ops, core version <= 1.4.8", async () => {
      // 1.4.8 used `preOps` and `postOps` instead of `incrementalPreOps` and `incrementalPostOps`.
      const table: dataform.ITable = {
        type: "incremental",
        query: "query",
        preOps: ["preop task1", "preop task2"],
        incrementalQuery: "",
        postOps: ["postop task1", "postop task2"],
        target: { schema: "", name: "", database: "" }
      };

      const bqadapter = new BigQueryAdapter({ warehouse: "bigquery" }, "1.4.8");

      const refresh = bqadapter.publishTasks(table, { fullRefresh: true }, { fields: [] }).build();

      expect(refresh[0].statement).to.equal(table.preOps[0]);
      expect(refresh[1].statement).to.equal(table.preOps[1]);
      expect(refresh[refresh.length - 2].statement).to.equal(table.postOps[0]);
      expect(refresh[refresh.length - 1].statement).to.equal(table.postOps[1]);

      const increment = bqadapter
        .publishTasks(table, { fullRefresh: false }, { fields: [] })
        .build();

      expect(increment[0].statement).to.equal(table.preOps[0]);
      expect(increment[1].statement).to.equal(table.preOps[1]);
      expect(increment[increment.length - 2].statement).to.equal(table.postOps[0]);
      expect(increment[increment.length - 1].statement).to.equal(table.postOps[1]);
    });
  });

  suite("metadata", async () => {
    test("includes jobReference and statistics", async () => {
      const query = `select 1 as test`;
      const { metadata } = await dbadapter.execute(query);
      const { bigquery: bqMetadata } = metadata;
      expect(bqMetadata).to.have.property("jobId");
      expect(bqMetadata.jobId).to.match(
        /^dataform-[0-9A-Fa-f]{8}(?:-[0-9A-Fa-f]{4}){3}-[0-9A-Fa-f]{12}$/
      );
      expect(bqMetadata).to.have.property("totalBytesBilled");
      expect(bqMetadata.totalBytesBilled).to.eql(Long.fromNumber(0));
      expect(bqMetadata).to.have.property("totalBytesProcessed");
      expect(bqMetadata.totalBytesProcessed).to.eql(Long.fromNumber(0));
    });
  });
});<|MERGE_RESOLUTION|>--- conflicted
+++ resolved
@@ -67,20 +67,17 @@
     ]);
 
     // Run the project.
-<<<<<<< HEAD
-    let executionGraph = await dfapi.build(compiledGraph, {}, credentials);
-    let executedGraph = await dfapi.run(executionGraph, credentials).result();
-=======
 
     const actionsToRun = [
       ...compiledGraph.tables
         .filter(
-          table => table.name !== "dataform-integration-tests.df_integration_test.depends_on_example_view"
+          table =>
+            table.name !== "dataform-integration-tests.df_integration_test.depends_on_example_view"
         )
         .map(table => table.name),
       ...compiledGraph.assertions.map(assertion => assertion.name),
       ...compiledGraph.operations.map(operation => operation.name)
-    ]
+    ];
 
     let executionGraph = await dfapi.build(
       compiledGraph,
@@ -90,8 +87,7 @@
       credentials
     );
 
-    let executedGraph = await dfapi.run(executionGraph, credentials).resultPromise();
->>>>>>> 1ab91186
+    let executedGraph = await dfapi.run(executionGraph, credentials).result();
 
     let actionMap = keyBy(executedGraph.actions, v => v.name);
     expect(Object.keys(actionMap).length).eql(13);
@@ -240,7 +236,7 @@
       credentials
     );
 
-    executedGraph = await dfapi.run(executionGraph, credentials).resultPromise();
+    executedGraph = await dfapi.run(executionGraph, credentials).result();
     expect(executedGraph.status).equals(dataform.RunResult.ExecutionStatus.SUCCESSFUL);
     actionMap = keyBy(executedGraph.actions, v => v.name);
     expectedActionStatus = {
