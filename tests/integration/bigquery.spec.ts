import * as dfapi from "@dataform/api";
import * as dbadapters from "@dataform/api/dbadapters";
import * as adapters from "@dataform/core/adapters";
import { dataform } from "@dataform/protos";
import { expect } from "chai";
import { BigQueryDbAdapter } from "df/api/dbadapters/bigquery";
import { hashExecutionAction } from "df/api/utils/run_cache";
import { BigQueryAdapter } from "df/core/adapters/bigquery";
import { suite, test } from "df/testing";
import { dropAllTables, getTableRows, keyBy } from "df/tests/integration/utils";
import * as Long from "long";

suite("@dataform/integration/bigquery", ({ after }) => {
  const credentials = dfapi.credentials.read("bigquery", "test_credentials/bigquery.json");
  const dbadapter = dbadapters.create(credentials, "bigquery") as BigQueryDbAdapter;
  after("close adapter", () => dbadapter.close());

  test("run", { timeout: 60000 }, async () => {
    const compiledGraph = await dfapi.compile({
      projectDir: "tests/integration/bigquery_project"
    });

    expect(compiledGraph.graphErrors.compilationErrors).to.eql([]);
    expect(compiledGraph.graphErrors.validationErrors).to.eql([]);

    const adapter = adapters.create(compiledGraph.projectConfig, compiledGraph.dataformCoreVersion);

    // Drop all the tables before we do anything.
    const tablesToDelete = (await dfapi.build(compiledGraph, {}, credentials)).warehouseState
      .tables;
    await dropAllTables(tablesToDelete, adapter, dbadapter);

    // Drop schemas to make sure schema creation works.
    await dbadapter.dropSchema("dataform-integration-tests", "df_integration_test");

    // Drop the meta schema
    await dbadapter.dropSchema("dataform-integration-tests", "dataform_meta");

    // Run the tests.
    const testResults = await dfapi.test(credentials, "bigquery", compiledGraph.tests);
    expect(testResults).to.eql([
      { name: "successful", successful: true },
      {
        name: "expected more rows than got",
        successful: false,
        messages: ["Expected 3 rows, but saw 2 rows."]
      },
      {
        name: "expected fewer columns than got",
        successful: false,
        messages: ['Expected columns "col1,col2,col3", but saw "col1,col2,col3,col4".']
      },
      {
        name: "wrong columns",
        successful: false,
        messages: ['Expected columns "col1,col2,col3,col4", but saw "col1,col2,col3,col5".']
      },
      {
        name: "wrong row contents",
        successful: false,
        messages: [
          'For row 0 and column "col2": expected "1" (number), but saw "5" (number).',
          'For row 1 and column "col3": expected "6.5" (number), but saw "12" (number).',
          'For row 2 and column "col1": expected "sup?" (string), but saw "WRONG" (string).'
        ]
      }
    ]);

    // Run the project.
    let executionGraph = await dfapi.build(compiledGraph, {}, credentials);
    let executedGraph = await dfapi.run(executionGraph, credentials).resultPromise();

    let actionMap = keyBy(executedGraph.actions, v => v.name);
    expect(Object.keys(actionMap).length).eql(12);

    // Check the status of action execution.
    const expectedFailedActions = [
      "dataform-integration-tests.df_integration_test_assertions.example_assertion_uniqueness_fail",
      "dataform-integration-tests.df_integration_test_assertions.example_assertion_fail"
    ];
    for (const actionName of Object.keys(actionMap)) {
      const expectedResult = expectedFailedActions.includes(actionName)
        ? dataform.ActionResult.ExecutionStatus.FAILED
        : dataform.ActionResult.ExecutionStatus.SUCCESSFUL;
      expect(actionMap[actionName].status).equals(expectedResult);
    }

    expect(
      actionMap[
        "dataform-integration-tests.df_integration_test_assertions.example_assertion_uniqueness_fail"
      ].tasks[1].errorMessage
    ).to.eql("bigquery error: Assertion failed: query returned 1 row(s).");

    // Check the data in the incremental table.
    let incrementalTable = keyBy(compiledGraph.tables, t => t.name)[
      "dataform-integration-tests.df_integration_test.example_incremental"
    ];
    let incrementalRows = await getTableRows(
      incrementalTable.target,
      adapter,
      credentials,
      "bigquery"
    );
    expect(incrementalRows.length).equals(3);

    // Re-run some of the actions.
    executionGraph = await dfapi.build(
      compiledGraph,
      {
        actions: ["example_incremental", "example_table", "example_view"]
      },
      credentials
    );

    executedGraph = await dfapi.run(executionGraph, credentials).resultPromise();
    expect(executedGraph.status).equals(dataform.RunResult.ExecutionStatus.SUCCESSFUL);

    // Check there are the expected number of extra rows in the incremental table.
    incrementalTable = keyBy(compiledGraph.tables, t => t.name)[
      "dataform-integration-tests.df_integration_test.example_incremental"
    ];
    incrementalRows = await getTableRows(incrementalTable.target, adapter, credentials, "bigquery");
    expect(incrementalRows.length).equals(5);

    // run cache assertions

    executionGraph = await dfapi.build(
      compiledGraph,
      {
        actions: [
          "example_incremental",
          "example_table",
          "example_view",
          "example_assertion_fail",
          "example_operation"
        ]
      },
      credentials
    );

    executedGraph = await dfapi.run(executionGraph, credentials).resultPromise();
    actionMap = keyBy(executedGraph.actions, v => v.name);

    expect(executedGraph.status).equals(dataform.RunResult.ExecutionStatus.FAILED);

    const expectedActionStatus: { [index: string]: dataform.ActionResult.ExecutionStatus } = {
      "dataform-integration-tests.df_integration_test.example_incremental":
        dataform.ActionResult.ExecutionStatus.CACHE_SKIPPED,
      "dataform-integration-tests.df_integration_test.example_table":
        dataform.ActionResult.ExecutionStatus.CACHE_SKIPPED,
      "dataform-integration-tests.df_integration_test.example_view":
        dataform.ActionResult.ExecutionStatus.CACHE_SKIPPED,
      "dataform-integration-tests.df_integration_test_assertions.example_assertion_fail":
        dataform.ActionResult.ExecutionStatus.FAILED,
      "dataform-integration-tests.df_integration_test.example_operation":
        dataform.ActionResult.ExecutionStatus.SUCCESSFUL
    };

    for (const actionName of Object.keys(actionMap)) {
      expect(actionMap[actionName].status).equals(expectedActionStatus[actionName]);
    }

    const persistedMetaData = await dbadapter.persistedStateMetadata();
    expect(persistedMetaData.length).to.be.eql(9);

    const exampleView = persistedMetaData.find(table => table.target.name === "example_view");
    expect(exampleView).to.have.property("definitionHash");

    const exampleViewExecutionAction = executionGraph.actions.find(
      action => action.name === "dataform-integration-tests.df_integration_test.example_view"
    );
    expect(exampleView.definitionHash).to.eql(hashExecutionAction(exampleViewExecutionAction));

    const exampleAssertionFail = persistedMetaData.find(
      table => table.target.name === "example_assertion_fail"
    );
    expect(exampleAssertionFail).to.be.eql(undefined);
<<<<<<< HEAD

    expect(persistedMetaData.length).to.be.eql(9);

    // incremental metadata
    const incrementalAction = executionGraph.actions.find(
      action => action.name === "dataform-integration-tests.df_integration_test.example_incremental"
    );
    const expectedIncrementalSchema = {
      fields: [
        {
          description: "the timestamp",
          name: "user_timestamp",
          type: "INTEGER"
        },
        {
          description: "the id",
          name: "user_id",
          type: "INTEGER"
        },
        {
          name: "nested_data",
          description: "some nested data with duplicate fields",
          type: "RECORD",
          fields: [
            {
              description: "nested timestamp",
              name: "user_timestamp",
              type: "INTEGER"
            },
            {
              description: "nested id",
              name: "user_id",
              type: "INTEGER"
            }
          ]
        }
      ]
    };
    const incrementalMetadata = await dbadapter.getMetadata(incrementalAction.target);
    expect(incrementalMetadata.schema).to.deep.equal(expectedIncrementalSchema);
    expect(incrementalMetadata.description).to.equal("An incremental table");

    // view metadata
    const viewAction = executionGraph.actions.find(
      action => action.name === "dataform-integration-tests.df_integration_test.example_view"
    );
    const expectedViewSchema = {
      fields: [
        {
          description: "val doc",
          name: "val",
          type: "INTEGER"
        }
      ]
    };
    const viewMetadata = await dbadapter.getMetadata(viewAction.target);
    expect(viewMetadata.schema).to.deep.equal(expectedViewSchema);
    expect(viewMetadata.description).to.equal("An example view");
=======
>>>>>>> a84056da
  });

  suite("result limit works", async () => {
    const query = `
      select 1 union all
      select 2 union all
      select 3 union all
      select 4 union all
      select 5`;

    for (const interactive of [true, false]) {
      test(`with interactive=${interactive}`, async () => {
        const { rows } = await dbadapter.execute(query, { interactive, maxResults: 2 });
        expect(rows).to.eql([
          {
            f0_: 1
          },
          {
            f0_: 2
          }
        ]);
      });
    }
  });

  suite("publish tasks", async () => {
    test("incremental pre and post ops, core version <= 1.4.8", async () => {
      // 1.4.8 used `preOps` and `postOps` instead of `incrementalPreOps` and `incrementalPostOps`.
      const table: dataform.ITable = {
        type: "incremental",
        query: "query",
        preOps: ["preop task1", "preop task2"],
        incrementalQuery: "",
        postOps: ["postop task1", "postop task2"],
        target: { schema: "", name: "", database: "" }
      };

      const bqadapter = new BigQueryAdapter({ warehouse: "bigquery" }, "1.4.8");

      const refresh = bqadapter.publishTasks(table, { fullRefresh: true }, { fields: [] }).build();

      expect(refresh[0].statement).to.equal(table.preOps[0]);
      expect(refresh[1].statement).to.equal(table.preOps[1]);
      expect(refresh[refresh.length - 2].statement).to.equal(table.postOps[0]);
      expect(refresh[refresh.length - 1].statement).to.equal(table.postOps[1]);

      const increment = bqadapter
        .publishTasks(table, { fullRefresh: false }, { fields: [] })
        .build();

      expect(increment[0].statement).to.equal(table.preOps[0]);
      expect(increment[1].statement).to.equal(table.preOps[1]);
      expect(increment[increment.length - 2].statement).to.equal(table.postOps[0]);
      expect(increment[increment.length - 1].statement).to.equal(table.postOps[1]);
    });
  });

  suite("metadata", async () => {
    test("includes jobReference and statistics", async () => {
      const query = `select 1 as test`;
      const { metadata } = await dbadapter.execute(query);
      const { bigquery: bqMetadata } = metadata;
      expect(bqMetadata).to.have.property("jobId");
      expect(bqMetadata.jobId).to.match(
        /^dataform-[0-9A-Fa-f]{8}(?:-[0-9A-Fa-f]{4}){3}-[0-9A-Fa-f]{12}$/
      );
      expect(bqMetadata).to.have.property("totalBytesBilled");
      expect(bqMetadata.totalBytesBilled).to.eql(Long.fromNumber(0));
      expect(bqMetadata).to.have.property("totalBytesProcessed");
      expect(bqMetadata.totalBytesProcessed).to.eql(Long.fromNumber(0));
    });
  });
});<|MERGE_RESOLUTION|>--- conflicted
+++ resolved
@@ -175,7 +175,6 @@
       table => table.target.name === "example_assertion_fail"
     );
     expect(exampleAssertionFail).to.be.eql(undefined);
-<<<<<<< HEAD
 
     expect(persistedMetaData.length).to.be.eql(9);
 
@@ -234,8 +233,6 @@
     const viewMetadata = await dbadapter.getMetadata(viewAction.target);
     expect(viewMetadata.schema).to.deep.equal(expectedViewSchema);
     expect(viewMetadata.description).to.equal("An example view");
-=======
->>>>>>> a84056da
   });
 
   suite("result limit works", async () => {
