import * as dfapi from "@dataform/api";
import * as dbadapters from "@dataform/api/dbadapters";
import * as adapters from "@dataform/core/adapters";
import { dataform } from "@dataform/protos";
import { expect } from "chai";
import { dropAllTables, getTableRows, keyBy } from "df/tests/integration/utils";

describe("@dataform/integration/bigquery", () => {
  it("run", async () => {
    const credentials = dfapi.credentials.read("bigquery", "df/test_credentials/bigquery.json");

    const compiledGraph = await dfapi.compile({
      projectDir: "df/tests/integration/bigquery_project"
    });

    expect(compiledGraph.graphErrors.compilationErrors).to.eql([]);
    expect(compiledGraph.graphErrors.validationErrors).to.eql([]);

    const dbadapter = dbadapters.create(credentials, "bigquery");
    const adapter = adapters.create(compiledGraph.projectConfig);

    // Drop all the tables before we do anything.
    await dropAllTables(compiledGraph, adapter, dbadapter);

    // Run the tests.
    const testResults = await dfapi.test(credentials, "bigquery", compiledGraph.tests);
    expect(testResults).to.eql([
      { name: "successful", successful: true },
      {
        name: "expected more rows than got",
        successful: false,
        messages: ["Expected 3 rows, but saw 2 rows."]
      },
      {
        name: "expected fewer columns than got",
        successful: false,
        messages: ['Expected columns "col1,col2,col3", but saw "col1,col2,col3,col4".']
      },
      {
        name: "wrong columns",
        successful: false,
        messages: ['Expected columns "col1,col2,col3,col4", but saw "col1,col2,col3,col5".']
      },
      {
        name: "wrong row contents",
        successful: false,
        messages: [
          'For row 0 and column "col2": expected "1" (number), but saw "5" (number).',
          'For row 1 and column "col3": expected "6.5" (number), but saw "12" (number).',
          'For row 2 and column "col1": expected "sup?" (string), but saw "WRONG" (string).'
        ]
      }
    ]);

    // Run the project.
    let executionGraph = await dfapi.build(compiledGraph, {}, credentials);
    let executedGraph = await dfapi.run(executionGraph, credentials).resultPromise();

    const actionMap = keyBy(executedGraph.actions, v => v.name);

    // Check the status of the two assertions.
    expect(actionMap["df_integration_test_assertions.example_assertion_fail"].status).equals(
      dataform.ActionExecutionStatus.FAILED
    );
    expect(actionMap["df_integration_test_assertions.example_assertion_pass"].status).equals(
      dataform.ActionExecutionStatus.SUCCESSFUL
    );

    // Check the status of the two uniqueness assertions.
<<<<<<< HEAD
    expect(
      actionMap["df_integration_test_assertions.example_assertion_uniqueness_fail"].status
    ).equals(dataform.ActionExecutionStatus.FAILED);
    expect(
      actionMap["df_integration_test_assertions.example_assertion_uniqueness_fail"].tasks[1].error
    ).to.eql("Assertion failed: query returned 1 row(s).");
    expect(
      actionMap["df_integration_test_assertions.example_assertion_uniqueness_pass"].status
    ).equals(dataform.ActionExecutionStatus.SUCCESSFUL);

    // Check the data in the incremental table.
    let incrementalTable = keyBy(compiledGraph.tables, t => t.name)[
      "df_integration_test.example_incremental"
    ];
    let incrementalRows = await getTableRows(incrementalTable.target, adapter, dbadapter);
=======
    expect(actionMap.example_assertion_uniqueness_fail.status).equals(
      dataform.ActionExecutionStatus.FAILED
    );
    expect(actionMap.example_assertion_uniqueness_fail.tasks[1].error).to.eql(
      "Assertion failed: query returned 1 row(s)."
    );
    expect(actionMap.example_assertion_uniqueness_pass.status).equals(
      dataform.ActionExecutionStatus.SUCCESSFUL
    );

    // Check the data in the incremental table.
    let incrementalTable = keyBy(compiledGraph.tables, t => t.name).example_incremental;
    let incrementalRows = await getTableRows(
      incrementalTable.target,
      adapter,
      credentials,
      "bigquery"
    );
>>>>>>> 42726a71
    expect(incrementalRows.length).equals(1);

    // Re-run some of the actions.
    executionGraph = await dfapi.build(
      compiledGraph,
      {
        actions: ["example_incremental", "example_table", "example_view"]
      },
      credentials
    );

    executedGraph = await dfapi.run(executionGraph, credentials).resultPromise();
    expect(executedGraph.ok).equals(true);

    // Check there is an extra row in the incremental table.
<<<<<<< HEAD
    incrementalTable = keyBy(compiledGraph.tables, t => t.name)[
      "df_integration_test.example_incremental"
    ];
    incrementalRows = await getTableRows(incrementalTable.target, adapter, dbadapter);
=======
    incrementalTable = keyBy(compiledGraph.tables, t => t.name).example_incremental;
    incrementalRows = await getTableRows(incrementalTable.target, adapter, credentials, "bigquery");
>>>>>>> 42726a71
    expect(incrementalRows.length).equals(2);
  }).timeout(60000);
});<|MERGE_RESOLUTION|>--- conflicted
+++ resolved
@@ -67,7 +67,6 @@
     );
 
     // Check the status of the two uniqueness assertions.
-<<<<<<< HEAD
     expect(
       actionMap["df_integration_test_assertions.example_assertion_uniqueness_fail"].status
     ).equals(dataform.ActionExecutionStatus.FAILED);
@@ -82,27 +81,14 @@
     let incrementalTable = keyBy(compiledGraph.tables, t => t.name)[
       "df_integration_test.example_incremental"
     ];
-    let incrementalRows = await getTableRows(incrementalTable.target, adapter, dbadapter);
-=======
-    expect(actionMap.example_assertion_uniqueness_fail.status).equals(
-      dataform.ActionExecutionStatus.FAILED
-    );
-    expect(actionMap.example_assertion_uniqueness_fail.tasks[1].error).to.eql(
-      "Assertion failed: query returned 1 row(s)."
-    );
-    expect(actionMap.example_assertion_uniqueness_pass.status).equals(
-      dataform.ActionExecutionStatus.SUCCESSFUL
-    );
 
-    // Check the data in the incremental table.
-    let incrementalTable = keyBy(compiledGraph.tables, t => t.name).example_incremental;
     let incrementalRows = await getTableRows(
       incrementalTable.target,
       adapter,
       credentials,
       "bigquery"
     );
->>>>>>> 42726a71
+
     expect(incrementalRows.length).equals(1);
 
     // Re-run some of the actions.
@@ -118,15 +104,10 @@
     expect(executedGraph.ok).equals(true);
 
     // Check there is an extra row in the incremental table.
-<<<<<<< HEAD
     incrementalTable = keyBy(compiledGraph.tables, t => t.name)[
       "df_integration_test.example_incremental"
     ];
-    incrementalRows = await getTableRows(incrementalTable.target, adapter, dbadapter);
-=======
-    incrementalTable = keyBy(compiledGraph.tables, t => t.name).example_incremental;
     incrementalRows = await getTableRows(incrementalTable.target, adapter, credentials, "bigquery");
->>>>>>> 42726a71
     expect(incrementalRows.length).equals(2);
   }).timeout(60000);
 });