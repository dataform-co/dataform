import { expect } from "chai";
import Long from "long";

import * as dfapi from "df/api";
import * as dbadapters from "df/api/dbadapters";
import { BigQueryDbAdapter } from "df/api/dbadapters/bigquery";
import * as adapters from "df/core/adapters";
import { BigQueryAdapter } from "df/core/adapters/bigquery";
import { dataform } from "df/protos/ts";
import { suite, test } from "df/testing";
import { compile, dropAllTables, getTableRows, keyBy } from "df/tests/integration/utils";

suite("@dataform/integration/bigquery", { parallel: true }, ({ before, after }) => {
  const credentials = dfapi.credentials.read("bigquery", "test_credentials/bigquery.json");
  let dbadapter: BigQueryDbAdapter;

  before("create adapter", async () => {
    dbadapter = (await dbadapters.create(credentials, "bigquery")) as BigQueryDbAdapter;
  });

  after("close adapter", () => dbadapter.close());

  suite("run", { parallel: true }, () => {
    test("project e2e", { timeout: 60000 }, async () => {
      const compiledGraph = await compile("tests/integration/bigquery_project", "project_e2e");

      // Drop all the tables before we do anything.
      await cleanWarehouse(compiledGraph, dbadapter);

      // Drop schemas to make sure schema creation works.
      await dbadapter.dropSchema("dataform-integration-tests", "df_integration_test_project_e2e");

      // Run the project.
      const executionGraph = await dfapi.build(compiledGraph, {}, dbadapter);
      const executedGraph = await dfapi.run(dbadapter, executionGraph).result();

      const actionMap = keyBy(executedGraph.actions, v => v.name);
      expect(Object.keys(actionMap).length).eql(17);

      // Check the status of action execution.
      const expectedFailedActions = [
        "dataform-integration-tests.df_integration_test_assertions_project_e2e.example_assertion_uniqueness_fail",
        "dataform-integration-tests.df_integration_test_assertions_project_e2e.example_assertion_fail",
        "dataform-integration-tests.df_integration_test_project_e2e.example_operation_partial_fail"
      ];
      for (const actionName of Object.keys(actionMap)) {
        const expectedResult = expectedFailedActions.includes(actionName)
          ? dataform.ActionResult.ExecutionStatus.FAILED
          : dataform.ActionResult.ExecutionStatus.SUCCESSFUL;
        expect(actionMap[actionName].status).equals(
          expectedResult,
          `${actionName} has unexpected status.`
        );
      }

      expect(
        actionMap[
          "dataform-integration-tests.df_integration_test_assertions_project_e2e.example_assertion_uniqueness_fail"
        ].tasks[1].errorMessage
      ).to.eql("bigquery error: Assertion failed: query returned 1 row(s).");

      expect(
        actionMap[
          "dataform-integration-tests.df_integration_test_project_e2e.example_operation_partial_fail"
        ].tasks[0].errorMessage
      ).to.eql("bigquery error: Query error: Unrecognized name: invalid_column at [3:8]");
    });

    test("run caching", { timeout: 60000 }, async () => {
      const compiledGraph = await compile("tests/integration/bigquery_project", "run_caching", {
        useRunCache: true
      });

      // Drop all the tables before we do anything.
      await cleanWarehouse(compiledGraph, dbadapter);

      // Drop the meta schema
      await dbadapter.dropSchema("dataform-integration-tests", "dataform_meta");

      // Run the project.
      let executionGraph = await dfapi.build(compiledGraph, {}, dbadapter);
      let executedGraph = await dfapi.run(dbadapter, executionGraph).result();

      // Re-run (some of) the project. Each included action should cache, or complete
      // successfully (if the previous run was unable to write cache results).
      executionGraph = await dfapi.build(
        compiledGraph,
        {
          actions: [
            "example_table",
            "example_view",
            "depends_on_example_view",
            "sample_data_2",
            "depends_on_sample_data_3"
          ]
        },
        dbadapter
      );
      executedGraph = await dfapi.run(dbadapter, executionGraph).result();
      for (const action of executedGraph.actions) {
        expect(
          dataform.ActionResult.ExecutionStatus[action.status],
          `ActionResult ExecutionStatus for action "${action.name}"`
        ).oneOf([
          dataform.ActionResult.ExecutionStatus[dataform.ActionResult.ExecutionStatus.SUCCESSFUL],
          dataform.ActionResult.ExecutionStatus[dataform.ActionResult.ExecutionStatus.CACHE_SKIPPED]
        ]);
      }

      // Manually change some datasets (to model a data change happening outside of a DF run).
      await Promise.all([
        dbadapter.execute(
          "create or replace view `dataform-integration-tests.df_integration_test_run_caching.sample_data_2` as select 'new' as foo"
        ),
        dbadapter.execute(
          "create or replace view `dataform-integration-tests.df_integration_test_run_caching.sample_data_3` as select 'old' as bar"
        )
      ]);

      // Make a change to the 'example_view' query (to model an ExecutionAction hash change).
      compiledGraph.tables = compiledGraph.tables.map(table => {
        if (
          table.name === "dataform-integration-tests.df_integration_test_run_caching.example_view"
        ) {
          table.query = "select 1 as test";
        }
        return table;
      });

      // Re-run the project, checking caching results.
      executionGraph = await dfapi.build(
        compiledGraph,
        {
          actions: [
            "example_incremental",
            "example_table",
            "example_assertion_fail",
            "example_view",
            "depends_on_example_view",
            "sample_data_2",
            "depends_on_sample_data_3"
          ]
        },
        dbadapter
      );

      executedGraph = await dfapi.run(dbadapter, executionGraph).result();
      const actionMap = keyBy(executedGraph.actions, v => v.name);

      const expectedActionStatus: { [index: string]: dataform.ActionResult.ExecutionStatus } = {
        // Should run because it is non-hermetic.
        "dataform-integration-tests.df_integration_test_run_caching.example_incremental":
          dataform.ActionResult.ExecutionStatus.SUCCESSFUL,
        // Should run because it failed on the last run.
        "dataform-integration-tests.df_integration_test_assertions_run_caching.example_assertion_fail":
          dataform.ActionResult.ExecutionStatus.FAILED,
        // Should run because its query definition (and thus ExecutionAction hash) has changed.
        "dataform-integration-tests.df_integration_test_run_caching.example_view":
          dataform.ActionResult.ExecutionStatus.SUCCESSFUL,
        // Should run because the dataset has changed in the warehouse.
        "dataform-integration-tests.df_integration_test_run_caching.sample_data_2":
          dataform.ActionResult.ExecutionStatus.SUCCESSFUL,
        // Should run because they are auto assertions.
        "dataform-integration-tests.df_integration_test_assertions_run_caching.sample_data_2_assertions_uniqueKey":
          dataform.ActionResult.ExecutionStatus.SUCCESSFUL,
        "dataform-integration-tests.df_integration_test_assertions_run_caching.sample_data_2_assertions_rowConditions":
          dataform.ActionResult.ExecutionStatus.SUCCESSFUL,
        // Should run because an input to dataset has changed in the warehouse.
        "dataform-integration-tests.df_integration_test_run_caching.depends_on_sample_data_3":
          dataform.ActionResult.ExecutionStatus.SUCCESSFUL,
        // Should run because a transitive input (included in the run) did not cache.
        "dataform-integration-tests.df_integration_test_run_caching.depends_on_example_view":
          dataform.ActionResult.ExecutionStatus.SUCCESSFUL
      };

      for (const actionName of Object.keys(actionMap)) {
        if (
          actionName === "dataform-integration-tests.df_integration_test_run_caching.example_table"
        ) {
          expect(
            dataform.ActionResult.ExecutionStatus[actionMap[actionName].status],
            `ActionResult ExecutionStatus for action "${actionName}"`
          ).oneOf([
            dataform.ActionResult.ExecutionStatus[dataform.ActionResult.ExecutionStatus.SUCCESSFUL],
            dataform.ActionResult.ExecutionStatus[
              dataform.ActionResult.ExecutionStatus.CACHE_SKIPPED
            ]
          ]);
        } else {
          expect(
            dataform.ActionResult.ExecutionStatus[actionMap[actionName].status],
            `ActionResult ExecutionStatus for action "${actionName}"`
          ).equals(dataform.ActionResult.ExecutionStatus[expectedActionStatus[actionName]]);
        }
      }
    });

    test("incremental tables", { timeout: 60000 }, async () => {
      const compiledGraph = await compile(
        "tests/integration/bigquery_project",
        "incremental_tables"
      );

      // Drop all the tables before we do anything.
      await cleanWarehouse(compiledGraph, dbadapter);

      // Run two iterations of the project.
      const adapter = adapters.create(
        compiledGraph.projectConfig,
        compiledGraph.dataformCoreVersion
      );
      for (const runIteration of [
        {
          runConfig: {
            actions: ["example_incremental", "example_incremental_merge"],
            includeDependencies: true
          },
          expectedIncrementalRows: 3,
          expectedIncrementalMergeRows: 2
        },
        {
          runConfig: {
            actions: ["example_incremental", "example_incremental_merge"]
          },
          expectedIncrementalRows: 5,
          expectedIncrementalMergeRows: 2
        }
      ]) {
        const executionGraph = await dfapi.build(compiledGraph, runIteration.runConfig, dbadapter);
        const runResult = await dfapi.run(dbadapter, executionGraph).result();
        expect(dataform.RunResult.ExecutionStatus[runResult.status]).eql(
          dataform.RunResult.ExecutionStatus[dataform.RunResult.ExecutionStatus.SUCCESSFUL]
        );
        const [incrementalRows, incrementalMergeRows] = await Promise.all([
          getTableRows(
            {
              database: "dataform-integration-tests",
              schema: "df_integration_test_incremental_tables",
              name: "example_incremental"
            },
            adapter,
            dbadapter
          ),
          getTableRows(
            {
              database: "dataform-integration-tests",
              schema: "df_integration_test_incremental_tables",
              name: "example_incremental_merge"
            },
            adapter,
            dbadapter
          )
        ]);
        expect(incrementalRows.length).equals(runIteration.expectedIncrementalRows);
        expect(incrementalMergeRows.length).equals(runIteration.expectedIncrementalMergeRows);
      }
    });

    test("dataset metadata set correctly", { timeout: 60000 }, async () => {
      const compiledGraph = await compile("tests/integration/bigquery_project", "dataset_metadata");

      // Drop all the tables before we do anything.
      await cleanWarehouse(compiledGraph, dbadapter);

      // Run the project.
      const executionGraph = await dfapi.build(
        compiledGraph,
        {
          actions: ["example_incremental", "example_view"],
          includeDependencies: true
        },
        dbadapter
      );
      const runResult = await dfapi.run(dbadapter, executionGraph).result();
      expect(dataform.RunResult.ExecutionStatus[runResult.status]).eql(
        dataform.RunResult.ExecutionStatus[dataform.RunResult.ExecutionStatus.SUCCESSFUL]
      );

      // Check expected metadata.
      for (const expectedMetadata of [
        {
          target: {
            database: "dataform-integration-tests",
            schema: "df_integration_test_dataset_metadata",
            name: "example_incremental"
          },
          expectedDescription: "An incremental table",
          expectedFields: [
            dataform.Field.create({
              description: "the timestamp",
              name: "user_timestamp",
              primitive: dataform.Field.Primitive.INTEGER,
              primitiveDeprecated: "INTEGER"
            }),
            dataform.Field.create({
              description: "the id",
              name: "user_id",
              primitive: dataform.Field.Primitive.INTEGER,
              primitiveDeprecated: "INTEGER"
            }),
            dataform.Field.create({
              name: "nested_data",
              description: "some nested data with duplicate fields",
              struct: dataform.Fields.create({
                fields: [
                  dataform.Field.create({
                    description: "nested timestamp",
                    name: "user_timestamp",
                    primitive: dataform.Field.Primitive.INTEGER,
                    primitiveDeprecated: "INTEGER"
                  }),
                  dataform.Field.create({
                    description: "nested id",
                    name: "user_id",
                    primitive: dataform.Field.Primitive.INTEGER,
                    primitiveDeprecated: "INTEGER"
                  })
                ]
              })
            })
          ]
        },
        {
          target: {
            database: "dataform-integration-tests",
            schema: "df_integration_test_dataset_metadata",
            name: "example_view"
          },
          expectedDescription: "An example view",
<<<<<<< HEAD
          expectedFields: [
            dataform.Field.create({
              description: "val doc",
              name: "val",
              primitive: dataform.Field.Primitive.INTEGER,
              primitiveDeprecated: "INTEGER"
            })
          ]
=======
          expectedSchema: EXPECTED_EXAMPLE_VIEW_SCHEMA,
          labels: {
            label1: "val1",
            label2: "val2"
          }
>>>>>>> 3d972d1e
        }
      ]) {
        const metadata = await dbadapter.table(expectedMetadata.target);
        expect(metadata.description).to.equal(expectedMetadata.expectedDescription);
<<<<<<< HEAD
        expect(metadata.fields).to.deep.equal(expectedMetadata.expectedFields);
=======
        expect(metadata.schema).to.deep.equal(expectedMetadata.expectedSchema);
        expect(metadata.labels).to.deep.equal(expectedMetadata.labels);
>>>>>>> 3d972d1e
      }
    });
  });

  test("run unit tests", async () => {
    const compiledGraph = await compile("tests/integration/bigquery_project", "unit_tests");

    // Run the tests.
    const testResults = await dfapi.test(dbadapter, compiledGraph.tests);
    expect(testResults).to.eql([
      { name: "successful", successful: true },
      {
        name: "expected more rows than got",
        successful: false,
        messages: ["Expected 3 rows, but saw 2 rows."]
      },
      {
        name: "expected fewer columns than got",
        successful: false,
        messages: ['Expected columns "col1,col2,col3", but saw "col1,col2,col3,col4".']
      },
      {
        name: "wrong columns",
        successful: false,
        messages: ['Expected columns "col1,col2,col3,col4", but saw "col1,col2,col3,col5".']
      },
      {
        name: "wrong row contents",
        successful: false,
        messages: [
          'For row 0 and column "col2": expected "1", but saw "5".',
          'For row 1 and column "col3": expected "6.5", but saw "12".',
          'For row 2 and column "col1": expected "sup?", but saw "WRONG".'
        ]
      }
    ]);
  });

  suite("evaluate", async () => {
    test("evaluate from valid compiled graph as valid", async () => {
      // Create and run the project.
      const compiledGraph = await compile("tests/integration/bigquery_project", "evaluate", {
        useRunCache: false
      });
      const executionGraph = await dfapi.build(compiledGraph, {}, dbadapter);
      await dfapi.run(dbadapter, executionGraph).result();

      const view = keyBy(compiledGraph.tables, t => t.name)[
        "dataform-integration-tests.df_integration_test_evaluate.example_view"
      ];
      let evaluations = await dbadapter.evaluate(dataform.Table.create(view));
      expect(evaluations.length).to.equal(1);
      expect(evaluations[0].status).to.equal(
        dataform.QueryEvaluation.QueryEvaluationStatus.SUCCESS
      );

      const table = keyBy(compiledGraph.tables, t => t.name)[
        "dataform-integration-tests.df_integration_test_evaluate.example_table"
      ];
      evaluations = await dbadapter.evaluate(dataform.Table.create(table));
      expect(evaluations.length).to.equal(1);
      expect(evaluations[0].status).to.equal(
        dataform.QueryEvaluation.QueryEvaluationStatus.SUCCESS
      );

      const operation = keyBy(compiledGraph.operations, t => t.name)[
        "dataform-integration-tests.df_integration_test_evaluate.example_operation"
      ];
      evaluations = await dbadapter.evaluate(dataform.Operation.create(operation));
      expect(evaluations.length).to.equal(1);
      expect(evaluations[0].status).to.equal(
        dataform.QueryEvaluation.QueryEvaluationStatus.SUCCESS
      );

      const assertion = keyBy(compiledGraph.assertions, t => t.name)[
        "dataform-integration-tests.df_integration_test_assertions_evaluate.example_assertion_pass"
      ];
      evaluations = await dbadapter.evaluate(dataform.Assertion.create(assertion));
      expect(evaluations.length).to.equal(1);
      expect(evaluations[0].status).to.equal(
        dataform.QueryEvaluation.QueryEvaluationStatus.SUCCESS
      );

      const incremental = keyBy(compiledGraph.tables, t => t.name)[
        "dataform-integration-tests.df_integration_test_evaluate.example_incremental"
      ];
      evaluations = await dbadapter.evaluate(dataform.Table.create(incremental));
      expect(evaluations.length).to.equal(2);
      expect(evaluations[0].status).to.equal(
        dataform.QueryEvaluation.QueryEvaluationStatus.SUCCESS
      );
      expect(evaluations[1].status).to.equal(
        dataform.QueryEvaluation.QueryEvaluationStatus.SUCCESS
      );
    });

    test("variable persistence validated correctly", async () => {
      const target = (name: string) => ({
        schema: "df_integration_test",
        name,
        database: "dataform-integration-tests"
      });

      let evaluations = await dbadapter.evaluate(
        dataform.Table.create({
          type: "table",
          preOps: ["declare var string; set var = 'val';"],
          query: "select var as col;",
          target: target("example_valid_variable")
        })
      );
      expect(evaluations.length).to.equal(1);
      expect(evaluations[0].status).to.equal(
        dataform.QueryEvaluation.QueryEvaluationStatus.SUCCESS
      );

      evaluations = await dbadapter.evaluate(
        dataform.Table.create({
          type: "table",
          query: "select var as col;",
          target: target("example_invalid_variable")
        })
      );
      expect(evaluations.length).to.equal(1);
      expect(evaluations[0].status).to.equal(
        dataform.QueryEvaluation.QueryEvaluationStatus.FAILURE
      );
    });
  });

  suite("publish tasks", { parallel: true }, async () => {
    test("incremental pre and post ops, core version <= 1.4.8", async () => {
      // 1.4.8 used `preOps` and `postOps` instead of `incrementalPreOps` and `incrementalPostOps`.
      const table: dataform.ITable = {
        type: "incremental",
        query: "query",
        preOps: ["preop task1", "preop task2"],
        incrementalQuery: "",
        postOps: ["postop task1", "postop task2"],
        target: { schema: "", name: "", database: "" }
      };

      const bqadapter = new BigQueryAdapter({ warehouse: "bigquery" }, "1.4.8");

      const refresh = bqadapter.publishTasks(table, { fullRefresh: true }, { fields: [] }).build();

      expect(refresh[0].statement).to.equal(table.preOps[0]);
      expect(refresh[1].statement).to.equal(table.preOps[1]);
      expect(refresh[refresh.length - 2].statement).to.equal(table.postOps[0]);
      expect(refresh[refresh.length - 1].statement).to.equal(table.postOps[1]);

      const increment = bqadapter
        .publishTasks(table, { fullRefresh: false }, { fields: [] })
        .build();

      expect(increment[0].statement).to.equal(table.preOps[0]);
      expect(increment[1].statement).to.equal(table.preOps[1]);
      expect(increment[increment.length - 2].statement).to.equal(table.postOps[0]);
      expect(increment[increment.length - 1].statement).to.equal(table.postOps[1]);
    });
  });

  suite("execute", { parallel: true }, async () => {
    test("returned metadata includes jobReference and statistics", async () => {
      const query = `select 1 as test`;
      const { metadata } = await dbadapter.execute(query);
      const { bigquery: bqMetadata } = metadata;
      expect(bqMetadata).to.have.property("jobId");
      expect(bqMetadata.jobId).to.match(
        /^dataform-[0-9A-Fa-f]{8}(?:-[0-9A-Fa-f]{4}){3}-[0-9A-Fa-f]{12}$/
      );
      expect(bqMetadata).to.have.property("totalBytesBilled");
      expect(bqMetadata.totalBytesBilled).to.eql(Long.fromNumber(0));
      expect(bqMetadata).to.have.property("totalBytesProcessed");
      expect(bqMetadata.totalBytesProcessed).to.eql(Long.fromNumber(0));
    });

    suite("query limits work", { parallel: true }, async () => {
      const query = `
        select 1 union all
        select 2 union all
        select 3 union all
        select 4 union all
        select 5`;

      for (const options of [
        { interactive: true, rowLimit: 2 },
        { interactive: false, rowLimit: 2 },
        { interactive: true, byteLimit: 30 },
        { interactive: false, byteLimit: 30 }
      ]) {
        test(`with options=${JSON.stringify(options)}`, async () => {
          const { rows } = await dbadapter.execute(query, options);
          expect(rows).to.eql([
            {
              f0_: 1
            },
            {
              f0_: 2
            }
          ]);
        });
      }
    });
  });
});

async function cleanWarehouse(
  compiledGraph: dataform.CompiledGraph,
  dbadapter: dbadapters.IDbAdapter
) {
  await dropAllTables(
    (await dfapi.build(compiledGraph, {}, dbadapter)).warehouseState.tables,
    adapters.create(compiledGraph.projectConfig, compiledGraph.dataformCoreVersion),
    dbadapter
  );
}<|MERGE_RESOLUTION|>--- conflicted
+++ resolved
@@ -318,7 +318,8 @@
                 ]
               })
             })
-          ]
+          ],
+          expectedLabels: {}
         },
         {
           target: {
@@ -327,7 +328,6 @@
             name: "example_view"
           },
           expectedDescription: "An example view",
-<<<<<<< HEAD
           expectedFields: [
             dataform.Field.create({
               description: "val doc",
@@ -335,24 +335,17 @@
               primitive: dataform.Field.Primitive.INTEGER,
               primitiveDeprecated: "INTEGER"
             })
-          ]
-=======
-          expectedSchema: EXPECTED_EXAMPLE_VIEW_SCHEMA,
-          labels: {
+          ],
+          expectedLabels: {
             label1: "val1",
             label2: "val2"
           }
->>>>>>> 3d972d1e
         }
       ]) {
         const metadata = await dbadapter.table(expectedMetadata.target);
         expect(metadata.description).to.equal(expectedMetadata.expectedDescription);
-<<<<<<< HEAD
         expect(metadata.fields).to.deep.equal(expectedMetadata.expectedFields);
-=======
-        expect(metadata.schema).to.deep.equal(expectedMetadata.expectedSchema);
-        expect(metadata.labels).to.deep.equal(expectedMetadata.labels);
->>>>>>> 3d972d1e
+        expect(metadata.labels).to.deep.equal(expectedMetadata.expectedLabels);
       }
     });
   });
