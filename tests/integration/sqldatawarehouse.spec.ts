import * as dfapi from "@dataform/api";
import * as dbadapters from "@dataform/api/dbadapters";
import * as adapters from "@dataform/core/adapters";
import { dataform } from "@dataform/protos";
import { expect } from "chai";
import { dropAllTables, getTableRows, keyBy } from "df/tests/integration/utils";

describe("@dataform/integration/sqldatawarehouse", () => {
  it("run", async () => {
    const credentials = dfapi.credentials.read(
      "sqldatawarehouse",
      "df/test_credentials/sqldatawarehouse.json"
    );

    const compiledGraph = await dfapi.compile({
      projectDir: "df/tests/integration/sqldatawarehouse_project"
    });

    expect(compiledGraph.graphErrors.compilationErrors).to.eql([]);
    expect(compiledGraph.graphErrors.validationErrors).to.eql([]);

    const dbadapter = dbadapters.create(credentials, "sqldatawarehouse");
    const adapter = adapters.create(compiledGraph.projectConfig);

    // Drop all the tables before we do anything.
    await dropAllTables(compiledGraph, adapter, dbadapter);

    // Run the tests.
    const testResults = await dfapi.test(credentials, "sqldatawarehouse", compiledGraph.tests);
    expect(testResults).to.eql([
      { name: "successful", successful: true },
      {
        name: "expected more rows than got",
        successful: false,
        messages: ["Expected 3 rows, but saw 2 rows."]
      },
      {
        name: "expected fewer columns than got",
        successful: false,
        messages: ['Expected columns "col1,col2,col3", but saw "col1,col2,col3,col4".']
      },
      {
        name: "wrong columns",
        successful: false,
        messages: ['Expected columns "col1,col2,col3,col4", but saw "col1,col2,col3,col5".']
      },
      {
        name: "wrong row contents",
        successful: false,
        messages: [
          'For row 0 and column "col2": expected "1" (number), but saw "5" (number).',
          'For row 1 and column "col3": expected "6.5" (number), but saw "12" (number).',
          'For row 2 and column "col1": expected "sup?" (string), but saw "WRONG" (string).'
        ]
      }
    ]);

    // Run the project.
    let executionGraph = await dfapi.build(compiledGraph, {}, credentials);
    let executedGraph = await dfapi.run(executionGraph, credentials).resultPromise();

    const actionMap = keyBy(executedGraph.actions, v => v.name);

    // Check the status of the two assertions.
    expect(actionMap["df_integration_test_assertions.example_assertion_fail"].status).equals(
      dataform.ActionExecutionStatus.FAILED
    );
    expect(actionMap["df_integration_test_assertions.example_assertion_pass"].status).equals(
      dataform.ActionExecutionStatus.SUCCESSFUL
    );

    // Check the status of the two uniqueness assertions.
    expect(
      actionMap["df_integration_test_assertions.example_assertion_uniqueness_fail"].status
    ).equals(dataform.ActionExecutionStatus.FAILED);
    expect(
      actionMap["df_integration_test_assertions.example_assertion_uniqueness_fail"].tasks[2].error
    ).to.eql("Assertion failed: query returned 1 row(s).");
    expect(
      actionMap["df_integration_test_assertions.example_assertion_uniqueness_pass"].status
    ).equals(dataform.ActionExecutionStatus.SUCCESSFUL);

    // Check the data in the incremental table.
<<<<<<< HEAD
    const incrementalTable = keyBy(compiledGraph.tables, t => t.name)[
      "df_integration_test.example_incremental"
    ];
    let incrementalRows = await getTableRows(incrementalTable.target, adapter, dbadapter);
=======
    let incrementalTable = keyBy(compiledGraph.tables, t => t.name).example_incremental;
    let incrementalRows = await getTableRows(
      incrementalTable.target,
      adapter,
      credentials,
      "sqldatawarehouse"
    );
>>>>>>> 42726a71
    expect(incrementalRows.length).equals(1);

    // Re-run some of the actions.
    executionGraph = await dfapi.build(
      compiledGraph,
      {
        actions: ["example_incremental", "example_table", "example_view"]
      },
      credentials
    );

    executedGraph = await dfapi.run(executionGraph, credentials).resultPromise();
    expect(executedGraph.ok).equals(true);

    // Check there is an extra row in the incremental table.
<<<<<<< HEAD
    incrementalRows = await getTableRows(incrementalTable.target, adapter, dbadapter);
=======
    incrementalTable = keyBy(compiledGraph.tables, t => t.name).example_incremental;
    incrementalRows = await getTableRows(
      incrementalTable.target,
      adapter,
      credentials,
      "sqldatawarehouse"
    );
>>>>>>> 42726a71
    expect(incrementalRows.length).equals(2);
  }).timeout(60000);
});<|MERGE_RESOLUTION|>--- conflicted
+++ resolved
@@ -81,20 +81,15 @@
     ).equals(dataform.ActionExecutionStatus.SUCCESSFUL);
 
     // Check the data in the incremental table.
-<<<<<<< HEAD
-    const incrementalTable = keyBy(compiledGraph.tables, t => t.name)[
+    let incrementalTable = keyBy(compiledGraph.tables, t => t.name)[
       "df_integration_test.example_incremental"
     ];
-    let incrementalRows = await getTableRows(incrementalTable.target, adapter, dbadapter);
-=======
-    let incrementalTable = keyBy(compiledGraph.tables, t => t.name).example_incremental;
     let incrementalRows = await getTableRows(
       incrementalTable.target,
       adapter,
       credentials,
       "sqldatawarehouse"
     );
->>>>>>> 42726a71
     expect(incrementalRows.length).equals(1);
 
     // Re-run some of the actions.
@@ -110,17 +105,16 @@
     expect(executedGraph.ok).equals(true);
 
     // Check there is an extra row in the incremental table.
-<<<<<<< HEAD
-    incrementalRows = await getTableRows(incrementalTable.target, adapter, dbadapter);
-=======
-    incrementalTable = keyBy(compiledGraph.tables, t => t.name).example_incremental;
+    incrementalTable = keyBy(compiledGraph.tables, t => t.name)[
+      "df_integration_test.example_incremental"
+    ];
     incrementalRows = await getTableRows(
       incrementalTable.target,
       adapter,
       credentials,
       "sqldatawarehouse"
     );
->>>>>>> 42726a71
+
     expect(incrementalRows.length).equals(2);
   }).timeout(60000);
 });