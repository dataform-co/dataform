load("@build_bazel_rules_nodejs//:defs.bzl", "nodejs_test")
load("@build_bazel_rules_nodejs//internal/common:devmode_js_sources.bzl", "devmode_js_sources")

def mocha_node_test(
        name,
        test_entrypoints = [],  # these should NOT contain the preceding workspace name.
        srcs = [],
        deps = [],
        data = [],
        tags = [],
        expected_exit_code = 0,
        **kwargs):
    """Runs tests in NodeJS using the Mocha test framework.
    To debug the test, see debugging notes in `nodejs_test`.
    Args:
    name: name of the resulting label
    srcs: spec files containing assertions
    deps: JavaScript code or rules producing JavaScript that is being tested
    data: Runtime dependencies that the mocha tests need access to
    tags: Arbitrary tags to apply to all generated targets
    expected_exit_code: The expected exit code for the test. Defaults to 0
    **kwargs: remaining arguments passed to the test rule
    """
    devmode_js_sources(
        name = "%s_devmode_srcs" % name,
        deps = srcs + deps,
        testonly = 1,
        tags = tags,
    )
    all_data = data + srcs + [
        Label("//tools/mocha:mocha_runner.js"),
        ":%s_devmode_srcs.MF" % name,
    ]
    entry_point = "@df//tools/mocha:mocha_runner.js"
    nodejs_test(
        name = name,
        data = all_data,
        entry_point = entry_point,
<<<<<<< HEAD
        templated_args = templated_args + ["$(location :%s_devmode_srcs.MF)" % name],
=======
        templated_args = ["$(location :%s_devmode_srcs.MF)" % name],
>>>>>>> 3f0a6e48
        configuration_env_vars = ["TEST_SRCDIR", "TEST_TIMEOUT", "TESTBRIDGE_TEST_ONLY"],
        expected_exit_code = expected_exit_code,
        tags = tags,
        **kwargs
    )<|MERGE_RESOLUTION|>--- conflicted
+++ resolved
@@ -9,6 +9,7 @@
         data = [],
         tags = [],
         expected_exit_code = 0,
+        templated_args = [],
         **kwargs):
     """Runs tests in NodeJS using the Mocha test framework.
     To debug the test, see debugging notes in `nodejs_test`.
@@ -36,11 +37,7 @@
         name = name,
         data = all_data,
         entry_point = entry_point,
-<<<<<<< HEAD
-        templated_args = templated_args + ["$(location :%s_devmode_srcs.MF)" % name],
-=======
         templated_args = ["$(location :%s_devmode_srcs.MF)" % name],
->>>>>>> 3f0a6e48
         configuration_env_vars = ["TEST_SRCDIR", "TEST_TIMEOUT", "TESTBRIDGE_TEST_ONLY"],
         expected_exit_code = expected_exit_code,
         tags = tags,
