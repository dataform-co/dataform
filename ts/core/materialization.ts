import { Dataform } from "./index";
import * as protos from "@dataform/protos";

const materializationType = {
  table: "",
  view: "",
  incremental: ""
};

export type MContextable<T> = T | ((ctx: MaterializationContext) => T);
export type MaterializationType = keyof typeof materializationType;

export interface MConfig {
  type?: MaterializationType;
  query?: MContextable<string>;
  where?: MContextable<string>;
  preOps?: MContextable<string | string[]>;
  postOps?: MContextable<string | string[]>;
  dependencies?: string | string[];
  descriptor?: { [key: string]: string };
  disabled?: boolean;
}

export class Materialization {
  proto: protos.Materialization = protos.Materialization.create({
    type: "view",
    disabled: false
  });

  // Hold a reference to the Dataform instance.
  dataform: Dataform;

  // We delay contextification until the final compile step, so hold these here for now.
  private contextableQuery: MContextable<string>;
  private contextableWhere: MContextable<string>;
  private contextablePreOps: MContextable<string | string[]>[] = [];
  private contextablePostOps: MContextable<string | string[]>[] = [];

  public config(config: MConfig) {
    if (config.type) {
      this.type(config.type);
    }
    if (config.query) {
      this.query(config.query);
    }
    if (config.where) {
      this.where(config.where);
    }
    if (config.preOps) {
      this.preOps(config.preOps);
    }
    if (config.postOps) {
      this.postOps(config.postOps);
    }
    if (config.dependencies) {
      this.dependencies(config.dependencies);
    }
    if (config.descriptor) {
      this.descriptor(config.descriptor);
    }
    if (config.disabled) {
      this.disabled();
    }
    return this;
  }

  public type(type: MaterializationType) {
    if (materializationType.hasOwnProperty(type)) {
      this.proto.type = type;
    } else {
      const predefinedTypes = Object.keys(materializationType)
        .map(item => `"${item}"`)
        .join(" | ");
      throw Error(`Wrong type of materialization detected. Should only use predefined types: ${predefinedTypes}`);
    }

    return this;
  }

  public query(query: MContextable<string>) {
    this.contextableQuery = query;
    return this;
  }

  public where(where: MContextable<string>) {
    this.contextableWhere = where;
    return this;
  }

  public preOps(pres: MContextable<string | string[]>) {
    this.contextablePreOps.push(pres);
    return this;
  }

  public postOps(posts: MContextable<string | string[]>) {
    this.contextablePostOps.push(posts);
    return this;
  }

<<<<<<< HEAD
=======
  public disabled() {
    this.proto.disabled = true;
    return this;
  }

>>>>>>> 678393b8
  public dependencies(value: string | string[]) {
    var newDependencies = typeof value === "string" ? [value] : value;
    newDependencies.forEach(d => {
      if (this.proto.dependencies.indexOf(d) < 0) {
        this.proto.dependencies.push(d);
      }
    });
    return this;
  }

  public descriptor(key: string, description?: string);
  public descriptor(map: { [key: string]: string });
  public descriptor(keys: string[]);
  public descriptor(keyOrKeysOrMap: string | string[] | { [key: string]: string }, description?: string) {
    if (!this.proto.descriptor) {
      this.proto.descriptor = {};
    }
    if (typeof keyOrKeysOrMap === "string") {
      this.proto.descriptor[keyOrKeysOrMap] = description || "";
    } else if (keyOrKeysOrMap instanceof Array) {
      keyOrKeysOrMap.forEach(key => {
        this.proto.descriptor[key] = "";
      });
    } else {
      Object.keys(keyOrKeysOrMap).forEach(key => {
        this.proto.descriptor[key] = keyOrKeysOrMap[key] || "";
      });
    }
    return this;
  }

  compile() {
    var context = new MaterializationContext(this);

    this.proto.query = context.apply(this.contextableQuery);
    this.contextableQuery = null;

    if (this.contextableWhere) {
      this.proto.where = context.apply(this.contextableWhere);
      this.contextableWhere = null;
    }

    this.contextablePreOps.forEach(contextablePreOps => {
      var appliedPres = context.apply(contextablePreOps);
      this.proto.preOps = (this.proto.preOps || []).concat(
        typeof appliedPres == "string" ? [appliedPres] : appliedPres
      );
    });
    this.contextablePreOps = [];

    this.contextablePostOps.forEach(contextablePostOps => {
      var appliedPosts = context.apply(contextablePostOps);
      this.proto.postOps = (this.proto.postOps || []).concat(
        typeof appliedPosts == "string" ? [appliedPosts] : appliedPosts
      );
    });
    this.contextablePostOps = [];

    return this.proto;
  }
}

export class MaterializationContext {
  private materialization?: Materialization;

  constructor(materialization: Materialization) {
    this.materialization = materialization;
  }

  public config(config: MConfig) {
    this.materialization.config(config);
    return "";
  }
  public self(): string {
    return this.materialization.dataform.adapter().resolveTarget(this.materialization.proto.target);
  }

  public ref(name: string) {
    this.materialization.dependencies(name);
    return this.materialization.dataform.ref(name);
  }

  public type(type: MaterializationType) {
    this.materialization.type(type);
    return "";
  }

  public where(where: MContextable<string>) {
    this.materialization.where(where);
    return "";
  }

  public preOps(statement: MContextable<string | string[]>) {
    this.materialization.preOps(statement);
    return "";
  }

  public postOps(statement: MContextable<string | string[]>) {
    this.materialization.postOps(statement);
    return "";
  }

  public disabled() {
    this.materialization.disabled();
    return "";
  }

  public dependencies(name: string) {
    this.materialization.dependencies(name);
    return "";
  }

  public descriptor(key: string, description?: string);
  public descriptor(map: { [key: string]: string });
  public descriptor(keys: string[]);
  public descriptor(keyOrKeysOrMap: string | string[] | { [key: string]: string }, description?: string) {
    this.materialization.descriptor(keyOrKeysOrMap as any, description);
    return "";
  }

  public describe(key: string, description?: string) {
    this.materialization.descriptor(key, description);
    return key;
  }

  public apply<T>(value: MContextable<T>): T {
    if (typeof value === "function") {
      return value(this);
    } else {
      return value;
    }
  }
}<|MERGE_RESOLUTION|>--- conflicted
+++ resolved
@@ -97,14 +97,11 @@
     return this;
   }
 
-<<<<<<< HEAD
-=======
   public disabled() {
     this.proto.disabled = true;
     return this;
   }
 
->>>>>>> 678393b8
   public dependencies(value: string | string[]) {
     var newDependencies = typeof value === "string" ? [value] : value;
     newDependencies.forEach(d => {
