import { expect } from "chai";

import { Session } from "@dataform/core";
import * as compilers from "@dataform/core/compilers";
import * as protos from "@dataform/protos";
import * as path from "path";

const TEST_CONFIG: protos.IProjectConfig = {
  warehouse: "redshift",
  defaultSchema: "schema"
};

describe("@dataform/core", () => {
  describe("materialize", () => {
    it("config", function() {
      var df = new Session(path.dirname(__filename), TEST_CONFIG);
      var m = df
        .materialize("example", {
          type: "table",
          query: _ => "select 1 as test",
          dependencies: [],
          descriptor: {
            test: "test description"
          },
          preOps: _ => ["pre_op"],
          postOps: _ => ["post_op"]
        })
        .compile();

      expect(m.name).equals("example");
      expect(m.type).equals("table");
      expect(m.descriptor).deep.equals({
        test: "test description"
      });
      expect(m.preOps).deep.equals(["pre_op"]);
      expect(m.postOps).deep.equals(["post_op"]);
    });

    it("config_context", function() {
      var df = new Session(path.dirname(__filename), TEST_CONFIG);
      var m = df
        .materialize(
          "example",
          ctx => `
          ${ctx.type("table")}
          ${ctx.descriptor({
            test: "test description"
          })}
          ${ctx.preOps(["pre_op"])}
          ${ctx.postOps(["post_op"])}
        `
        )
        .compile();

      expect(m.name).equals("example");
      expect(m.type).equals("table");
      expect(m.descriptor).deep.equals({
        test: "test description"
      });
      expect(m.preOps).deep.equals(["pre_op"]);
      expect(m.postOps).deep.equals(["post_op"]);
    });

    it("should_only_use_predefined_types", function() {
<<<<<<< HEAD
      const dfSuccess = new Dataform(TEST_CONFIG);
      dfSuccess.materialize("exampleSuccess1", { type: "table" });
      dfSuccess.materialize("exampleSuccess2", { type: "view" });
      dfSuccess.materialize("exampleSuccess3", { type: "incremental" });
      const cgSuccess = dfSuccess.compile();

      cgSuccess.materializations.forEach(item => {
        expect(item)
          .to.have.property("validationErrors")
          .to.be.an("array").that.is.empty;
      });

      const dfFail = new Dataform(TEST_CONFIG);
      const mFail = dfFail.materialize("exampleFail", JSON.parse('{"type": "ta ble"}')).compile();
      expect(mFail)
        .to.have.property("validationErrors")
        .to.be.an("array");

      const errors = mFail.validationErrors.filter(item => item.message.match(/Wrong type of materialization/));
      expect(errors).to.be.an("array").that.is.not.empty;
=======
      const dfSuccess = new Session(path.dirname(__filename), TEST_CONFIG);
      dfSuccess.materialize("example1", { type: "table" });
      dfSuccess.materialize("example2", { type: "view" });
      dfSuccess.materialize("example3", { type: "incremental" });
      expect(() => dfSuccess.compile()).to.not.throw();

      expect(() => {
        const dfFail = new Session(path.dirname(__filename), TEST_CONFIG);
        dfFail.materialize("example", JSON.parse('{"type": "ta ble"}')).compile();
      }).throws(Error, /Wrong type of materialization/);
>>>>>>> b0655440
    });
  });

  describe("graph", () => {
    it("circular_dependencies", () => {
      var df = new Session(path.dirname(__filename), TEST_CONFIG);
      df.materialize("a").dependencies("b");
      df.materialize("b").dependencies("a");
      const cGraph = df.compile();

      expect(cGraph)
        .to.have.property("validationErrors")
        .to.be.an("array");
      const errors = cGraph.validationErrors.filter(item => item.message.match(/Circular dependency/));
      expect(errors).to.be.an("array").that.is.not.empty;
    });

    it("missing_dependency", () => {
<<<<<<< HEAD
      const df = new Dataform(TEST_CONFIG);
=======
      var df = new Session(path.dirname(__filename), TEST_CONFIG);
>>>>>>> b0655440
      df.materialize("a").dependencies("b");
      const cGraph = df.compile();

      expect(cGraph)
        .to.have.property("validationErrors")
        .to.be.an("array");
      const errors = cGraph.validationErrors.filter(item => item.message.match(/Missing dependency/));
      expect(errors).to.be.an("array").that.is.not.empty;
    });

    it("duplicate_node_names", () => {
      const df = new Dataform(TEST_CONFIG);
      df.materialize("a").dependencies("b");
      df.materialize("b");
      df.materialize("a");
      const cGraph = df.compile();

      expect(cGraph)
        .to.have.property("validationErrors")
        .to.be.an("array");
      const errors = cGraph.validationErrors.filter(item => item.message.match(/Duplicate node name/));
      expect(errors).to.be.an("array").that.is.not.empty;
    });
  });

  const TEST_SQL_FILE = `
/*js
var a = 1;
*/
--js var b = 2;
/*
normal_multiline_comment
*/
-- normal_single_line_comment
select 1 as test
`;

  const EXPECTED_JS = `
var a = 1;
var b = 2;`.trim();

  const EXPECTED_SQL = `
/*
normal_multiline_comment
*/
-- normal_single_line_comment
select 1 as test`.trim();

  describe("compilers", () => {
    it("extract_blocks", function() {
      var { sql, js } = compilers.extractJsBlocks(TEST_SQL_FILE);
      expect(sql).equals(EXPECTED_SQL);
      expect(js).equals(EXPECTED_JS);
    });
  });
});<|MERGE_RESOLUTION|>--- conflicted
+++ resolved
@@ -4,6 +4,8 @@
 import * as compilers from "@dataform/core/compilers";
 import * as protos from "@dataform/protos";
 import * as path from "path";
+
+
 
 const TEST_CONFIG: protos.IProjectConfig = {
   warehouse: "redshift",
@@ -62,8 +64,7 @@
     });
 
     it("should_only_use_predefined_types", function() {
-<<<<<<< HEAD
-      const dfSuccess = new Dataform(TEST_CONFIG);
+      const dfSuccess = new Session(path.dirname(__filename), TEST_CONFIG);
       dfSuccess.materialize("exampleSuccess1", { type: "table" });
       dfSuccess.materialize("exampleSuccess2", { type: "view" });
       dfSuccess.materialize("exampleSuccess3", { type: "incremental" });
@@ -75,7 +76,7 @@
           .to.be.an("array").that.is.empty;
       });
 
-      const dfFail = new Dataform(TEST_CONFIG);
+      const dfFail = new Session(path.dirname(__filename), TEST_CONFIG);
       const mFail = dfFail.materialize("exampleFail", JSON.parse('{"type": "ta ble"}')).compile();
       expect(mFail)
         .to.have.property("validationErrors")
@@ -83,18 +84,6 @@
 
       const errors = mFail.validationErrors.filter(item => item.message.match(/Wrong type of materialization/));
       expect(errors).to.be.an("array").that.is.not.empty;
-=======
-      const dfSuccess = new Session(path.dirname(__filename), TEST_CONFIG);
-      dfSuccess.materialize("example1", { type: "table" });
-      dfSuccess.materialize("example2", { type: "view" });
-      dfSuccess.materialize("example3", { type: "incremental" });
-      expect(() => dfSuccess.compile()).to.not.throw();
-
-      expect(() => {
-        const dfFail = new Session(path.dirname(__filename), TEST_CONFIG);
-        dfFail.materialize("example", JSON.parse('{"type": "ta ble"}')).compile();
-      }).throws(Error, /Wrong type of materialization/);
->>>>>>> b0655440
     });
   });
 
@@ -113,11 +102,7 @@
     });
 
     it("missing_dependency", () => {
-<<<<<<< HEAD
-      const df = new Dataform(TEST_CONFIG);
-=======
-      var df = new Session(path.dirname(__filename), TEST_CONFIG);
->>>>>>> b0655440
+      const df = new Session(path.dirname(__filename), TEST_CONFIG);
       df.materialize("a").dependencies("b");
       const cGraph = df.compile();
 
@@ -129,7 +114,7 @@
     });
 
     it("duplicate_node_names", () => {
-      const df = new Dataform(TEST_CONFIG);
+      const df = new Session(path.dirname(__filename), TEST_CONFIG);
       df.materialize("a").dependencies("b");
       df.materialize("b");
       df.materialize("a");
