{
  "name": "@dataform/protos",
<<<<<<< HEAD
  "version": "0.0.2-alpha.1",
=======
  "version": "0.0.2-alpha.2",
>>>>>>> 3f4b1319
  "description": "Dataform protocol buffers.",
  "main": "index.js",
  "types": "index.d.ts",
  "dependencies": {
    "protobufjs": "^6.8.8"
  },
  "publishConfig": {
    "access": "public"
  }
}<|MERGE_RESOLUTION|>--- conflicted
+++ resolved
@@ -1,10 +1,6 @@
 {
   "name": "@dataform/protos",
-<<<<<<< HEAD
-  "version": "0.0.2-alpha.1",
-=======
   "version": "0.0.2-alpha.2",
->>>>>>> 3f4b1319
   "description": "Dataform protocol buffers.",
   "main": "index.js",
   "types": "index.d.ts",
