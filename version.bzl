# NOTE: If you change the format of this line, you must change the bash command
# in /scripts/publish to extract the version string correctly.
<<<<<<< HEAD
DF_VERSION = "1.14.2"
=======
DF_VERSION = "1.15.0"
>>>>>>> 3a9cd740
<|MERGE_RESOLUTION|>--- conflicted
+++ resolved
@@ -1,7 +1,3 @@
 # NOTE: If you change the format of this line, you must change the bash command
 # in /scripts/publish to extract the version string correctly.
-<<<<<<< HEAD
-DF_VERSION = "1.14.2"
-=======
-DF_VERSION = "1.15.0"
->>>>>>> 3a9cd740
+DF_VERSION = "1.15.1"