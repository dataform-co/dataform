# NOTE: If you change the format of this line, you must change the bash command
# in /scripts/publish to extract the version string correctly.
<<<<<<< HEAD
DF_VERSION = "1.2.4"
=======
DF_VERSION = "1.2.5"
>>>>>>> 4e7895c9
<|MERGE_RESOLUTION|>--- conflicted
+++ resolved
@@ -1,7 +1,3 @@
 # NOTE: If you change the format of this line, you must change the bash command
 # in /scripts/publish to extract the version string correctly.
-<<<<<<< HEAD
-DF_VERSION = "1.2.4"
-=======
-DF_VERSION = "1.2.5"
->>>>>>> 4e7895c9
+DF_VERSION = "1.2.5"