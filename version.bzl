# NOTE: If you change the format of this line, you must change the bash command
# in /scripts/publish to extract the version string correctly.
<<<<<<< HEAD
# WARNING: Until this comment has been removed, we're including the deletion of other warehouses in
# this change. We should do a major version bump for that, and include all upcoming large changes.
DF_VERSION = "2.6.7"
=======
DF_VERSION = "3.0.0"
>>>>>>> 0f542765
<|MERGE_RESOLUTION|>--- conflicted
+++ resolved
@@ -1,9 +1,3 @@
 # NOTE: If you change the format of this line, you must change the bash command
 # in /scripts/publish to extract the version string correctly.
-<<<<<<< HEAD
-# WARNING: Until this comment has been removed, we're including the deletion of other warehouses in
-# this change. We should do a major version bump for that, and include all upcoming large changes.
-DF_VERSION = "2.6.7"
-=======
-DF_VERSION = "3.0.0"
->>>>>>> 0f542765
+DF_VERSION = "3.0.0"